--- conflicted
+++ resolved
@@ -12,13 +12,8 @@
 alias Aecore.Account.Tx.SpendTx
 alias Aecore.Tx.{DataTx, SignedTx}
 alias Aecore.Tx.Pool.Worker, as: Pool
-<<<<<<< HEAD
 alias Aecore.Keys.Wallet
 alias Aecore.Keys.Peer, as: PeerKeys
-
-=======
-alias Aecore.Keys.Worker, as: Wallet
->>>>>>> a5f5b86d
 alias Aehttpclient.Client
 
 alias Aeutil.Bits
