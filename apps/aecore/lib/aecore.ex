--- conflicted
+++ resolved
@@ -8,11 +8,7 @@
       Aecore.Miner.Worker.Supervisor,
       Aecore.Txs.Pool.Worker.Supervisor,
       Aecore.Peers.Worker.Supervisor,
-<<<<<<< HEAD
-      Aecore.Sync.Worker.Supervisor
-=======
       Aecore.Persistence.Worker.Supervisor
->>>>>>> 7075d932
     ]
 
     Supervisor.start_link(children, strategy: :one_for_one)
