defmodule Aecore.Chain.Worker do
  @moduledoc """
  Module for working with chain
  """

  use GenServer
  use Bitwise

  alias Aecore.Chain.Block
  alias Aecore.Account.Tx.SpendTx
  alias Aecore.Oracle.Oracle
  alias Aecore.Oracle.Tx.OracleQueryTx
  alias Aecore.Chain.Header
  alias Aecore.Account.Tx.SpendTx
  alias Aecore.Tx.Pool.Worker, as: Pool
  alias Aecore.Chain.BlockValidation
  alias Aecore.Peers.Worker, as: Peers
  alias Aecore.Persistence.Worker, as: Persistence
  alias Aecore.Chain.Target
  alias Aecore.Wallet.Worker, as: Wallet
  alias Aehttpserver.Web.Notify
  alias Aeutil.Serialization
  alias Aeutil.Hash
  alias Aecore.Chain.Chainstate
  alias Aecore.Account.Account
  alias Aecore.Account.AccountStateTree
  alias Aecore.Naming.Tx.NameTransferTx
<<<<<<< HEAD
  alias Aecore.Channel.Tx.{ChannelCreateTx, ChannelCloseMutalTx}
  alias Aecore.Channel.Worker, as: Channel
  alias Aecore.Tx.{DataTx, SignedTx}
=======
  alias Aeutil.PatriciaMerkleTree
>>>>>>> e0b323e6

  require Logger

  @type txs_index :: %{binary() => [{binary(), binary()}]}
  @type reason :: atom()

  # upper limit for number of blocks is 2^max_refs
  @max_refs 30

  def start_link(_args) do
    GenServer.start_link(__MODULE__, {}, name: __MODULE__)
  end

  def init(_) do
    genesis_block_header = Block.genesis_block().header
    genesis_block_hash = BlockValidation.block_header_hash(genesis_block_header)

    {:ok, genesis_chain_state} =
      Chainstate.calculate_and_validate_chain_state(
        Block.genesis_block().txs,
        build_chain_state(),
        genesis_block_header.height,
        genesis_block_header.miner
      )

    blocks_data_map = %{
      genesis_block_hash => %{
        block: Block.genesis_block(),
        chain_state: genesis_chain_state,
        refs: []
      }
    }

    txs_index = calculate_block_acc_txs_info(Block.genesis_block())

    {:ok,
     %{
       blocks_data_map: blocks_data_map,
       txs_index: txs_index,
       top_hash: genesis_block_hash,
       top_height: 0
     }, 0}
  end

  def clear_state, do: GenServer.call(__MODULE__, :clear_state)

  @spec top_block() :: Block.t()
  def top_block do
    GenServer.call(__MODULE__, :top_block_info).block
  end

  @spec current_state() :: Block.t()
  def current_state do
    GenServer.call(__MODULE__, :current_state)
  end

  @spec top_block_chain_state() :: Chainstate.t()
  def top_block_chain_state do
    GenServer.call(__MODULE__, :top_block_info).chain_state
  end

  @spec top_block_hash() :: binary()
  def top_block_hash do
    GenServer.call(__MODULE__, :top_block_hash)
  end

  @spec top_height() :: non_neg_integer()
  def top_height do
    GenServer.call(__MODULE__, :top_height)
  end

  @spec get_header_by_base58_hash(String.t()) :: Header.t() | {:error, reason()}
  def get_header_by_base58_hash(hash) do
    decoded_hash = Header.base58c_decode(hash)
    get_header(decoded_hash)
  rescue
    _ ->
      {:error, :invalid_hash}
  end

  @spec lowest_valid_nonce() :: non_neg_integer()
  def lowest_valid_nonce do
    GenServer.call(__MODULE__, :lowest_valid_nonce)
  end

  @spec get_block_by_base58_hash(String.t()) :: {:ok, Block.t()} | {:error, String.t() | atom()}
  def get_block_by_base58_hash(hash) do
    decoded_hash = Header.base58c_decode(hash)
    get_block(decoded_hash)
  rescue
    _ ->
      {:error, :invalid_hash}
  end

  @spec get_header(binary()) :: Block.t() | {:error, reason()}
  def get_header(header_hash) do
    case GenServer.call(__MODULE__, {:get_block_info_from_memory_unsafe, header_hash}) do
      {:error, _reason} ->
        {:error, :header_not_found}

      %{block: nil} ->
        case Persistence.get_block_by_hash(header_hash) do
          {:ok, block} -> {:ok, block.header}
          _ -> {:error, :header_not_found}
        end

      block_info ->
        {:ok, block_info.block.header}
    end
  end

  @spec get_header_by_height(non_neg_integer()) :: Header.t() | {:error, reason()}
  def get_header_by_height(height) do
    case get_block_info_by_height(height, nil) do
      {:error, :chain_too_short} -> {:error, :chain_too_short}
      info -> {:ok, info.block.header}
    end
  end

  @spec get_block(binary()) :: {:ok, Block.t()} | {:error, String.t() | atom()}
  def get_block(block_hash) do
    ## At first we are making attempt to get the block from the chain state.
    ## If there is no such block then we check into the db.
    case GenServer.call(__MODULE__, {:get_block_info_from_memory_unsafe, block_hash}) do
      {:error, _} = err ->
        err

      %{block: nil} ->
        case Persistence.get_block_by_hash(block_hash) do
          {:ok, block} ->
            {:ok, block}

          _ ->
            {:error, "#{__MODULE__}: Block not found for hash [#{block_hash}]"}
        end

      block_info ->
        {:ok, block_info.block}
    end
  end

  @spec get_block_by_height(non_neg_integer(), binary() | nil) :: Block.t() | {:error, binary()}
  def get_block_by_height(height, chain_hash \\ nil) do
    case get_block_info_by_height(height, chain_hash) do
      {:error, _} = error -> error
      info -> {:ok, info.block}
    end
  end

  @spec has_block?(binary()) :: boolean()
  def has_block?(hash) do
    case get_block(hash) do
      {:ok, _block} -> true
      {:error, _} -> false
    end
  end

  @spec get_blocks(binary(), non_neg_integer()) :: list(Block.t())
  def get_blocks(start_block_hash, count) do
    Enum.reverse(get_blocks([], start_block_hash, nil, count))
  end

  @spec get_blocks(binary(), binary(), non_neg_integer()) :: list(Block.t())
  def get_blocks(start_block_hash, final_block_hash, count) do
    Enum.reverse(get_blocks([], start_block_hash, final_block_hash, count))
  end

  @spec get_chain_state_by_height(non_neg_integer(), binary() | nil) ::
          Chainstate.t() | {:error, String.t()}
  def get_chain_state_by_height(height, chain_hash \\ nil) do
    case get_block_info_by_height(height, chain_hash) do
      {:error, _} = error ->
        error

      %{chain_state: chain_state} ->
        chain_state

      _ ->
        {:error, "#{__MODULE__}: Chainstate was delated"}
    end
  end

  @spec add_block(Block.t()) :: :ok | {:error, String.t()}
  def add_block(%Block{} = block) do
    with {:ok, prev_block} <- get_block(block.header.prev_hash),
         {:ok, prev_block_chain_state} <- chain_state(block.header.prev_hash),
         blocks_for_target_calculation =
           get_blocks(block.header.prev_hash, Target.get_number_of_blocks()),
         {:ok, new_chain_state} <-
           BlockValidation.calculate_and_validate_block(
             block,
             prev_block,
             prev_block_chain_state,
             blocks_for_target_calculation
           ) do
      add_validated_block(block, new_chain_state)
    else
      err -> err
    end
  end

  @spec add_validated_block(Block.t(), Chainstate.t()) :: :ok
  defp add_validated_block(%Block{} = block, chain_state) do
    GenServer.call(__MODULE__, {:add_validated_block, block, chain_state})
  end

  @spec chain_state(binary()) :: {:ok, Chainstate.t()} | {:error, String.t()}
  def chain_state(block_hash) do
    case GenServer.call(__MODULE__, {:get_block_info_from_memory_unsafe, block_hash}) do
      {:error, _} = err ->
        err

      %{chain_state: chain_state} ->
        {:ok, chain_state}

      _ ->
        {:error, "#{__MODULE__}: Chainstate was deleted"}
    end
  end

  @spec registered_oracles() :: Oracle.registered_oracles()
  def registered_oracles do
    GenServer.call(__MODULE__, :registered_oracles)
  end

  @spec oracle_interaction_objects() :: Oracle.interaction_objects()
  def oracle_interaction_objects do
    GenServer.call(__MODULE__, :oracle_interaction_objects)
  end

<<<<<<< HEAD
  @spec channels() :: Channel.channels_onchain()
  def channels do
    GenServer.call(__MODULE__, :channels)
  end

  @spec chain_state() :: %{
          :accounts => Chainstate.accounts(),
          :oracles => Oracle.t()
        }
=======
  @spec chain_state() :: Chainstate.t()
>>>>>>> e0b323e6
  def chain_state do
    top_block_chain_state()
  end

  @spec txs_index() :: txs_index()
  def txs_index do
    GenServer.call(__MODULE__, :txs_index)
  end

  @spec longest_blocks_chain() :: list(Block.t())
  def longest_blocks_chain do
    get_blocks(top_block_hash(), top_height() + 1)
  end

  ## Server side

  def handle_call(:clear_state, _from, _state) do
    {:ok, new_state, _} = init(:empty)
    {:reply, :ok, new_state}
  end

  def handle_call(:current_state, _from, state) do
    {:reply, state, state}
  end

  def handle_call(
        :top_block_info,
        _from,
        %{blocks_data_map: blocks_data_map, top_hash: top_hash} = state
      ) do
    {:reply, blocks_data_map[top_hash], state}
  end

  def handle_call(:top_block_hash, _from, %{top_hash: top_hash} = state) do
    {:reply, top_hash, state}
  end

  def handle_call(:top_height, _from, %{top_height: top_height} = state) do
    {:reply, top_height, state}
  end

  def handle_call(
        :lowest_valid_nonce,
        _from,
        %{blocks_data_map: blocks_data_map, top_hash: top_hash} = state
      ) do
    pubkey = Wallet.get_public_key()
    accounts_state_tree = blocks_data_map[top_hash].chain_state.accounts

    lowest_valid_nonce =
      if AccountStateTree.has_key?(accounts_state_tree, pubkey) do
        Account.nonce(accounts_state_tree, pubkey) + 1
      else
        1
      end

    {:reply, lowest_valid_nonce, state}
  end

  def handle_call(
        {:get_block_info_from_memory_unsafe, block_hash},
        _from,
        %{blocks_data_map: blocks_data_map} = state
      ) do
    case Map.fetch(blocks_data_map, block_hash) do
      {:ok, block_info} ->
        {:reply, block_info, state}

      :error ->
        {:reply, {:error, "#{__MODULE__}: Block not found with hash [#{block_hash}]"}, state}
    end
  end

  def handle_call(
        {:add_validated_block, %Block{} = new_block, new_chain_state},
        _from,
        %{
          blocks_data_map: blocks_data_map,
          txs_index: txs_index,
          top_height: top_height
        } = state
      ) do
    new_block_txs_index = calculate_block_acc_txs_info(new_block)
    new_txs_index = update_txs_index(txs_index, new_block_txs_index)
    Enum.each(new_block.txs, fn tx -> Pool.remove_transaction(tx) end)
    Enum.each(new_block.txs, fn tx -> new_tx_notify(tx) end)
    new_block_hash = BlockValidation.block_header_hash(new_block.header)

    # refs_list is generated so it contains n-th prev blocks for n-s beeing a power of two.
    # So for chain A<-B<-C<-D<-E<-F<-G<-H. H refs will be [G,F,D,A].
    # This allows for log n findning of block with given height.
    new_refs =
      0..@max_refs
      |> Enum.reduce([new_block.header.prev_hash], fn i, [prev | _] = acc ->
        with true <- Map.has_key?(blocks_data_map, prev),
             {:ok, hash} <- Enum.fetch(blocks_data_map[prev].refs, i) do
          [hash | acc]
        else
          :error ->
            acc

          _ ->
            Logger.error("#{__MODULE__}: Missing block with hash #{prev}")
            acc
        end
      end)
      |> Enum.reverse()

    updated_blocks_data_map =
      Map.put(blocks_data_map, new_block_hash, %{
        block: new_block,
        chain_state: new_chain_state,
        refs: new_refs
      })

    hundred_blocks_data_map =
      remove_old_block_data_from_map(updated_blocks_data_map, new_block_hash)

    Logger.info(fn ->
      "#{__MODULE__}: Added block ##{new_block.header.height}
      with hash #{Header.base58c_encode(new_block_hash)}"
    end)

    state_update = %{
      state
      | blocks_data_map: hundred_blocks_data_map,
        txs_index: new_txs_index
    }

    if top_height < new_block.header.height do
      Persistence.batch_write(%{
        ## Transfrom from chain state
        :chain_state => %{
          :chain_state => transfrom_chainstate(:from_chainstate, Map.from_struct(new_chain_state))
        },
        :block => %{new_block_hash => new_block},
        :latest_block_info => %{
          :top_hash => new_block_hash,
          :top_height => new_block.header.height
        },
        :block_info => %{new_block_hash => %{refs: new_refs}}
      })

      ## We send the block to others only if it extends the longest chain
      Peers.broadcast_block(new_block)

      # Broadcasting notifications for new block added to chain and new mined transaction
      Notify.broadcast_new_block_added_to_chain_and_new_mined_tx(new_block)

      {:reply, :ok,
       %{state_update | top_hash: new_block_hash, top_height: new_block.header.height}}
    else
      Persistence.batch_write(%{
        :chain_state => %{:chain_state => new_chain_state},
        :block => %{new_block_hash => new_block},
        :block_info => %{new_block_hash => %{refs: new_refs}}
      })

      {:reply, :ok, state_update}
    end
  end

  def handle_call(:txs_index, _from, %{txs_index: txs_index} = state) do
    {:reply, txs_index, state}
  end

  def handle_call(
        :registered_oracles,
        _from,
        %{blocks_data_map: blocks_data_map, top_hash: top_hash} = state
      ) do
    registered_oracles = blocks_data_map[top_hash].chain_state.oracles.registered_oracles
    {:reply, registered_oracles, state}
  end

  def handle_call(
        :oracle_interaction_objects,
        _from,
        %{blocks_data_map: blocks_data_map, top_hash: top_hash} = state
      ) do
    interaction_objects = blocks_data_map[top_hash].chain_state.oracles.interaction_objects
    {:reply, interaction_objects, state}
  end

  def handle_call(
        :channels,
        _from,
        %{blocks_data_map: blocks_data_map, top_hash: top_hash} = state
      ) do
    channels = blocks_data_map[top_hash].chain_state.channels
    {:reply, channels, state}
  end

  def handle_call(:blocks_data_map, _from, %{blocks_data_map: blocks_data_map} = state) do
    {:reply, blocks_data_map, state}
  end

  def handle_info(:timeout, state) do
    {top_hash, top_height} =
      case Persistence.get_latest_block_height_and_hash() do
        :not_found -> {state.top_hash, state.top_height}
        {:ok, latest_block} -> {latest_block.hash, latest_block.height}
      end

    chain_states = Persistence.get_all_chainstates()

    is_empty_chain_state = chain_states |> Serialization.remove_struct() |> Enum.empty?()

    top_chain_state =
      if is_empty_chain_state do
        state.blocks_data_map[top_hash].chain_state
      else
        struct(Chainstate, transfrom_chainstate(:to_chainstate, chain_states))
      end

    blocks_map = Persistence.get_blocks(number_of_blocks_in_memory())
    blocks_info = Persistence.get_all_blocks_info()

    if Enum.empty?(blocks_map) do
      [block_hash] = Map.keys(state.blocks_data_map)
      Persistence.add_block_by_hash(block_hash, state.blocks_data_map[block_hash])
    end

    is_empty_block_info = blocks_info |> Serialization.remove_struct() |> Enum.empty?()

    blocks_data_map =
      if is_empty_block_info do
        state.blocks_data_map
      else
        blocks_info
        |> Map.merge(blocks_map, fn _hash, info, block ->
          Map.put(info, :block, block)
        end)
        |> Map.update!(top_hash, fn info ->
          Map.put(info, :chain_state, top_chain_state)
        end)
      end

    {:noreply,
     %{state | blocks_data_map: blocks_data_map, top_hash: top_hash, top_height: top_height}}
  end

  def new_tx_notify(tx) do
    case DataTx.payload(SignedTx.data_tx(tx)) do
      %ChannelCreateTx{} ->
        Channel.opened(tx)

      %ChannelCloseMutalTx{} ->
        Channel.closed(tx)

      _ ->
        :ok
    end
  end

  defp remove_old_block_data_from_map(block_map, top_hash) do
    if block_map[top_hash].block.header.height > number_of_blocks_in_memory() do
      hash_to_remove = get_nth_prev_hash(number_of_blocks_in_memory(), top_hash, block_map)
      Logger.info("#{__MODULE__}: Block ##{hash_to_remove} has been removed from memory")

      Map.update!(block_map, hash_to_remove, fn info ->
        %{info | block: nil, chain_state: nil}
      end)
    else
      block_map
    end
  end

  defp calculate_block_acc_txs_info(block) do
    block_hash = BlockValidation.block_header_hash(block.header)

    accounts_unique =
      block.txs
      |> Enum.map(fn tx ->
        case tx.data.type do
          SpendTx ->
            [tx.data.payload.receiver | tx.data.senders]

          OracleQueryTx ->
            [tx.data.payload.oracle_address | tx.data.senders]

          NameTransferTx ->
            [tx.data.payload.target | tx.data.senders]

          _ ->
            tx.data.senders
        end
      end)
      |> List.flatten()
      |> Enum.uniq()
      |> List.delete(nil)

    for account <- accounts_unique, into: %{} do
      # txs associated with the given account
      tx_tuples =
        block.txs
        |> Enum.filter(fn tx ->
          case tx.data.type do
            SpendTx ->
              tx.data.senders == [account] || tx.data.payload.receiver == account

            _ ->
              tx.data.senders == [account]
          end
        end)
        |> Enum.map(fn filtered_tx ->
          tx_bin = Serialization.rlp_encode(filtered_tx, :signedtx)
          hash = Hash.hash(tx_bin)
          {block_hash, hash}
        end)

      {account, tx_tuples}
    end
  end

  defp update_txs_index(prev_txs_index, new_txs_index) do
    Map.merge(prev_txs_index, new_txs_index, fn _, current_txs_index, new_txs_index ->
      current_txs_index ++ new_txs_index
    end)
  end

  defp get_blocks(blocks_acc, next_block_hash, final_block_hash, count) do
    if next_block_hash != final_block_hash && count > 0 do
      case get_block(next_block_hash) do
        {:ok, block} ->
          updated_blocks_acc = [block | blocks_acc]
          prev_block_hash = block.header.prev_hash
          next_count = count - 1

          get_blocks(
            updated_blocks_acc,
            prev_block_hash,
            final_block_hash,
            next_count
          )

        {:error, _} ->
          blocks_acc
      end
    else
      blocks_acc
    end
  end

  defp number_of_blocks_in_memory do
    Application.get_env(:aecore, :persistence)[:number_of_blocks_in_memory]
  end

  defp get_block_info_by_height(height, chain_hash) do
    begin_hash =
      if chain_hash == nil do
        top_block_hash()
      else
        chain_hash
      end

    blocks_data_map = GenServer.call(__MODULE__, :blocks_data_map)
    n = blocks_data_map[begin_hash].block.header.height - height

    if n < 0 do
      {:error, :chain_too_short}
    else
      block_hash = get_nth_prev_hash(n, begin_hash, blocks_data_map)

      case blocks_data_map[block_hash] do
        %{block: nil} = block_info ->
          case Persistence.get_block_by_hash(block_hash) do
            {:ok, block} -> %{block_info | block: block}
            _ -> block_info
          end

        block_info ->
          block_info
      end
    end
  end

  # get_nth_prev_hash - traverses block_data_map using the refs.
  # Becouse refs contain hashes of 1,2,4,8,16,... prev blocks we can do it fast.
  # Lets look at the height difference as a binary representation.
  # Eg. Lets say we want to go 10110 blocks back in the tree.
  # Instead of using prev_block 10110 times we can go back by 2 blocks then by 4 and by 16.
  # We can go back by such numbers of blocks becouse we have the refs.
  # This way we did 3 operations instead of 22. In general we do O(log n) operations
  # to go back by n blocks.
  defp get_nth_prev_hash(n, begin_hash, blocks_data_map) do
    get_nth_prev_hash(n, 0, begin_hash, blocks_data_map)
  end

  defp get_nth_prev_hash(0, _exponent, hash, _blocks_data_map) do
    hash
  end

  defp get_nth_prev_hash(n, exponent, hash, blocks_data_map) do
    if (n &&& 1 <<< exponent) != 0 do
      get_nth_prev_hash(
        n - (1 <<< exponent),
        exponent + 1,
        Enum.at(blocks_data_map[hash].refs, exponent),
        blocks_data_map
      )
    else
      get_nth_prev_hash(n, exponent + 1, hash, blocks_data_map)
    end
  end

  defp build_chain_state, do: Chainstate.init()

  def transfrom_chainstate(strategy, chainstate) do
    Enum.reduce(chainstate, %{}, get_persist_strategy(strategy))
  end

  defp get_persist_strategy(:to_chainstate) do
    fn
      {key = :accounts, root_hash}, acc_state ->
        Map.put(acc_state, key, PatriciaMerkleTree.new(key, root_hash))

      # TODO
      # This workaround was made until the Oracles were converted to PatriciaMerkleTree #GH-349
      {key, value}, acc_state ->
        Map.put(acc_state, key, value)
    end
  end

  defp get_persist_strategy(:from_chainstate) do
    fn
      {key = :accounts, value}, acc_state ->
        Map.put(acc_state, key, value.root_hash)

      # TODO
      # This workaround was made until the Oracles were converted to PatriciaMerkleTree #GH-349
      {key, value}, acc_state ->
        Map.put(acc_state, key, value)
    end
  end
end<|MERGE_RESOLUTION|>--- conflicted
+++ resolved
@@ -25,13 +25,10 @@
   alias Aecore.Account.Account
   alias Aecore.Account.AccountStateTree
   alias Aecore.Naming.Tx.NameTransferTx
-<<<<<<< HEAD
+  alias Aeutil.PatriciaMerkleTree
   alias Aecore.Channel.Tx.{ChannelCreateTx, ChannelCloseMutalTx}
   alias Aecore.Channel.Worker, as: Channel
   alias Aecore.Tx.{DataTx, SignedTx}
-=======
-  alias Aeutil.PatriciaMerkleTree
->>>>>>> e0b323e6
 
   require Logger
 
@@ -262,19 +259,12 @@
     GenServer.call(__MODULE__, :oracle_interaction_objects)
   end
 
-<<<<<<< HEAD
   @spec channels() :: Channel.channels_onchain()
   def channels do
     GenServer.call(__MODULE__, :channels)
   end
 
-  @spec chain_state() :: %{
-          :accounts => Chainstate.accounts(),
-          :oracles => Oracle.t()
-        }
-=======
   @spec chain_state() :: Chainstate.t()
->>>>>>> e0b323e6
   def chain_state do
     top_block_chain_state()
   end
