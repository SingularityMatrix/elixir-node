--- conflicted
+++ resolved
@@ -16,13 +16,9 @@
   alias Aecore.Peers.Worker, as: Peers
   alias Aecore.Persistence.Worker, as: Persistence
   alias Aecore.Chain.Difficulty
-<<<<<<< HEAD
   alias Aecore.Keys.Worker, as: Keys
   alias Aehttpserver.Web.Notify
   alias Aeutil.Serialization
-=======
-  alias Aehttpserver.Web.Notify
->>>>>>> 8e72ab4a
 
   require Logger
 
@@ -70,16 +66,12 @@
     GenServer.call(__MODULE__, :top_height)
   end
 
-<<<<<<< HEAD
   @spec lowest_valid_nonce() :: integer()
   def lowest_valid_nonce() do
     GenServer.call(__MODULE__, :lowest_valid_nonce)
   end
 
   @spec get_block_by_hex_hash(term()) :: Block.t()
-=======
-  @spec get_block_by_hex_hash(String.t()) :: Block.t()
->>>>>>> 8e72ab4a
   def get_block_by_hex_hash(hash) do
     {:ok, decoded_hash} = Base.decode16(hash)
     GenServer.call(__MODULE__, {:get_block, decoded_hash})
@@ -110,7 +102,6 @@
     prev_block = get_block(block.header.prev_hash) #TODO: catch error
     prev_block_chain_state = chain_state(block.header.prev_hash)
 
-<<<<<<< HEAD
     blocks_for_difficulty_calculation =
       get_blocks(block.header.prev_hash, Difficulty.get_number_of_blocks())
 
@@ -126,15 +117,6 @@
   end
 
   @spec add_validated_block(Block.t(), map()) :: :ok
-=======
-    blocks_for_difficulty_calculation = get_blocks(block.header.prev_hash, Difficulty.get_number_of_blocks())
-    new_chain_state = BlockValidation.calculate_and_validate_block!(
-      block, prev_block, prev_block_chain_state, blocks_for_difficulty_calculation)
-    add_validated_block(block, new_chain_state)
-  end
-
-  @spec add_validated_block(Block.t(), ChainState.account_chainstate()) :: :ok
->>>>>>> 8e72ab4a
   defp add_validated_block(%Block{} = block, chain_state) do
     GenServer.call(__MODULE__, {:add_validated_block, block, chain_state})
   end
@@ -149,7 +131,6 @@
     GenServer.call(__MODULE__, :txs_index)
   end
 
-<<<<<<< HEAD
   @spec registered_oracles() :: map()
   def registered_oracles() do
     GenServer.call(__MODULE__, :registered_oracles)
@@ -160,9 +141,6 @@
     GenServer.call(__MODULE__, :oracle_responses)
   end
 
-=======
-  @spec chain_state() :: ChainState.account_chainstate()
->>>>>>> 8e72ab4a
   def chain_state() do
     top_block_chain_state()
   end
@@ -226,15 +204,11 @@
   def handle_call({:add_validated_block, %Block{} = new_block, new_chain_state},
                   _from,
                   %{blocks_map: blocks_map, chain_states: chain_states,
-<<<<<<< HEAD
                     txs_index: txs_index,registered_oracles: registered_oracles,
                     oracle_responses: oracle_responses,
                     top_height: top_height} = state) do
     handle_oracle_queries(new_block)
 
-=======
-                    txs_index: txs_index, top_height: top_height} = state) do
->>>>>>> 8e72ab4a
     new_block_txs_index = calculate_block_acc_txs_info(new_block)
     new_txs_index =
       update_txs_index_or_oracle_responses(txs_index, new_block_txs_index)
@@ -256,7 +230,6 @@
       "Added block ##{new_block.header.height} with hash #{Base.encode16(new_block_hash)}, total tokens: #{inspect(total_tokens)}"
     end)
 
-<<<<<<< HEAD
     # Store new block to disk
     Persistence.write_block_by_hash(new_block)
     state_update1 = %{state | blocks_map: updated_blocks_map,
@@ -264,13 +237,6 @@
                               txs_index: new_txs_index,
                               registered_oracles: new_registered_oracles,
                               oracle_responses: new_oracle_responses}
-=======
-    ## Store new block to disk
-    Persistence.write_block_by_hash(new_block)
-    state_update1 = %{state | blocks_map: updated_blocks_map,
-                              chain_states: updated_chain_states,
-                              txs_index: new_txs_index}
->>>>>>> 8e72ab4a
     if top_height < new_block.header.height do
       # We send the block to others only if it extends the longest chain
       Peers.broadcast_block(new_block)
@@ -291,7 +257,6 @@
     {:reply, txs_index, state}
   end
 
-<<<<<<< HEAD
   def handle_call(:registered_oracles, _from, %{registered_oracles: registered_oracles} = state) do
     {:reply, registered_oracles, state}
   end
@@ -326,13 +291,6 @@
             tx.data.sender
         end
       end
-=======
-  defp calculate_block_acc_txs_info(block) do
-    block_hash = BlockValidation.block_header_hash(block.header)
-    accounts = for tx <- block.txs do
-      [tx.data.from_acc, tx.data.to_acc]
-    end
->>>>>>> 8e72ab4a
     accounts_unique = accounts |> List.flatten() |> Enum.uniq() |> List.delete(nil)
     for account <- accounts_unique, into: %{} do
       acc_txs = Enum.filter(block.txs, fn(tx) ->
@@ -365,7 +323,6 @@
       end)
   end
 
-<<<<<<< HEAD
   defp generate_registrated_oracles_map(block) do
     Enum.reduce(block.txs, %{}, fn(tx, acc) ->
         if(match?(%OracleRegistrationTxData{}, tx.data)) do
@@ -409,8 +366,6 @@
     end
   end
 
-=======
->>>>>>> 8e72ab4a
   defp get_blocks(blocks_acc, next_block_hash, final_block_hash, count) do
     if next_block_hash != final_block_hash && count > 0 do
       case(GenServer.call(__MODULE__, {:get_block, next_block_hash})) do
