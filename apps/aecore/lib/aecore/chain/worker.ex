--- conflicted
+++ resolved
@@ -79,13 +79,8 @@
     GenServer.call(__MODULE__, :top_block_hash)
   end
 
-<<<<<<< HEAD
   @spec top_height() :: non_neg_integer()
   def top_height() do
-=======
-  @spec top_height() :: integer()
-  def top_height do
->>>>>>> f9c079f1
     GenServer.call(__MODULE__, :top_height)
   end
 
@@ -200,7 +195,6 @@
     end
   end
 
-<<<<<<< HEAD
   @spec registered_oracles() :: Oracle.registered_oracles()
   def registered_oracles() do
     GenServer.call(__MODULE__, :registered_oracles)
@@ -211,11 +205,8 @@
     GenServer.call(__MODULE__, :oracle_interaction_objects)
   end
 
+  @spec chain_state() ::%{:accounts => Chainstate.accounts(), :oracles => ChainState.oracles()}
   def chain_state() do
-=======
-  @spec chain_state() :: ChainState.account_chainstate()
-  def chain_state do
->>>>>>> f9c079f1
     top_block_chain_state()
   end
 
@@ -601,10 +592,6 @@
     end
   end
 
-<<<<<<< HEAD
   defp build_chain_state(),
     do: %{accounts: %{}, oracles: %{registered_oracles: %{}, interaction_objects: %{}}}
-=======
-  defp build_chain_state, do: %{accounts: %{}}
->>>>>>> f9c079f1
 end