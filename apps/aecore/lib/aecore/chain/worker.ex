--- conflicted
+++ resolved
@@ -24,11 +24,7 @@
   alias Aecore.Chain.Chainstate
   alias Aecore.Account.Account
   alias Aecore.Account.AccountStateTree
-<<<<<<< HEAD
-  alias Aecore.Oracle.OracleStateTree
-=======
   alias Aecore.Naming.Tx.NameTransferTx
->>>>>>> f73d0d8c
 
   require Logger
 
@@ -431,8 +427,7 @@
         _from,
         %{blocks_data_map: blocks_data_map, top_hash: top_hash} = state
       ) do
-    oracle_tree = blocks_data_map[top_hash].chain_state.oracles
-    registered_oracles = OracleStateTree.get_registered_oracles(oracle_tree)
+    registered_oracles = blocks_data_map[top_hash].chain_state.oracles.registered_oracles
     {:reply, registered_oracles, state}
   end
 
@@ -441,8 +436,7 @@
         _from,
         %{blocks_data_map: blocks_data_map, top_hash: top_hash} = state
       ) do
-    oracle_tree = blocks_data_map[top_hash].chain_state.oracles
-    interaction_objects = OracleStateTree.get_interaction_objects(oracle_tree)
+    interaction_objects = blocks_data_map[top_hash].chain_state.oracles.interaction_objects
     {:reply, interaction_objects, state}
   end
 
@@ -646,5 +640,35 @@
     end
   end
 
+  def transfrom_chainstate(strategy, chainstate) do
+    Enum.reduce(chainstate, %{}, get_persist_strategy(strategy))
+  end
+
+  defp get_persist_strategy(:to_chainstate) do
+    fn
+      {key = :accounts, root_hash}, acc_state ->
+        Map.put(acc_state, key, PatriciaMerkleTree.new(key, root_hash))
+
+      # {key = :oracles, root_hash}, acc_state ->
+      #   Map.put(acc_state, key, PatriciaMerkleTree.new(key, root_hash))
+
+      {key, value}, acc_state ->
+        Map.put(acc_state, key, value)
+    end
+  end
+
+  defp get_persist_strategy(:from_chainstate) do
+    fn
+      {key = :accounts, value}, acc_state ->
+        Map.put(acc_state, key, value.root_hash)
+
+      # {key = :oracles, value}, acc_state ->
+      #   Map.put(acc_state, key, value.root_hash)
+
+      {key, value}, acc_state ->
+        Map.put(acc_state, key, value)
+    end
+  end
+
   defp build_chain_state, do: Chainstate.init()
 end