defmodule Aecore.Chain.Worker do
  @moduledoc """
  Module for working with chain
  """

  use GenServer
  use Bitwise

  alias Aecore.Chain.Block
  alias Aecore.Account.Tx.SpendTx
  alias Aecore.Oracle.Oracle
  alias Aecore.Oracle.Tx.OracleQueryTx
  alias Aecore.Chain.Header
  alias Aecore.Account.Tx.SpendTx
  alias Aecore.Tx.Pool.Worker, as: Pool
  alias Aecore.Chain.BlockValidation
  alias Aecore.Peers.Worker, as: Peers
  alias Aecore.Peers.PeerConnection, as: PeerCon
  alias Aecore.Persistence.Worker, as: Persistence
  alias Aecore.Chain.Difficulty
  alias Aecore.Wallet.Worker, as: Wallet
  alias Aehttpserver.Web.Notify
  alias Aeutil.Serialization
  alias Aeutil.Hash
  alias Aecore.Chain.Chainstate
  alias Aecore.Account.Account
  alias Aecore.Account.AccountStateTree
  alias Aecore.Peers.Events

  require Logger

  @type txs_index :: %{binary() => [{binary(), binary()}]}

  # upper limit for number of blocks is 2^max_refs
  @max_refs 30

  def start_link(_args) do
    GenServer.start_link(__MODULE__, {}, name: __MODULE__)
  end

  def init(_) do
    genesis_block_hash = BlockValidation.block_header_hash(Block.genesis_block().header)

    {:ok, genesis_chain_state} =
      Chainstate.calculate_and_validate_chain_state(
        Block.genesis_block().txs,
        build_chain_state(),
        0
      )

    blocks_data_map = %{
      genesis_block_hash => %{
        block: Block.genesis_block(),
        chain_state: genesis_chain_state,
        refs: []
      }
    }

    txs_index = calculate_block_acc_txs_info(Block.genesis_block())

    {:ok,
     %{
       blocks_data_map: blocks_data_map,
       txs_index: txs_index,
       top_hash: genesis_block_hash,
       top_height: 0
     }, 0}
  end

  def clear_state, do: GenServer.call(__MODULE__, :clear_state)

  @spec top_block() :: Block.t()
  def top_block do
    GenServer.call(__MODULE__, :top_block_info).block
  end

  @spec current_state() :: Block.t()
  def current_state do
    GenServer.call(__MODULE__, :current_state)
  end

  @spec top_block_chain_state() :: Chainstate.account_chainstate()
  def top_block_chain_state do
    GenServer.call(__MODULE__, :top_block_info).chain_state
  end

  @spec top_block_hash() :: binary()
  def top_block_hash do
    GenServer.call(__MODULE__, :top_block_hash)
  end

  @spec top_height() :: non_neg_integer()
  def top_height do
    GenServer.call(__MODULE__, :top_height)
  end

  @spec get_header_by_base58_hash(String.t()) :: Header.t() | {:error, atom()}
  def get_header_by_base58_hash(hash) do
    decoded_hash = Header.base58c_decode(hash)
    get_header(decoded_hash)
  rescue
    _ ->
      {:error, :invalid_hash}
  end

  @spec lowest_valid_nonce() :: non_neg_integer()
  def lowest_valid_nonce do
    GenServer.call(__MODULE__, :lowest_valid_nonce)
  end

  @spec get_block_by_base58_hash(String.t()) :: {:ok, Block.t()} | {:error, String.t()}
  def get_block_by_base58_hash(hash) do
    decoded_hash = Header.base58c_decode(hash)
    get_block(decoded_hash)
  rescue
    _ ->
      {:error, :invalid_hash}
  end

  @spec get_headers_forward(binary(), non_neg_integer()) ::
          {:ok, list(Header.t())} | {:error, atom()}
  def get_headers_forward(starting_header, count) do
    case get_header(starting_header) do
      {:ok, header} ->
        get_headers_forward([], header.height, count)

      {:error, reason} ->
        {:error, reason}
    end
  end

  @spec get_header(binary()) :: Block.t() | {:error, atom()}
  def get_header(header_hash) do
    case GenServer.call(__MODULE__, {:get_block_info_from_memory_unsafe, header_hash}) do
      {:error, _reason} ->
        {:error, :header_not_found}

      %{block: nil} ->
        case Persistence.get_block_by_hash(header_hash) do
          {:ok, block} -> {:ok, block.header}
          _ -> {:error, :header_not_found}
        end

      block_info ->
        {:ok, block_info.block.header}
    end
  end

  @spec get_header_by_height(non_neg_integer()) :: Header.t() | {:error, atom()}
  def get_header_by_height(height) do
    case get_block_info_by_height(height, nil) do
      {:error, :chain_too_short} -> {:error, :chain_too_short}
      info -> {:ok, info.block.header}
    end
  end

  @spec get_block(binary()) :: {:ok, Block.t()} | {:error, String.t()}
  def get_block(block_hash) do
    ## At first we are making attempt to get the block from the chain state.
    ## If there is no such block then we check into the db.
    case GenServer.call(__MODULE__, {:get_block_info_from_memory_unsafe, block_hash}) do
      {:error, _} = err ->
        err

      %{block: nil} ->
        case Persistence.get_block_by_hash(block_hash) do
          {:ok, block} ->
            {:ok, block}

          _ ->
            {:error, "#{__MODULE__}: Block not found for hash [#{block_hash}]"}
        end

      block_info ->
        {:ok, block_info.block}
    end
  end

  @spec get_block_by_height(non_neg_integer(), binary() | nil) ::
          {:ok, Block.t()} | {:error, binary()}
  def get_block_by_height(height, chain_hash \\ nil) do
    case get_block_info_by_height(height, chain_hash) do
      {:error, _} = error -> error
      info -> {:ok, info.block}
    end
  end

  @spec has_block?(binary()) :: boolean()
  def has_block?(hash) do
    case get_block(hash) do
      {:ok, _block} -> true
      {:error, _} -> false
    end
  end

  @spec get_blocks(binary(), non_neg_integer()) :: list(Block.t())
  def get_blocks(start_block_hash, count) do
    Enum.reverse(get_blocks([], start_block_hash, nil, count))
  end

  @spec get_blocks(binary(), binary(), non_neg_integer()) :: list(Block.t())
  def get_blocks(start_block_hash, final_block_hash, count) do
    Enum.reverse(get_blocks([], start_block_hash, final_block_hash, count))
  end

  @spec get_chain_state_by_height(non_neg_integer(), binary() | nil) ::
          Chainstate.t() | {:error, String.t()}
  def get_chain_state_by_height(height, chain_hash \\ nil) do
    case get_block_info_by_height(height, chain_hash) do
      {:error, _} = error ->
        error

      %{chain_state: chain_state} ->
        chain_state

      _ ->
        {:error, "#{__MODULE__}: Chainstate was delated"}
    end
  end

  @spec add_block(Block.t()) :: :ok | {:error, String.t()}
  def add_block(%Block{} = block) do
    with {:ok, prev_block} <- get_block(block.header.prev_hash),
         {:ok, prev_block_chain_state} <- chain_state(block.header.prev_hash),
         blocks_for_difficulty_calculation =
           get_blocks(block.header.prev_hash, Difficulty.get_number_of_blocks()),
         {:ok, new_chain_state} <-
           BlockValidation.calculate_and_validate_block(
             block,
             prev_block,
             prev_block_chain_state,
             blocks_for_difficulty_calculation
           ) do
      add_validated_block(block, new_chain_state)
    else
      err -> err
    end
  end

  @spec add_validated_block(Block.t(), Chainstate.chainstate()) :: :ok
  defp add_validated_block(%Block{} = block, chain_state) do
    GenServer.call(__MODULE__, {:add_validated_block, block, chain_state})
  end

  @spec chain_state(binary()) :: {:ok, ChainState.account_chainstate()} | {:error, String.t()}
  def chain_state(block_hash) do
    case GenServer.call(__MODULE__, {:get_block_info_from_memory_unsafe, block_hash}) do
      {:error, _} = err ->
        err

      %{chain_state: chain_state} ->
        {:ok, chain_state}

      _ ->
        {:error, "#{__MODULE__}: Chainstate was deleted"}
    end
  end

  @spec registered_oracles() :: Oracle.registered_oracles()
  def registered_oracles do
    GenServer.call(__MODULE__, :registered_oracles)
  end

  @spec oracle_interaction_objects() :: Oracle.interaction_objects()
  def oracle_interaction_objects do
    GenServer.call(__MODULE__, :oracle_interaction_objects)
  end

  @spec chain_state() :: %{
          :accounts => Chainstate.accounts(),
          :oracles => Oracle.t()
        }
  def chain_state do
    top_block_chain_state()
  end

  @spec txs_index() :: txs_index()
  def txs_index do
    GenServer.call(__MODULE__, :txs_index)
  end

  @spec longest_blocks_chain() :: list(Block.t())
  def longest_blocks_chain do
    get_blocks(top_block_hash(), top_height() + 1)
  end

  ## Server side

  def handle_call(:clear_state, _from, _state) do
    {:ok, new_state, _} = init(:empty)
    {:reply, :ok, new_state}
  end

  def handle_call(:current_state, _from, state) do
    {:reply, state, state}
  end

  def handle_call(
        :top_block_info,
        _from,
        %{blocks_data_map: blocks_data_map, top_hash: top_hash} = state
      ) do
    {:reply, blocks_data_map[top_hash], state}
  end

  def handle_call(:top_block_hash, _from, %{top_hash: top_hash} = state) do
    {:reply, top_hash, state}
  end

  def handle_call(:top_height, _from, %{top_height: top_height} = state) do
    {:reply, top_height, state}
  end

  def handle_call(
        :lowest_valid_nonce,
        _from,
        %{blocks_data_map: blocks_data_map, top_hash: top_hash} = state
      ) do
    pubkey = Wallet.get_public_key()
    accounts_state_tree = blocks_data_map[top_hash].chain_state.accounts

    lowest_valid_nonce =
      if AccountStateTree.has_key?(accounts_state_tree, pubkey) do
        Account.nonce(accounts_state_tree, pubkey) + 1
      else
        1
      end

    {:reply, lowest_valid_nonce, state}
  end

  def handle_call(
        {:get_block_info_from_memory_unsafe, block_hash},
        _from,
        %{blocks_data_map: blocks_data_map} = state
      ) do
    case Map.fetch(blocks_data_map, block_hash) do
      {:ok, block_info} ->
        {:reply, block_info, state}

      :error ->
        {:reply, {:error, "#{__MODULE__}: Block not found with hash [#{block_hash}]"}, state}
    end
  end

  def handle_call(
        {:add_validated_block, %Block{} = new_block, new_chain_state},
        _from,
        %{
          blocks_data_map: blocks_data_map,
          txs_index: txs_index,
          top_height: top_height
        } = state
      ) do
    new_block_txs_index = calculate_block_acc_txs_info(new_block)
    new_txs_index = update_txs_index(txs_index, new_block_txs_index)
    Enum.each(new_block.txs, fn tx -> Pool.remove_transaction(tx) end)
    new_block_hash = BlockValidation.block_header_hash(new_block.header)

    # refs_list is generated so it contains n-th prev blocks for n-s beeing a power of two.
    # So for chain A<-B<-C<-D<-E<-F<-G<-H. H refs will be [G,F,D,A].
    # This allows for log n findning of block with given height.
    new_refs =
      0..@max_refs
      |> Enum.reduce([new_block.header.prev_hash], fn i, [prev | _] = acc ->
        case Enum.at(blocks_data_map[prev].refs, i) do
          nil ->
            acc

          hash ->
            [hash | acc]
        end
      end)
      |> Enum.reverse()

    updated_blocks_data_map =
      Map.put(blocks_data_map, new_block_hash, %{
        block: new_block,
        chain_state: new_chain_state,
        refs: new_refs
      })

    hundred_blocks_data_map =
      remove_old_block_data_from_map(updated_blocks_data_map, new_block_hash)

    total_tokens = Chainstate.calculate_total_tokens(new_chain_state)

    Logger.info(fn ->
      "#{__MODULE__}: Added block ##{new_block.header.height}
      with hash #{Header.base58c_encode(new_block_hash)},
      total tokens: #{inspect(total_tokens)}"
    end)

    state_update = %{
      state
      | blocks_data_map: hundred_blocks_data_map,
        txs_index: new_txs_index
    }

    if top_height < new_block.header.height do
      Persistence.batch_write(%{
        :chain_state => %{:chain_state => new_chain_state},
        :block => %{new_block_hash => new_block},
        :latest_block_info => %{
          :top_hash => new_block_hash,
          :top_height => new_block.header.height
        },
        :block_info => %{new_block_hash => %{refs: new_refs}}
      })

      ## We send the block to others only if it extends the longest chain
<<<<<<< HEAD
      if !Enum.empty?(Peers.all_peers) do
        for peer <- Peers.all_peers do
          IO.inspect "Sending a block to peer: #{inspect(peer.port)}"
          PeerCon.send_new_block(new_block, peer.connection)
        end
      else
        "List of peers is empty"
      end
=======
      Peers.broadcast_block(new_block)
      Events.publish(:block_created, new_block)
      Events.publish(:top_changed, new_block)
>>>>>>> 18914a61

      # Broadcasting notifications for new block added to chain and new mined transaction
      Notify.broadcast_new_block_added_to_chain_and_new_mined_tx(new_block)

      {:reply, :ok,
       %{state_update | top_hash: new_block_hash, top_height: new_block.header.height}}
    else
      Persistence.batch_write(%{
        :chain_state => %{:chain_state => new_chain_state},
        :block => %{new_block_hash => new_block},
        :block_info => %{new_block_hash => %{refs: new_refs}}
      })

      {:reply, :ok, state_update}
    end
  end

  def handle_call(:txs_index, _from, %{txs_index: txs_index} = state) do
    {:reply, txs_index, state}
  end

  def handle_call(
        :registered_oracles,
        _from,
        %{blocks_data_map: blocks_data_map, top_hash: top_hash} = state
      ) do
    registered_oracles = blocks_data_map[top_hash].chain_state.oracles.registered_oracles
    {:reply, registered_oracles, state}
  end

  def handle_call(
        :oracle_interaction_objects,
        _from,
        %{blocks_data_map: blocks_data_map, top_hash: top_hash} = state
      ) do
    interaction_objects = blocks_data_map[top_hash].chain_state.oracles.interaction_objects
    {:reply, interaction_objects, state}
  end

  def handle_call(:blocks_data_map, _from, %{blocks_data_map: blocks_data_map} = state) do
    {:reply, blocks_data_map, state}
  end

  def handle_info(:timeout, state) do
    {top_hash, top_height} =
      case Persistence.get_latest_block_height_and_hash() do
        :not_found -> {state.top_hash, state.top_height}
        {:ok, latest_block} -> {latest_block.hash, latest_block.height}
      end

    chain_states = Persistence.get_all_accounts_chain_states()

    top_chain_state =
      if Enum.empty?(Serialization.remove_struct(chain_states)) do
        state.blocks_data_map[top_hash].chain_state
      else
        chain_states
      end

    blocks_map = Persistence.get_blocks(number_of_blocks_in_memory())
    blocks_info = Persistence.get_all_blocks_info()

    blocks_data_map =
      if Enum.empty?(Serialization.remove_struct(blocks_info)) do
        state.blocks_data_map
      else
        blocks_info
        |> Map.merge(blocks_map, fn _hash, info, block ->
          Map.put(info, :block, block)
        end)
        |> Map.update!(top_hash, fn info ->
          Map.put(info, :chain_state, top_chain_state)
        end)
      end

    {:noreply,
     %{state | blocks_data_map: blocks_data_map, top_hash: top_hash, top_height: top_height}}
  end

  defp remove_old_block_data_from_map(block_map, top_hash) do
    if block_map[top_hash].block.header.height > number_of_blocks_in_memory() do
      hash_to_remove = get_nth_prev_hash(number_of_blocks_in_memory(), top_hash, block_map)
      Logger.info("#{__MODULE__}: Block ##{hash_to_remove} has been removed from memory")

      Map.update!(block_map, hash_to_remove, fn info ->
        %{info | block: nil, chain_state: nil}
      end)
    else
      block_map
    end
  end

  defp calculate_block_acc_txs_info(block) do
    block_hash = BlockValidation.block_header_hash(block.header)

    accounts_unique =
      block.txs
      |> Enum.map(fn tx ->
        case tx.data.type do
          SpendTx ->
            [tx.data.sender, tx.data.payload.receiver]

          OracleQueryTx ->
            [tx.data.sender, tx.data.payload.oracle_address]

          _ ->
            tx.data.sender
        end
      end)
      |> List.flatten()
      |> Enum.uniq()
      |> List.delete(nil)

    for account <- accounts_unique, into: %{} do
      # txs associated with the given account
      tx_tuples =
        block.txs
        |> Enum.filter(fn tx ->
          case tx.data.type do
            SpendTx ->
              tx.data.sender == account || tx.data.payload.receiver == account

            _ ->
              tx.data.sender == account
          end
        end)
        |> Enum.map(fn filtered_tx ->
          tx_bin = Serialization.pack_binary(filtered_tx)
          hash = Hash.hash(tx_bin)
          {block_hash, hash}
        end)

      {account, tx_tuples}
    end
  end

  defp update_txs_index(prev_txs_index, new_txs_index) do
    Map.merge(prev_txs_index, new_txs_index, fn _, current_txs_index, new_txs_index ->
      current_txs_index ++ new_txs_index
    end)
  end

  defp get_blocks(blocks_acc, next_block_hash, final_block_hash, count) do
    if next_block_hash != final_block_hash && count > 0 do
      case get_block(next_block_hash) do
        {:ok, block} ->
          updated_blocks_acc = [block | blocks_acc]
          prev_block_hash = block.header.prev_hash
          next_count = count - 1

          get_blocks(
            updated_blocks_acc,
            prev_block_hash,
            final_block_hash,
            next_count
          )

        {:error, _} ->
          blocks_acc
      end
    else
      blocks_acc
    end
  end

  defp number_of_blocks_in_memory do
    Application.get_env(:aecore, :persistence)[:number_of_blocks_in_memory]
  end

  defp get_headers_forward(headers, next_header_height, count) when count > 0 do
    case get_header_by_height(next_header_height) do
      {:ok, header} ->
        get_headers_forward([header | headers], header.height + 1, count - 1)

      {:error, reason} ->
        {:error, reason}
    end
  end

  defp get_headers_forward(headers, _next_header_height, count) when count == 0 do
    {:ok, headers}
  end

  defp get_block_info_by_height(height, chain_hash) do
    begin_hash =
      if chain_hash == nil do
        top_block_hash()
      else
        chain_hash
      end

    blocks_data_map = GenServer.call(__MODULE__, :blocks_data_map)
    n = blocks_data_map[begin_hash].block.header.height - height

    if n < 0 do
      {:error, :chain_too_short}
    else
      block_hash = get_nth_prev_hash(n, begin_hash, blocks_data_map)

      case blocks_data_map[block_hash] do
        %{block: nil} = block_info ->
          case Persistence.get_block_by_hash(block_hash) do
            {:ok, block} -> %{block_info | block: block}
            _ -> block_info
          end

        block_info ->
          block_info
      end
    end
  end

  # get_nth_prev_hash - traverses block_data_map using the refs.
  # Becouse refs contain hashes of 1,2,4,8,16,... prev blocks we can do it fast.
  # Lets look at the height difference as a binary representation.
  # Eg. Lets say we want to go 10110 blocks back in the tree.
  # Instead of using prev_block 10110 times we can go back by 2 blocks then by 4 and by 16.
  # We can go back by such numbers of blocks becouse we have the refs.
  # This way we did 3 operations instead of 22. In general we do O(log n) operations
  # to go back by n blocks.
  defp get_nth_prev_hash(n, begin_hash, blocks_data_map) do
    get_nth_prev_hash(n, 0, begin_hash, blocks_data_map)
  end

  defp get_nth_prev_hash(0, _exponent, hash, _blocks_data_map) do
    hash
  end

  defp get_nth_prev_hash(n, exponent, hash, blocks_data_map) do
    if (n &&& 1 <<< exponent) != 0 do
      get_nth_prev_hash(
        n - (1 <<< exponent),
        exponent + 1,
        Enum.at(blocks_data_map[hash].refs, exponent),
        blocks_data_map
      )
    else
      get_nth_prev_hash(n, exponent + 1, hash, blocks_data_map)
    end
  end

  defp build_chain_state, do: Chainstate.init()
end<|MERGE_RESOLUTION|>--- conflicted
+++ resolved
@@ -409,7 +409,6 @@
       })
 
       ## We send the block to others only if it extends the longest chain
-<<<<<<< HEAD
       if !Enum.empty?(Peers.all_peers) do
         for peer <- Peers.all_peers do
           IO.inspect "Sending a block to peer: #{inspect(peer.port)}"
@@ -418,11 +417,9 @@
       else
         "List of peers is empty"
       end
-=======
-      Peers.broadcast_block(new_block)
+
       Events.publish(:block_created, new_block)
       Events.publish(:top_changed, new_block)
->>>>>>> 18914a61
 
       # Broadcasting notifications for new block added to chain and new mined transaction
       Notify.broadcast_new_block_added_to_chain_and_new_mined_tx(new_block)
