defmodule Aecore.Chain.Worker do
  @moduledoc """
  Module for working with chain
  """

  require Logger

  alias Aecore.Structures.Block
  alias Aecore.Chain.ChainState
  alias Aecore.Txs.Pool.Worker, as: Pool
<<<<<<< HEAD
  alias Aecore.Utils.Blockchain.BlockValidation
=======
  alias Aecore.Peers.Worker, as: Peers
>>>>>>> bc4dbc74

  use GenServer

  def start_link do
    GenServer.start_link(__MODULE__, {}, name: __MODULE__)
  end

  def init(_) do
    genesis_block_hash = BlockValidation.block_header_hash(Block.genesis_block().header)

    genesis_block_map = %{genesis_block_hash => Block.genesis_block()}
    genesis_chain_state = ChainState.calculate_block_state(Block.genesis_block().txs)
    latest_block_chain_state = %{genesis_block_hash => genesis_chain_state}

    initial_state = {genesis_block_map, latest_block_chain_state}

    {:ok, initial_state}
  end

  @spec latest_block() :: %Block{}
  def latest_block() do
    latest_block_hashes = get_latest_block_chain_state() |> Map.keys()
    latest_block_hash = case(length(latest_block_hashes)) do
      1 -> List.first(latest_block_hashes)
      _ -> throw({:error, "multiple or none latest block hashes"})
    end

    get_block(latest_block_hash)
  end

  @spec get_latest_block_chain_state() :: tuple()
  def get_latest_block_chain_state() do
    GenServer.call(__MODULE__, :get_latest_block_chain_state)
  end

  @spec get_block_by_hex_hash(term()) :: %Block{}
  def get_block_by_hex_hash(hash) do
    GenServer.call(__MODULE__, {:get_block_by_hex_hash, hash})
  end

  @spec get_block(term()) :: %Block{}
  def get_block(hash) do
    GenServer.call(__MODULE__, {:get_block, hash})
  end

  @spec get_blocks(binary(), integer()) :: :ok
  def get_blocks(start_block_hash, size) do
    Enum.reverse(get_blocks([], start_block_hash, size))
  end

  @spec add_block(%Block{}) :: :ok
  def add_block(%Block{} = block) do
    GenServer.call(__MODULE__, {:add_block, block})
  end

  @spec chain_state(binary()) :: map()
  def chain_state(latest_block_hash) do
    GenServer.call(__MODULE__, {:chain_state, latest_block_hash})
  end

  def handle_call(:get_latest_block_chain_state, _from, state) do
    {_, latest_block_chain_state} = state
    {:reply, latest_block_chain_state, state}
  end

  def handle_call({:get_block, block_hash}, _from, state) do
    {block_map, _} = state
    block = block_map[block_hash]

    if(block != nil) do
      {:reply, block, state}
    else
      {:reply, {:error, "Block not found"}, state}
    end
  end

  def handle_call({:get_block_by_hex_hash, hash}, _from, state) do
    {chain, _} = state
    case(Enum.find(chain, fn{block_hash, _block} ->
      block_hash |> Base.encode16() == hash end)) do
      {_, block} ->
        {:reply, block, state}
      nil ->
        {:reply, {:error, "Block not found"}, state}
    end
  end

  def handle_call({:add_block, %Block{} = block}, _from, state) do
    {chain, chain_state} = state
    prev_block_chain_state = chain_state[block.header.prev_hash]
    new_block_state = ChainState.calculate_block_state(block.txs)
    new_chain_state = ChainState.calculate_chain_state(new_block_state, prev_block_chain_state)

    try do
      BlockValidation.validate_block!(block, chain[block.header.prev_hash], new_chain_state)

      Enum.each(block.txs, fn(tx) -> Pool.remove_transaction(tx) end)

      {block_map, latest_block_chain_state} = state
      block_hash = BlockValidation.block_header_hash(block.header)
      updated_block_map = Map.put(block_map, block_hash, block)
      has_prev_block = Map.has_key?(latest_block_chain_state, block.header.prev_hash)

      {deleted_latest_chain_state, prev_chain_state} = case has_prev_block do
        true ->
          prev_chain_state = Map.get(latest_block_chain_state, block.header.prev_hash)
          {Map.delete(latest_block_chain_state, block.header.prev_hash), prev_chain_state}
        false ->
          {latest_block_chain_state, %{}}
      end

      new_block_state = ChainState.calculate_block_state(block.txs)
      new_chain_state = ChainState.calculate_chain_state(new_block_state, prev_chain_state)

      updated_latest_block_chainstate = Map.put(deleted_latest_chain_state, block_hash, new_chain_state)

      total_tokens = ChainState.calculate_total_tokens(new_chain_state)
<<<<<<< HEAD

      Logger.info(
        fn ->
          "Added block ##{block.header.height} with hash #{
            block.header
            |> BlockValidation.block_header_hash()
            |> Base.encode16()
          }, total tokens: #{total_tokens}"
        end
      )

      {:reply, :ok, {updated_block_map, updated_latest_block_chainstate}}
=======
      Logger.info(fn ->
        "Added block ##{b.header.height} with hash #{b.header
        |> BlockValidation.block_header_hash()
        |> Base.encode16()}, total tokens: #{total_tokens}"
      end)

      ## Block was validated, now we can send it to other peers
      Peers.broadcast_to_all({:new_block, b})

      {:reply, :ok, {[b | chain], new_chain_state}}
>>>>>>> bc4dbc74
    catch
      {:error, message} ->
        Logger.error(fn ->
          "Failed to add block: #{message}"
        end)
      {:reply, :error, state}
    end
  end

  def handle_call({:chain_state, latest_block_hash}, _from, state) do
    {_, chain_state} = state
    {:reply, chain_state[latest_block_hash], state}
  end

  def chain_state() do
    latest_block = latest_block()
    latest_block_hash = BlockValidation.block_header_hash(latest_block.header)
    chain_state(latest_block_hash)
  end

  def all_blocks() do
    latest_block_obj = latest_block()
    latest_block_hash = BlockValidation.block_header_hash(latest_block_obj.header)
    get_blocks(latest_block_hash, latest_block_obj.header.height)
  end

  defp get_blocks(blocks_acc, next_block_hash, size) do
    cond do
      size > 0 ->
        case(GenServer.call(__MODULE__, {:get_block, next_block_hash})) do
          {:error, _} -> blocks_acc
          block ->
            updated_block_acc = [block | blocks_acc]
            prev_block_hash = block.header.prev_hash
            next_size = size - 1

            get_blocks(updated_block_acc, prev_block_hash, next_size)
        end
      true ->
        blocks_acc
    end
  end
end<|MERGE_RESOLUTION|>--- conflicted
+++ resolved
@@ -8,11 +8,8 @@
   alias Aecore.Structures.Block
   alias Aecore.Chain.ChainState
   alias Aecore.Txs.Pool.Worker, as: Pool
-<<<<<<< HEAD
   alias Aecore.Utils.Blockchain.BlockValidation
-=======
   alias Aecore.Peers.Worker, as: Peers
->>>>>>> bc4dbc74
 
   use GenServer
 
@@ -130,31 +127,17 @@
       updated_latest_block_chainstate = Map.put(deleted_latest_chain_state, block_hash, new_chain_state)
 
       total_tokens = ChainState.calculate_total_tokens(new_chain_state)
-<<<<<<< HEAD
 
-      Logger.info(
-        fn ->
-          "Added block ##{block.header.height} with hash #{
-            block.header
-            |> BlockValidation.block_header_hash()
-            |> Base.encode16()
-          }, total tokens: #{total_tokens}"
-        end
-      )
-
-      {:reply, :ok, {updated_block_map, updated_latest_block_chainstate}}
-=======
       Logger.info(fn ->
-        "Added block ##{b.header.height} with hash #{b.header
+        "Added block ##{block.header.height} with hash #{block.header
         |> BlockValidation.block_header_hash()
         |> Base.encode16()}, total tokens: #{total_tokens}"
       end)
 
       ## Block was validated, now we can send it to other peers
-      Peers.broadcast_to_all({:new_block, b})
+      Peers.broadcast_to_all({:new_block, block})
 
-      {:reply, :ok, {[b | chain], new_chain_state}}
->>>>>>> bc4dbc74
+      {:reply, :ok, {updated_block_map, updated_latest_block_chainstate}}
     catch
       {:error, message} ->
         Logger.error(fn ->
