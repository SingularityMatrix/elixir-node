--- conflicted
+++ resolved
@@ -471,26 +471,19 @@
         Enum.filter(block.txs, fn tx ->
           case tx.data.payload do
             %SpendTx{} ->
-<<<<<<< HEAD
-              tx.data.from_acc == account || tx.data.payload.to_acc == account
+              tx.data.sender == account || tx.data.payload.receiver == account
 
             %OracleRegistrationTxData{} ->
-              tx.data.from_acc == account
+              tx.data.sender == account
 
             %OracleResponseTxData{} ->
-              tx.data.from_acc == account
+              tx.data.sender == account
 
             %OracleQueryTxData{} ->
-              tx.data.from_acc == account || tx.data.payload.oracle_address == account
+              tx.data.sender == account || tx.data.payload.oracle_address == account
 
             %OracleExtendTxData{} ->
-              tx.data.from_acc == account
-=======
-              tx.data.sender == account || tx.data.receiver == account
-
-            %DataTx{} ->
               tx.data.sender == account
->>>>>>> 4926aa8d
           end
         end)
 
