--- conflicted
+++ resolved
@@ -24,13 +24,10 @@
   alias Aecore.Chain.Chainstate
   alias Aecore.Account.Account
   alias Aecore.Account.AccountStateTree
-<<<<<<< HEAD
   alias Aecore.Tx.SignedTx
   alias Aecore.Naming.Tx.NamePreClaimTx
   alias Aecore.Naming.Tx.NameClaimTx
   alias Aecore.Naming.Tx.NameUpdateTx
-=======
->>>>>>> 00f42523
   alias Aecore.Naming.Tx.NameTransferTx
 
   require Logger
