defmodule Aecore.Chain.Worker do
  @moduledoc """
  Module for working with chain
  """

  use GenServer
  use Bitwise

  alias Aecore.Chain.Block
  alias Aecore.Account.Tx.SpendTx
  alias Aecore.Oracle.Oracle
  alias Aecore.Oracle.Tx.OracleQueryTx
  alias Aecore.Chain.Header
  alias Aecore.Account.Tx.SpendTx
  alias Aecore.Tx.Pool.Worker, as: Pool
  alias Aecore.Chain.BlockValidation
  alias Aecore.Peers.Worker, as: Peers
  alias Aecore.Persistence.Worker, as: Persistence
  alias Aecore.Chain.Target
  alias Aecore.Wallet.Worker, as: Wallet
  alias Aehttpserver.Web.Notify
  alias Aeutil.Serialization
  alias Aeutil.Hash
  alias Aecore.Chain.Chainstate
  alias Aecore.Account.Account
  alias Aecore.Account.AccountStateTree
  alias Aecore.Naming.Tx.NameTransferTx
  alias Aeutil.PatriciaMerkleTree

  require Logger

  @type txs_index :: %{binary() => [{binary(), binary()}]}
  @type reason :: atom()

  # upper limit for number of blocks is 2^max_refs
  @max_refs 30

  def start_link(_args) do
    GenServer.start_link(__MODULE__, {}, name: __MODULE__)
  end

  def init(_) do
    genesis_block_header = Block.genesis_block().header
    genesis_block_hash = BlockValidation.block_header_hash(genesis_block_header)

    {:ok, genesis_chain_state} =
      Chainstate.calculate_and_validate_chain_state(
        Block.genesis_block().txs,
        build_chain_state(),
        genesis_block_header.height,
        genesis_block_header.miner
      )

    blocks_data_map = %{
      genesis_block_hash => %{
        block: Block.genesis_block(),
        chain_state: genesis_chain_state,
        refs: []
      }
    }

    txs_index = calculate_block_acc_txs_info(Block.genesis_block())

    {:ok,
     %{
       blocks_data_map: blocks_data_map,
       txs_index: txs_index,
       top_hash: genesis_block_hash,
       top_height: 0
     }, 0}
  end

  def clear_state, do: GenServer.call(__MODULE__, :clear_state)

  @spec top_block() :: Block.t()
  def top_block do
    GenServer.call(__MODULE__, :top_block_info).block
  end

  @spec current_state() :: Block.t()
  def current_state do
    GenServer.call(__MODULE__, :current_state)
  end

  @spec top_block_chain_state() :: Chainstate.t()
  def top_block_chain_state do
    GenServer.call(__MODULE__, :top_block_info).chain_state
  end

  @spec top_block_hash() :: binary()
  def top_block_hash do
    GenServer.call(__MODULE__, :top_block_hash)
  end

  @spec top_height() :: non_neg_integer()
  def top_height do
    GenServer.call(__MODULE__, :top_height)
  end

  @spec get_header_by_base58_hash(String.t()) :: Header.t() | {:error, reason()}
  def get_header_by_base58_hash(hash) do
    decoded_hash = Header.base58c_decode(hash)
    get_header(decoded_hash)
  rescue
    _ ->
      {:error, :invalid_hash}
  end

  @spec lowest_valid_nonce() :: non_neg_integer()
  def lowest_valid_nonce do
    GenServer.call(__MODULE__, :lowest_valid_nonce)
  end

  @spec get_block_by_base58_hash(String.t()) :: {:ok, Block.t()} | {:error, String.t() | atom()}
  def get_block_by_base58_hash(hash) do
    decoded_hash = Header.base58c_decode(hash)
    get_block(decoded_hash)
  rescue
    _ ->
      {:error, :invalid_hash}
  end

  @spec get_header(binary()) :: Block.t() | {:error, reason()}
  def get_header(header_hash) do
    case GenServer.call(__MODULE__, {:get_block_info_from_memory_unsafe, header_hash}) do
      {:error, _reason} ->
        {:error, :header_not_found}

      %{block: nil} ->
        case Persistence.get_block_by_hash(header_hash) do
          {:ok, block} -> {:ok, block.header}
          _ -> {:error, :header_not_found}
        end

      block_info ->
        {:ok, block_info.block.header}
    end
  end

  @spec get_header_by_height(non_neg_integer()) :: Header.t() | {:error, reason()}
  def get_header_by_height(height) do
    case get_block_info_by_height(height, nil) do
      {:error, :chain_too_short} -> {:error, :chain_too_short}
      info -> {:ok, info.block.header}
    end
  end

  @spec get_block(binary()) :: {:ok, Block.t()} | {:error, String.t() | atom()}
  def get_block(block_hash) do
    ## At first we are making attempt to get the block from the chain state.
    ## If there is no such block then we check into the db.
    case GenServer.call(__MODULE__, {:get_block_info_from_memory_unsafe, block_hash}) do
      {:error, _} = err ->
        err

      %{block: nil} ->
        case Persistence.get_block_by_hash(block_hash) do
          {:ok, block} ->
            {:ok, block}

          _ ->
            {:error, "#{__MODULE__}: Block not found for hash [#{block_hash}]"}
        end

      block_info ->
        {:ok, block_info.block}
    end
  end

  @spec get_block_by_height(non_neg_integer(), binary() | nil) :: Block.t() | {:error, binary()}
  def get_block_by_height(height, chain_hash \\ nil) do
    case get_block_info_by_height(height, chain_hash) do
      {:error, _} = error -> error
      info -> {:ok, info.block}
    end
  end

  @spec has_block?(binary()) :: boolean()
  def has_block?(hash) do
    case get_block(hash) do
      {:ok, _block} -> true
      {:error, _} -> false
    end
  end

  @spec get_blocks(binary(), non_neg_integer()) :: list(Block.t())
  def get_blocks(start_block_hash, count) do
    Enum.reverse(get_blocks([], start_block_hash, nil, count))
  end

  @spec get_blocks(binary(), binary(), non_neg_integer()) :: list(Block.t())
  def get_blocks(start_block_hash, final_block_hash, count) do
    Enum.reverse(get_blocks([], start_block_hash, final_block_hash, count))
  end

  @spec get_chain_state_by_height(non_neg_integer(), binary() | nil) ::
          Chainstate.t() | {:error, String.t()}
  def get_chain_state_by_height(height, chain_hash \\ nil) do
    case get_block_info_by_height(height, chain_hash) do
      {:error, _} = error ->
        error

      %{chain_state: chain_state} ->
        chain_state

      _ ->
        {:error, "#{__MODULE__}: Chainstate was delated"}
    end
  end

  @spec add_block(Block.t()) :: :ok | {:error, String.t()}
  def add_block(%Block{} = block) do
    with {:ok, prev_block} <- get_block(block.header.prev_hash),
         {:ok, prev_block_chain_state} <- chain_state(block.header.prev_hash),
         blocks_for_target_calculation =
           get_blocks(block.header.prev_hash, Target.get_number_of_blocks()),
         {:ok, new_chain_state} <-
           BlockValidation.calculate_and_validate_block(
             block,
             prev_block,
             prev_block_chain_state,
             blocks_for_target_calculation
           ) do
      add_validated_block(block, new_chain_state)
    else
      err -> err
    end
  end

  @spec add_validated_block(Block.t(), Chainstate.t()) :: :ok
  defp add_validated_block(%Block{} = block, chain_state) do
    GenServer.call(__MODULE__, {:add_validated_block, block, chain_state})
  end

  @spec chain_state(binary()) :: {:ok, Chainstate.t()} | {:error, String.t()}
  def chain_state(block_hash) do
    case GenServer.call(__MODULE__, {:get_block_info_from_memory_unsafe, block_hash}) do
      {:error, _} = err ->
        err

      %{chain_state: chain_state} ->
        {:ok, chain_state}

      _ ->
        {:error, "#{__MODULE__}: Chainstate was deleted"}
    end
  end

<<<<<<< HEAD
=======
  @spec registered_oracles() :: Oracle.registered_oracles()
  def registered_oracles do
    GenServer.call(__MODULE__, :registered_oracles)
  end

  @spec oracle_interaction_objects() :: Oracle.interaction_objects()
  def oracle_interaction_objects do
    GenServer.call(__MODULE__, :oracle_interaction_objects)
  end

>>>>>>> 2a697b61
  @spec chain_state() :: Chainstate.t()
  def chain_state do
    top_block_chain_state()
  end

  @spec txs_index() :: txs_index()
  def txs_index do
    GenServer.call(__MODULE__, :txs_index)
  end

  @spec longest_blocks_chain() :: list(Block.t())
  def longest_blocks_chain do
    get_blocks(top_block_hash(), top_height() + 1)
  end

  ## Server side

  def handle_call(:clear_state, _from, _state) do
    {:ok, new_state, _} = init(:empty)
    {:reply, :ok, new_state}
  end

  def handle_call(:current_state, _from, state) do
    {:reply, state, state}
  end

  def handle_call(
        :top_block_info,
        _from,
        %{blocks_data_map: blocks_data_map, top_hash: top_hash} = state
      ) do
    {:reply, blocks_data_map[top_hash], state}
  end

  def handle_call(:top_block_hash, _from, %{top_hash: top_hash} = state) do
    {:reply, top_hash, state}
  end

  def handle_call(:top_height, _from, %{top_height: top_height} = state) do
    {:reply, top_height, state}
  end

  def handle_call(
        :lowest_valid_nonce,
        _from,
        %{blocks_data_map: blocks_data_map, top_hash: top_hash} = state
      ) do
    pubkey = Wallet.get_public_key()
    accounts_state_tree = blocks_data_map[top_hash].chain_state.accounts

    lowest_valid_nonce =
      if AccountStateTree.has_key?(accounts_state_tree, pubkey) do
        Account.nonce(accounts_state_tree, pubkey) + 1
      else
        1
      end

    {:reply, lowest_valid_nonce, state}
  end

  def handle_call(
        {:get_block_info_from_memory_unsafe, block_hash},
        _from,
        %{blocks_data_map: blocks_data_map} = state
      ) do
    case Map.fetch(blocks_data_map, block_hash) do
      {:ok, block_info} ->
        {:reply, block_info, state}

      :error ->
        {:reply, {:error, "#{__MODULE__}: Block not found with hash [#{block_hash}]"}, state}
    end
  end

  def handle_call(
        {:add_validated_block, %Block{} = new_block, new_chain_state},
        _from,
        %{
          blocks_data_map: blocks_data_map,
          txs_index: txs_index,
          top_height: top_height
        } = state
      ) do
    new_block_txs_index = calculate_block_acc_txs_info(new_block)
    new_txs_index = update_txs_index(txs_index, new_block_txs_index)
    Enum.each(new_block.txs, fn tx -> Pool.remove_transaction(tx) end)
    new_block_hash = BlockValidation.block_header_hash(new_block.header)

    # refs_list is generated so it contains n-th prev blocks for n-s beeing a power of two.
    # So for chain A<-B<-C<-D<-E<-F<-G<-H. H refs will be [G,F,D,A].
    # This allows for log n findning of block with given height.
    new_refs =
      0..@max_refs
      |> Enum.reduce([new_block.header.prev_hash], fn i, [prev | _] = acc ->
        with true <- Map.has_key?(blocks_data_map, prev),
             {:ok, hash} <- Enum.fetch(blocks_data_map[prev].refs, i) do
          [hash | acc]
        else
          :error ->
            acc

          _ ->
            Logger.error("#{__MODULE__}: Missing block with hash #{prev}")
            acc
        end
      end)
      |> Enum.reverse()

    updated_blocks_data_map =
      Map.put(blocks_data_map, new_block_hash, %{
        block: new_block,
        chain_state: new_chain_state,
        refs: new_refs
      })

    hundred_blocks_data_map =
      remove_old_block_data_from_map(updated_blocks_data_map, new_block_hash)

    Logger.info(fn ->
      "#{__MODULE__}: Added block ##{new_block.header.height}
      with hash #{Header.base58c_encode(new_block_hash)}"
    end)

    state_update = %{
      state
      | blocks_data_map: hundred_blocks_data_map,
        txs_index: new_txs_index
    }

    if top_height < new_block.header.height do
      Persistence.batch_write(%{
        ## Transfrom from chain state
        :chain_state => %{
          :chain_state => transfrom_chainstate(:from_chainstate, Map.from_struct(new_chain_state))
        },
        :block => %{new_block_hash => new_block},
        :latest_block_info => %{
          :top_hash => new_block_hash,
          :top_height => new_block.header.height
        },
        :block_info => %{new_block_hash => %{refs: new_refs}}
      })

      ## We send the block to others only if it extends the longest chain
      Peers.broadcast_block(new_block)

      # Broadcasting notifications for new block added to chain and new mined transaction
      Notify.broadcast_new_block_added_to_chain_and_new_mined_tx(new_block)

      {:reply, :ok,
       %{state_update | top_hash: new_block_hash, top_height: new_block.header.height}}
    else
      Persistence.batch_write(%{
        :chain_state => %{:chain_state => new_chain_state},
        :block => %{new_block_hash => new_block},
        :block_info => %{new_block_hash => %{refs: new_refs}}
      })

      {:reply, :ok, state_update}
    end
  end

  def handle_call(:txs_index, _from, %{txs_index: txs_index} = state) do
    {:reply, txs_index, state}
  end

  def handle_call(:blocks_data_map, _from, %{blocks_data_map: blocks_data_map} = state) do
    {:reply, blocks_data_map, state}
  end

  def handle_info(:timeout, state) do
    {top_hash, top_height} =
      case Persistence.get_latest_block_height_and_hash() do
        :not_found -> {state.top_hash, state.top_height}
        {:ok, latest_block} -> {latest_block.hash, latest_block.height}
      end

    chain_states = Persistence.get_all_chainstates()

    is_empty_chain_state = chain_states |> Serialization.remove_struct() |> Enum.empty?()

    top_chain_state =
      if is_empty_chain_state do
        state.blocks_data_map[top_hash].chain_state
      else
        struct(Chainstate, transfrom_chainstate(:to_chainstate, chain_states))
      end

    blocks_map = Persistence.get_blocks(number_of_blocks_in_memory())
    blocks_info = Persistence.get_all_blocks_info()

    if Enum.empty?(blocks_map) do
      [block_hash] = Map.keys(state.blocks_data_map)
      Persistence.add_block_by_hash(block_hash, state.blocks_data_map[block_hash])
    end

    is_empty_block_info = blocks_info |> Serialization.remove_struct() |> Enum.empty?()

    blocks_data_map =
      if is_empty_block_info do
        state.blocks_data_map
      else
        blocks_info
        |> Map.merge(blocks_map, fn _hash, info, block ->
          Map.put(info, :block, block)
        end)
        |> Map.update!(top_hash, fn info ->
          Map.put(info, :chain_state, top_chain_state)
        end)
      end

    {:noreply,
     %{state | blocks_data_map: blocks_data_map, top_hash: top_hash, top_height: top_height}}
  end

  defp remove_old_block_data_from_map(block_map, top_hash) do
    if block_map[top_hash].block.header.height > number_of_blocks_in_memory() do
      hash_to_remove = get_nth_prev_hash(number_of_blocks_in_memory(), top_hash, block_map)
      Logger.info("#{__MODULE__}: Block ##{hash_to_remove} has been removed from memory")

      Map.update!(block_map, hash_to_remove, fn info ->
        %{info | block: nil, chain_state: nil}
      end)
    else
      block_map
    end
  end

  defp calculate_block_acc_txs_info(block) do
    block_hash = BlockValidation.block_header_hash(block.header)

    accounts_unique =
      block.txs
      |> Enum.map(fn tx ->
        case tx.data.type do
          SpendTx ->
            [tx.data.payload.receiver | tx.data.senders]

          OracleQueryTx ->
            [tx.data.payload.oracle_address | tx.data.senders]

          NameTransferTx ->
            [tx.data.payload.target | tx.data.senders]

          _ ->
            tx.data.senders
        end
      end)
      |> List.flatten()
      |> Enum.uniq()
      |> List.delete(nil)

    for account <- accounts_unique, into: %{} do
      # txs associated with the given account
      tx_tuples =
        block.txs
        |> Enum.filter(fn tx ->
          case tx.data.type do
            SpendTx ->
              tx.data.senders == [account] || tx.data.payload.receiver == account

            _ ->
              tx.data.senders == [account]
          end
        end)
        |> Enum.map(fn filtered_tx ->
          tx_bin = Serialization.rlp_encode(filtered_tx, :signedtx)
          hash = Hash.hash(tx_bin)
          {block_hash, hash}
        end)

      {account, tx_tuples}
    end
  end

  defp update_txs_index(prev_txs_index, new_txs_index) do
    Map.merge(prev_txs_index, new_txs_index, fn _, current_txs_index, new_txs_index ->
      current_txs_index ++ new_txs_index
    end)
  end

  defp get_blocks(blocks_acc, next_block_hash, final_block_hash, count) do
    if next_block_hash != final_block_hash && count > 0 do
      case get_block(next_block_hash) do
        {:ok, block} ->
          updated_blocks_acc = [block | blocks_acc]
          prev_block_hash = block.header.prev_hash
          next_count = count - 1

          get_blocks(
            updated_blocks_acc,
            prev_block_hash,
            final_block_hash,
            next_count
          )

        {:error, _} ->
          blocks_acc
      end
    else
      blocks_acc
    end
  end

  defp number_of_blocks_in_memory do
    Application.get_env(:aecore, :persistence)[:number_of_blocks_in_memory]
  end

  defp get_block_info_by_height(height, chain_hash) do
    begin_hash =
      if chain_hash == nil do
        top_block_hash()
      else
        chain_hash
      end

    blocks_data_map = GenServer.call(__MODULE__, :blocks_data_map)
    n = blocks_data_map[begin_hash].block.header.height - height

    if n < 0 do
      {:error, :chain_too_short}
    else
      block_hash = get_nth_prev_hash(n, begin_hash, blocks_data_map)

      case blocks_data_map[block_hash] do
        %{block: nil} = block_info ->
          case Persistence.get_block_by_hash(block_hash) do
            {:ok, block} -> %{block_info | block: block}
            _ -> block_info
          end

        block_info ->
          block_info
      end
    end
  end

  # get_nth_prev_hash - traverses block_data_map using the refs.
  # Becouse refs contain hashes of 1,2,4,8,16,... prev blocks we can do it fast.
  # Lets look at the height difference as a binary representation.
  # Eg. Lets say we want to go 10110 blocks back in the tree.
  # Instead of using prev_block 10110 times we can go back by 2 blocks then by 4 and by 16.
  # We can go back by such numbers of blocks becouse we have the refs.
  # This way we did 3 operations instead of 22. In general we do O(log n) operations
  # to go back by n blocks.
  defp get_nth_prev_hash(n, begin_hash, blocks_data_map) do
    get_nth_prev_hash(n, 0, begin_hash, blocks_data_map)
  end

  defp get_nth_prev_hash(0, _exponent, hash, _blocks_data_map) do
    hash
  end

  defp get_nth_prev_hash(n, exponent, hash, blocks_data_map) do
    if (n &&& 1 <<< exponent) != 0 do
      get_nth_prev_hash(
        n - (1 <<< exponent),
        exponent + 1,
        Enum.at(blocks_data_map[hash].refs, exponent),
        blocks_data_map
      )
    else
      get_nth_prev_hash(n, exponent + 1, hash, blocks_data_map)
    end
  end

  def transfrom_chainstate(strategy, chainstate) do
    Enum.reduce(chainstate, %{}, get_persist_strategy(strategy))
  end

  defp get_persist_strategy(:to_chainstate) do
    fn
      {key = :accounts, root_hash}, acc_state ->
        Map.put(acc_state, key, PatriciaMerkleTree.new(key, root_hash))

      {_key = :oracles, %{otree: o_root_hash, ctree: c_root_hash}}, acc_state ->
        otree = %{:otree => PatriciaMerkleTree.new(:oracles, o_root_hash)}
        ctree = %{:ctree => PatriciaMerkleTree.new(:oracles_cache, c_root_hash)}
        put_in(acc_state, [:oracles], Map.merge(otree, ctree))

      {key, value}, acc_state ->
        Map.put(acc_state, key, value)
    end
  end

  defp get_persist_strategy(:from_chainstate) do
    fn
      {key = :accounts, value}, acc_state ->
        Map.put(acc_state, key, value.root_hash)

      {key = :oracles, value}, acc_state ->
        Map.put(acc_state, key, %{otree: value.otree.root_hash, ctree: value.ctree.root_hash})

      {key, value}, acc_state ->
        Map.put(acc_state, key, value)
    end
  end

  defp build_chain_state, do: Chainstate.init()

  def transfrom_chainstate(strategy, chainstate) do
    Enum.reduce(chainstate, %{}, get_persist_strategy(strategy))
  end

  defp get_persist_strategy(:to_chainstate) do
    fn
      {key = :naming, root_hash}, acc_state ->
        Map.put(acc_state, key, PatriciaMerkleTree.new(key, root_hash))

      {key = :accounts, root_hash}, acc_state ->
        Map.put(acc_state, key, PatriciaMerkleTree.new(key, root_hash))

      # TODO
      # This workaround was made until the Oracles were converted to PatriciaMerkleTree #GH-349
      {key, value}, acc_state ->
        Map.put(acc_state, key, value)
    end
  end

  defp get_persist_strategy(:from_chainstate) do
    fn
      {key = :naming, value}, acc_state ->
        Map.put(acc_state, key, value.root_hash)

      {key = :accounts, value}, acc_state ->
        Map.put(acc_state, key, value.root_hash)

      # TODO
      # This workaround was made until the Oracles were converted to PatriciaMerkleTree #GH-349
      {key, value}, acc_state ->
        Map.put(acc_state, key, value)
    end
  end
end<|MERGE_RESOLUTION|>--- conflicted
+++ resolved
@@ -246,19 +246,6 @@
     end
   end
 
-<<<<<<< HEAD
-=======
-  @spec registered_oracles() :: Oracle.registered_oracles()
-  def registered_oracles do
-    GenServer.call(__MODULE__, :registered_oracles)
-  end
-
-  @spec oracle_interaction_objects() :: Oracle.interaction_objects()
-  def oracle_interaction_objects do
-    GenServer.call(__MODULE__, :oracle_interaction_objects)
-  end
-
->>>>>>> 2a697b61
   @spec chain_state() :: Chainstate.t()
   def chain_state do
     top_block_chain_state()
