--- conflicted
+++ resolved
@@ -20,28 +20,12 @@
   end
 
   def init(_) do
-<<<<<<< HEAD
-    Process.flag(:trap_exit, true)
-    state =
-      case Persistence.get_block_chain_states() do
-        {:ok, :nothing_to_restore} ->
-          genesis_block_hash = BlockValidation.block_header_hash(Block.genesis_block().header)
-
-          genesis_block_map = %{genesis_block_hash => Block.genesis_block()}
-          genesis_chain_state =
-            ChainState.calculate_block_state(Block.genesis_block().txs, Block.genesis_block().header.height)
-          latest_block_chain_state = %{genesis_block_hash => genesis_chain_state}
-          txs_index = calculate_block_acc_txs_info(Block.genesis_block())
-          {genesis_block_map, latest_block_chain_state, txs_index}
-        {:ok, restored_state} -> restored_state
-      end
-=======
     genesis_block_hash = BlockValidation.block_header_hash(Block.genesis_block().header)
     genesis_block_map = %{genesis_block_hash => Block.genesis_block()}
-    genesis_chain_state = ChainState.calculate_block_state(Block.genesis_block().txs)
+    genesis_chain_state =
+      ChainState.calculate_block_state(Block.genesis_block().txs, Block.genesis_block().header.height)
     latest_block_chain_state = %{genesis_block_hash => genesis_chain_state}
     txs_index = calculate_block_acc_txs_info(Block.genesis_block())
->>>>>>> 1521208a
 
     {:ok, {genesis_block_map, latest_block_chain_state, txs_index}}
   end
