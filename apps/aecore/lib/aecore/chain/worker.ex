defmodule Aecore.Chain.Worker do
  @moduledoc """
  Module for working with chain
  """

  use GenServer
  use Bitwise

  alias Aecore.Structures.Block
  alias Aecore.Structures.SpendTx
  alias Aecore.Structures.DataTx
  alias Aecore.Structures.Header
  alias Aecore.Chain.ChainState
  alias Aecore.Txs.Pool.Worker, as: Pool
  alias Aecore.Chain.BlockValidation
  alias Aecore.Peers.Worker, as: Peers
  alias Aecore.Persistence.Worker, as: Persistence
  alias Aecore.Chain.Difficulty
  alias Aehttpserver.Web.Notify
  alias Aeutil.Serialization
  alias Aeutil.Bits

  require Logger

  @type txs_index :: %{binary() => [{binary(), binary()}]}
  @max_refs 30 #upper limit for number of blocks is 2^max_refs

  def start_link(_args) do
    GenServer.start_link(__MODULE__, {}, name: __MODULE__)
  end

  def init(_) do
    genesis_block_hash = BlockValidation.block_header_hash(Block.genesis_block().header)
<<<<<<< HEAD
    genesis_chain_state = ChainState.calculate_and_validate_chain_state!(Block.genesis_block().txs, %{}, 0)
    blocks_data_map = %{genesis_block_hash => 
      %{block: Block.genesis_block(),
        chain_state: genesis_chain_state,
        refs: []}}
=======
    genesis_block_map = %{genesis_block_hash => Block.genesis_block()}
    genesis_chain_state =
      ChainState.calculate_and_validate_chain_state!(Block.genesis_block().txs, build_chain_state(), 0)

    chain_states = %{genesis_block_hash => genesis_chain_state}
>>>>>>> d4817efe
    txs_index = calculate_block_acc_txs_info(Block.genesis_block())

    {:ok, %{blocks_data_map: blocks_data_map, 
            txs_index: txs_index,
            top_hash: genesis_block_hash, 
            top_height: 0}}
  end

  def clear_state(), do: GenServer.call(__MODULE__, :clear_state)

  @spec top_block() :: Block.t()
  def top_block() do
    GenServer.call(__MODULE__, :top_block_info).block
  end

  @spec top_block_chain_state() :: tuple()
  def top_block_chain_state() do
    GenServer.call(__MODULE__, :top_block_info).chain_state
  end

  @spec top_block_hash() :: binary()
  def top_block_hash() do
    GenServer.call(__MODULE__, :top_block_hash)
  end

  @spec top_height() :: integer()
  def top_height() do
    GenServer.call(__MODULE__, :top_height)
  end

  @spec get_block_by_bech32_hash(String.t()) :: Block.t() | nil
  def get_block_by_bech32_hash(hash) do
    decoded_hash = Bits.bech32_decode(hash)
    get_block(decoded_hash)
  end

  @spec get_block(binary()) :: Block.t()
  def get_block(block_hash) do
    ## At first we are making attempt to get the block from the chain state.
    ## If there is no such block then we check into the db.
    block = case (GenServer.call(__MODULE__, {:get_block_info_from_memory_unsafe, block_hash})) do
      {:error, _} ->
        case Persistence.get_block_by_hash(block_hash) do
          {:ok, block} -> block
          _ -> nil
        end
      block_info ->
        block_info.block
    end


    if block != nil do
      block
    else
      {:error, "Block not found"}
    end
  end

  def get_block_by_height(height, chain_hash \\ nil) do
    get_block_info_by_height(height, chain_hash).block 
  end 
  
  @spec has_block?(binary()) :: boolean()
  def has_block?(hash) do
    case get_block(hash) do
      {:error, _} -> false
      _block -> true
    end
  end

  @spec get_blocks(binary(), integer()) :: list(Block.t())
  def get_blocks(start_block_hash, count) do
    Enum.reverse(get_blocks([], start_block_hash, nil, count))
  end

  @spec get_blocks(binary(), binary(), integer()) :: list(Block.t())
  def get_blocks(start_block_hash, final_block_hash, count) do
    Enum.reverse(get_blocks([], start_block_hash, final_block_hash, count))
  end

  def get_chain_state_by_height(height, chain_hash \\ nil) do
    get_block_info_by_height(height, chain_hash).chain_state
  end

  @spec add_block(Block.t()) :: :ok | {:error, binary()}
  def add_block(%Block{} = block) do
    prev_block = get_block(block.header.prev_hash) #TODO: catch error
    prev_block_chain_state = chain_state(block.header.prev_hash)

    blocks_for_difficulty_calculation = get_blocks(block.header.prev_hash, Difficulty.get_number_of_blocks())
    new_chain_state = BlockValidation.calculate_and_validate_block!(
      block, prev_block, prev_block_chain_state, blocks_for_difficulty_calculation)

    add_validated_block(block, new_chain_state)
  end

  @spec add_validated_block(Block.t(), ChainState.account_chainstate()) :: :ok
  defp add_validated_block(%Block{} = block, chain_state) do
    GenServer.call(__MODULE__, {:add_validated_block, block, chain_state})
  end

  @spec chain_state(binary()) :: ChainState.account_chainstate()
  def chain_state(block_hash) do
    case GenServer.call(__MODULE__, {:get_block_info_from_memory_unsafe, block_hash}) do
      error = {:error, _} ->
        error
      data -> data.chain_state
    end
  end

  @spec chain_state() :: ChainState.account_chainstate()
  def chain_state() do
    top_block_chain_state()
  end

  @spec txs_index() :: txs_index()
  def txs_index() do
    GenServer.call(__MODULE__, :txs_index)
  end

  @spec longest_blocks_chain() :: list(Block.t())
  def longest_blocks_chain() do
    get_blocks(top_block_hash(), top_height() + 1)
  end

  ## Server side

  def handle_call(:clear_state, _from, _state) do
    {:ok, new_state, _} = init(:empty)
    {:reply, :ok, new_state}
  end

  def handle_call(:current_state, _from, state) do
    {:reply, state, state}
  end

  def handle_call(:top_block_info, _from, %{blocks_data_map: blocks_data_map, top_hash: top_hash} = state) do
    {:reply, blocks_data_map[top_hash], state}
  end

  def handle_call(:top_block_hash,  _from, %{top_hash: top_hash} = state) do
    {:reply, top_hash, state}
  end

  def handle_call(:top_height, _from, %{top_height: top_height} = state) do
    {:reply, top_height, state}
  end

  def handle_call({:get_block_info_from_memory_unsafe, block_hash}, _from, %{blocks_data_map: blocks_data_map} = state) do
    block_info = blocks_data_map[block_hash]

    if block_info != nil do
      {:reply, block_info, state}
    else
      {:reply, {:error, "Block not found"}, state}
    end
  end

  def handle_call({:add_validated_block, %Block{} = new_block, new_chain_state},
                  _from,
                  %{blocks_data_map: blocks_data_map, txs_index: txs_index, 
                    top_height: top_height} = state) do
    new_block_txs_index = calculate_block_acc_txs_info(new_block)
    new_txs_index = update_txs_index(txs_index, new_block_txs_index)
    Enum.each(new_block.txs, fn(tx) -> Pool.remove_transaction(tx) end)
    new_block_hash = BlockValidation.block_header_hash(new_block.header)
    # refs_list is generated so it contains n-th prev blocks for n-s beeing a power of two. So for chain A<-B<-C<-D<-E<-F<-G<-H. H refs will be [G,F,D,A]. This allows for log n findning of block with given height.
    new_refs =
      Enum.reduce(0..@max_refs,
                  [new_block.header.prev_hash],
                  fn (i, [prev | _] = acc) ->
                    case Enum.at(blocks_data_map[prev].refs, i) do
                      nil ->
                        acc
                      hash ->
                        [hash | acc]
                    end
                  end)
      |> Enum.reverse

    updated_blocks_data_map  = Map.put(blocks_data_map, new_block_hash, 
                                  %{block: new_block,
                                    chain_state: new_chain_state,
                                    refs: new_refs})
    hundred_blocks_data_map  = discard_blocks_from_memory(updated_blocks_data_map)

    total_tokens = ChainState.calculate_total_tokens(new_chain_state)
    Logger.info(fn ->
      "Added block ##{new_block.header.height} with hash #{Header.bech32_encode(new_block_hash)}, total tokens: #{inspect(total_tokens)}"
    end)

<<<<<<< HEAD
    state_update1 = %{state | blocks_data_map: hundred_blocks_data_map,
=======
    state_update = %{state | blocks_map: hundred_blocks_map,
                              chain_states: updated_chain_states,
>>>>>>> d4817efe
                              txs_index: new_txs_index}

    if top_height < new_block.header.height do
      Persistence.batch_write(%{:chain_state => %{:chain_state => new_chain_state},
                                :block => %{new_block_hash => new_block},
<<<<<<< HEAD
                                :latest_block_info => %{"top_hash" => new_block_hash,
                                  "top_height" => new_block.header.height},
                                :block_info => %{new_block_hash => %{refs: new_refs}}})
=======
                                :latest_block_info => %{:top_hash => new_block_hash,
                                                        :top_height => new_block.header.height}})

>>>>>>> d4817efe
      ## We send the block to others only if it extends the longest chain
      Peers.broadcast_block(new_block)
      # Broadcasting notifications for new block added to chain and new mined transaction
      Notify.broadcast_new_block_added_to_chain_and_new_mined_tx(new_block)
      {:reply, :ok, %{state_update | top_hash: new_block_hash,
                      top_height: new_block.header.height}}
    else
<<<<<<< HEAD
      Persistence.batch_write(%{:chain_state => new_chain_state,
                                :block => %{new_block_hash => new_block},
                                :block_info => %{new_block_hash => %{refs: new_refs}}})
      {:reply, :ok, state_update1}
=======
        Persistence.batch_write(%{:chain_state => new_chain_state,
                                  :block => %{new_block_hash => new_block}})
        {:reply, :ok, state_update}
>>>>>>> d4817efe
    end
  end

  def handle_call(:txs_index, _from, %{txs_index: txs_index} = state) do
    {:reply, txs_index, state}
  end

  def handle_call(:blocks_data_map, _from, %{blocks_data_map: blocks_data_map} = state) do
    {:reply, blocks_data_map, state}
  end

  def handle_info(:timeout, state) do
    {top_hash, top_height} =
      case Persistence.get_latest_block_height_and_hash() do
        :not_found -> {state.top_hash, state.top_height}
        {:ok, latest_block} -> {latest_block.hash, latest_block.height}
      end

    top_chain_state =
      case Persistence.get_all_accounts_chain_states() do
<<<<<<< HEAD
        chain_states when chain_states == %{} -> state.blocks_data_map[top_hash].chain_state
        chain_states -> chain_states
=======
        chain_states when chain_states == %{} -> state.chain_states
        chain_states -> %{top_hash => chain_states["chain_state"]}
>>>>>>> d4817efe
      end

    blocks_map =
      case Persistence.get_blocks(number_of_blocks_in_memory()) do
        blocks_map when blocks_map == %{} -> %{}
        blocks_map -> blocks_map
      end

    blocks_data_map =
      case Persistence.get_all_blocks_info() do
        blocks_info_map when blocks_info_map == %{} -> state.blocks_data_map
        blocks_info_map ->
          blocks_info_map
          |> Map.merge(blocks_map, fn(_hash, info, block) ->
            Map.put(info, :block, block)
          end)
          |> Map.update!(top_hash, fn(info) ->
            Map.put(info, :chain_state, top_chain_state)
          end)
      end

    {:noreply, %{state |
                 blocks_data_map: blocks_data_map,
                 top_hash: top_hash,
                 top_height: top_height}}
  end


  defp discard_blocks_from_memory(block_map) do
    if map_size(block_map) > number_of_blocks_in_memory() do
      [genesis_block, {_, b} | sorted_blocks] =
        Enum.sort(block_map,
          fn({_, b1}, {_, b2}) ->
            b1.header.height < b2.header.height
          end)
      Logger.info("Block ##{b.header.height} has been removed from memory")
      Enum.into([genesis_block | sorted_blocks], %{})
    else
      block_map
    end
  end

  defp calculate_block_acc_txs_info(block) do
  block_hash = BlockValidation.block_header_hash(block.header)
  accounts =
    for tx <- block.txs do
      case tx.data do
        %SpendTx{} ->
          [tx.data.from_acc, tx.data.to_acc]
        %DataTx{} ->
          tx.data.from_acc
      end
    end
  accounts_unique = accounts |> List.flatten() |> Enum.uniq() |> List.delete(nil)
  for account <- accounts_unique, into: %{} do
    acc_txs = Enum.filter(block.txs, fn(tx) ->
        case tx.data do
          %SpendTx{} ->
            tx.data.from_acc == account || tx.data.to_acc == account
          %DataTx{} ->
            tx.data.from_acc == account
        end
      end)
    tx_hashes = Enum.map(acc_txs, fn(tx) ->
        tx_bin = Serialization.pack_binary(tx)
        :crypto.hash(:sha256, tx_bin)
      end)
    tx_tuples = Enum.map(tx_hashes, fn(hash) ->
        {block_hash, hash}
      end)
    {account, tx_tuples}
  end
end

  defp update_txs_index(current_txs_index, new_block_txs_index) do
    Map.merge(current_txs_index, new_block_txs_index,
      fn(_, current_list, new_block_list) ->
        current_list ++ new_block_list
      end)
  end

  defp get_blocks(blocks_acc, next_block_hash, final_block_hash, count) do
    if next_block_hash != final_block_hash && count > 0 do
      case get_block(next_block_hash) do
        {:error, _} -> blocks_acc
        block ->
          updated_blocks_acc = [block | blocks_acc]
          prev_block_hash = block.header.prev_hash
          next_count = count - 1

          get_blocks(updated_blocks_acc, prev_block_hash, final_block_hash, next_count)
      end
    else
      blocks_acc
    end
  end

  defp number_of_blocks_in_memory() do
    Application.get_env(:aecore, :persistence)[:number_of_blocks_in_memory]
  end

<<<<<<< HEAD
  defp get_block_info_by_height(height, chain_hash \\ nil) do
    begin_hash = if chain_hash == nil do top_block_hash() else chain_hash end
    blocks_data_map = GenServer.call(__MODULE__, :blocks_data_map)
    n = blocks_data_map[begin_hash].block.header.height - height
    if n < 0 do
      {:error, "Height higher then chain_hash height"}
    else
      blocks_data_map[get_nth_prev_hash(n, begin_hash, blocks_data_map)]
    end
  end

  # get_nth_prev_hash - traverses block_data_map using the refs. Becouse refs contain hashes of 1,2,4,8,16,... prev blocks we can do it fast. Lets look at the height difference as a binary representation. Eg. Lets say we want to go 10110 blocks back in the tree. Instead of using prev_block 10110 times we can go back by 2 blocks then by 4 and by 16. We can go back by such numbers of blocks becouse we have the refs. This way we did 3 operations instead of 22. In general we do O(log n) operations to go back by n blocks.
  defp get_nth_prev_hash(n, begin_hash, blocks_data_map) do
    get_nth_prev_hash(n, 0, begin_hash, blocks_data_map)
  end

  defp get_nth_prev_hash(0, _exponent, hash, _blocks_data_map) do
    hash
  end

  defp get_nth_prev_hash(n, exponent, hash, blocks_data_map) do
    if (n &&& (1 <<< exponent)) != 0 do
      get_nth_prev_hash(n - (1 <<< exponent),
                        exponent + 1,
                        Enum.at(blocks_data_map[hash].refs, exponent),
                        blocks_data_map)
    else
      get_nth_prev_hash(n, exponent + 1, hash, blocks_data_map) 
    end
  end

=======
  defp build_chain_state(), do: %{accounts: %{}}
>>>>>>> d4817efe
end<|MERGE_RESOLUTION|>--- conflicted
+++ resolved
@@ -31,19 +31,12 @@
 
   def init(_) do
     genesis_block_hash = BlockValidation.block_header_hash(Block.genesis_block().header)
-<<<<<<< HEAD
-    genesis_chain_state = ChainState.calculate_and_validate_chain_state!(Block.genesis_block().txs, %{}, 0)
+    genesis_chain_state = 
+      ChainState.calculate_and_validate_chain_state!(Block.genesis_block().txs, build_chain_state(), 0)
     blocks_data_map = %{genesis_block_hash => 
       %{block: Block.genesis_block(),
         chain_state: genesis_chain_state,
         refs: []}}
-=======
-    genesis_block_map = %{genesis_block_hash => Block.genesis_block()}
-    genesis_chain_state =
-      ChainState.calculate_and_validate_chain_state!(Block.genesis_block().txs, build_chain_state(), 0)
-
-    chain_states = %{genesis_block_hash => genesis_chain_state}
->>>>>>> d4817efe
     txs_index = calculate_block_acc_txs_info(Block.genesis_block())
 
     {:ok, %{blocks_data_map: blocks_data_map, 
@@ -172,7 +165,7 @@
   ## Server side
 
   def handle_call(:clear_state, _from, _state) do
-    {:ok, new_state, _} = init(:empty)
+    {:ok, new_state} = init(:empty)
     {:reply, :ok, new_state}
   end
 
@@ -235,43 +228,26 @@
       "Added block ##{new_block.header.height} with hash #{Header.bech32_encode(new_block_hash)}, total tokens: #{inspect(total_tokens)}"
     end)
 
-<<<<<<< HEAD
-    state_update1 = %{state | blocks_data_map: hundred_blocks_data_map,
-=======
-    state_update = %{state | blocks_map: hundred_blocks_map,
-                              chain_states: updated_chain_states,
->>>>>>> d4817efe
-                              txs_index: new_txs_index}
-
+    state_update = %{state | blocks_data_map: hundred_blocks_data_map,
+                             txs_index: new_txs_index}
     if top_height < new_block.header.height do
+
       Persistence.batch_write(%{:chain_state => %{:chain_state => new_chain_state},
                                 :block => %{new_block_hash => new_block},
-<<<<<<< HEAD
-                                :latest_block_info => %{"top_hash" => new_block_hash,
-                                  "top_height" => new_block.header.height},
+                                :latest_block_info => %{:top_hash => new_block_hash,
+                                                        :top_height => new_block.header.height},
                                 :block_info => %{new_block_hash => %{refs: new_refs}}})
-=======
-                                :latest_block_info => %{:top_hash => new_block_hash,
-                                                        :top_height => new_block.header.height}})
-
->>>>>>> d4817efe
       ## We send the block to others only if it extends the longest chain
       Peers.broadcast_block(new_block)
       # Broadcasting notifications for new block added to chain and new mined transaction
       Notify.broadcast_new_block_added_to_chain_and_new_mined_tx(new_block)
       {:reply, :ok, %{state_update | top_hash: new_block_hash,
-                      top_height: new_block.header.height}}
-    else
-<<<<<<< HEAD
-      Persistence.batch_write(%{:chain_state => new_chain_state,
+                                     top_height: new_block.header.height}}
+    else
+      Persistence.batch_write(%{:chain_state => %{:chain_state => new_chain_state},
                                 :block => %{new_block_hash => new_block},
                                 :block_info => %{new_block_hash => %{refs: new_refs}}})
-      {:reply, :ok, state_update1}
-=======
-        Persistence.batch_write(%{:chain_state => new_chain_state,
-                                  :block => %{new_block_hash => new_block}})
-        {:reply, :ok, state_update}
->>>>>>> d4817efe
+      {:reply, :ok, state_update}
     end
   end
 
@@ -292,13 +268,8 @@
 
     top_chain_state =
       case Persistence.get_all_accounts_chain_states() do
-<<<<<<< HEAD
         chain_states when chain_states == %{} -> state.blocks_data_map[top_hash].chain_state
         chain_states -> chain_states
-=======
-        chain_states when chain_states == %{} -> state.chain_states
-        chain_states -> %{top_hash => chain_states["chain_state"]}
->>>>>>> d4817efe
       end
 
     blocks_map =
@@ -400,7 +371,6 @@
     Application.get_env(:aecore, :persistence)[:number_of_blocks_in_memory]
   end
 
-<<<<<<< HEAD
   defp get_block_info_by_height(height, chain_hash \\ nil) do
     begin_hash = if chain_hash == nil do top_block_hash() else chain_hash end
     blocks_data_map = GenServer.call(__MODULE__, :blocks_data_map)
@@ -432,7 +402,5 @@
     end
   end
 
-=======
   defp build_chain_state(), do: %{accounts: %{}}
->>>>>>> d4817efe
 end