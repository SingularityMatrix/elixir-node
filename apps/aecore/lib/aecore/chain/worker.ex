defmodule Aecore.Chain.Worker do
  @moduledoc """
  Module for working with chain
  """

  require Logger

  alias Aecore.Structures.Block
  alias Aecore.Chain.ChainState
  alias Aecore.Txs.Pool.Worker, as: Pool
<<<<<<< HEAD
  alias Aecore.Keys.Worker, as: Keys
=======
  alias Aecore.Utils.Blockchain.BlockValidation
  alias Aecore.Peers.Worker, as: Peers
>>>>>>> f553cd59

  use GenServer

  def start_link(_args) do
    GenServer.start_link(__MODULE__, {}, name: __MODULE__)
  end

  def init(_) do
    genesis_block_hash = BlockValidation.block_header_hash(Block.genesis_block().header)

    genesis_block_map = %{genesis_block_hash => Block.genesis_block()}
    genesis_chain_state = ChainState.calculate_block_state(Block.genesis_block().txs)
    latest_block_chain_state = %{genesis_block_hash => genesis_chain_state}
    txs_index = calculate_block_acc_txs_info(Block.genesis_block())
    initial_state = {genesis_block_map, latest_block_chain_state, txs_index}

    {:ok, initial_state}
  end

  @spec latest_block() :: %Block{}
  def latest_block() do
    latest_block_hashes = get_latest_block_chain_state() |> Map.keys()
    latest_block_hash = case(length(latest_block_hashes)) do
      1 -> List.first(latest_block_hashes)
      _ -> throw({:error, "multiple or none latest block hashes"})
    end

    get_block(latest_block_hash)
  end

  @spec get_latest_block_chain_state() :: tuple()
  def get_latest_block_chain_state() do
    GenServer.call(__MODULE__, :get_latest_block_chain_state)
  end

  @spec get_block_by_hex_hash(term()) :: %Block{}
  def get_block_by_hex_hash(hash) do
    GenServer.call(__MODULE__, {:get_block_by_hex_hash, hash})
  end

  @spec get_block(term()) :: %Block{}
  def get_block(hash) do
    GenServer.call(__MODULE__, {:get_block, hash})
  end

  @spec get_blocks(binary(), integer()) :: :ok
  def get_blocks(start_block_hash, size) do
    Enum.reverse(get_blocks([], start_block_hash, size))
  end

  @spec add_block(%Block{}) :: :ok
  def add_block(%Block{} = block) do
    GenServer.call(__MODULE__, {:add_block, block})
  end

  @spec chain_state(binary()) :: map()
  def chain_state(latest_block_hash) do
    GenServer.call(__MODULE__, {:chain_state, latest_block_hash})
  end

  @spec txs_index() :: map()
  def txs_index() do
    GenServer.call(__MODULE__, :txs_index)
  end

  def handle_call(:get_latest_block_chain_state, _from, state) do
    {_, latest_block_chain_state, _} = state
    {:reply, latest_block_chain_state, state}
  end

  def handle_call({:get_block, block_hash}, _from, state) do
    {block_map, _, _} = state
    block = block_map[block_hash]

    if(block != nil) do
      {:reply, block, state}
    else
      {:reply, {:error, "Block not found"}, state}
    end
  end

  def handle_call({:get_block_by_hex_hash, hash}, _from, state) do
    {chain, _, _} = state
    case(Enum.find(chain, fn{block_hash, _block} ->
      block_hash |> Base.encode16() == hash end)) do
      {_, block} ->
        {:reply, block, state}
      nil ->
        {:reply, {:error, "Block not found"}, state}
    end
  end

<<<<<<< HEAD
  def handle_call({:add_block, %Block{} = b}, _from, state) do
    {chain, prev_chain_state} = state
    [prior_block | _] = chain
    pubkey = elem(Keys.pubkey(), 1)
    new_block_state = ChainState.calculate_block_state(b.txs)
    new_chain_state = ChainState.calculate_chain_state(new_block_state, prev_chain_state)
=======
  def handle_call({:add_block, %Block{} = block}, _from, state) do
    {block_map, latest_block_chain_state, txs_index} = state
    prev_block_chain_state = latest_block_chain_state[block.header.prev_hash]
    new_block_state = ChainState.calculate_block_state(block.txs)
    new_chain_state =
      ChainState.calculate_chain_state(new_block_state, prev_block_chain_state)
>>>>>>> f553cd59

    new_block_txs_index = calculate_block_acc_txs_info(block)
    new_txs_index = update_txs_index(txs_index, new_block_txs_index)
    try do
      BlockValidation.validate_block!(block, block_map[block.header.prev_hash], new_chain_state)

      Enum.each(block.txs, fn(tx) -> Pool.remove_transaction(tx) end)

      block_hash = BlockValidation.block_header_hash(block.header)
      updated_block_map = Map.put(block_map, block_hash, block)
      has_prev_block = Map.has_key?(latest_block_chain_state, block.header.prev_hash)

      {deleted_latest_chain_state, prev_chain_state} = case has_prev_block do
        true ->
          prev_chain_state = Map.get(latest_block_chain_state, block.header.prev_hash)
          {Map.delete(latest_block_chain_state, block.header.prev_hash), prev_chain_state}
        false ->
          {latest_block_chain_state, %{}}
      end

      updated_latest_block_chainstate =
        Map.put(deleted_latest_chain_state, block_hash, new_chain_state)

      total_tokens = ChainState.calculate_total_tokens(new_chain_state)

      Logger.info(fn ->
        "Added block ##{block.header.height} with hash #{block.header
        |> BlockValidation.block_header_hash()
        |> Base.encode16()}, total tokens: #{total_tokens}"
      end)

      ## Block was validated, now we can send it to other peers
      Peers.broadcast_to_all({:new_block, block})

      {:reply, :ok, {updated_block_map, updated_latest_block_chainstate, new_txs_index}}
    catch
      {:error, message} ->
        Logger.error(fn ->
          "Failed to add block: #{message}"
        end)
      {:reply, :error, state}
    end
  end

  def handle_call({:chain_state, latest_block_hash}, _from, state) do
    {_, chain_state, _} = state
    {:reply, chain_state[latest_block_hash], state}
  end

  def handle_call(:txs_index, _from, state) do
    {_, _, txs_index} = state
    {:reply, txs_index, state}
  end

  def chain_state() do
    latest_block = latest_block()
    latest_block_hash = BlockValidation.block_header_hash(latest_block.header)
    chain_state(latest_block_hash)
  end

  def all_blocks() do
    latest_block_obj = latest_block()
    latest_block_hash = BlockValidation.block_header_hash(latest_block_obj.header)
    get_blocks(latest_block_hash, latest_block_obj.header.height)
  end

  def calculate_block_acc_txs_info(block) do
    block_hash = BlockValidation.block_header_hash(block.header)
    accounts = for tx <- block.txs do
      [tx.data.from_acc, tx.data.to_acc]
    end
    accounts = accounts |> List.flatten() |> Enum.uniq() |> List.delete(nil)
    for account <- accounts, into: %{} do
      acc_txs = Enum.filter(block.txs, fn(tx) ->
          tx.data.from_acc == account || tx.data.to_acc == account
        end)
      tx_hashes = Enum.map(acc_txs, fn(tx) ->
          tx_bin = :erlang.term_to_binary(tx)
          :crypto.hash(:sha256, tx_bin)
        end)
      tx_tuples = Enum.map(tx_hashes, fn(hash) ->
          {block_hash, hash}
        end)
      {account, tx_tuples}
    end
  end

  def update_txs_index(current_txs_index, new_block_txs_index) do
    Map.merge(current_txs_index, new_block_txs_index,
      fn(_, current_list, new_block_list) ->
        current_list ++ new_block_list
      end)
  end

  defp get_blocks(blocks_acc, next_block_hash, size) do
    cond do
      size > 0 ->
        case(GenServer.call(__MODULE__, {:get_block, next_block_hash})) do
          {:error, _} -> blocks_acc
          block ->
            updated_block_acc = [block | blocks_acc]
            prev_block_hash = block.header.prev_hash
            next_size = size - 1

            get_blocks(updated_block_acc, prev_block_hash, next_size)
        end
      true ->
        blocks_acc
    end
  end
end<|MERGE_RESOLUTION|>--- conflicted
+++ resolved
@@ -8,12 +8,9 @@
   alias Aecore.Structures.Block
   alias Aecore.Chain.ChainState
   alias Aecore.Txs.Pool.Worker, as: Pool
-<<<<<<< HEAD
   alias Aecore.Keys.Worker, as: Keys
-=======
   alias Aecore.Utils.Blockchain.BlockValidation
   alias Aecore.Peers.Worker, as: Peers
->>>>>>> f553cd59
 
   use GenServer
 
@@ -106,21 +103,12 @@
     end
   end
 
-<<<<<<< HEAD
-  def handle_call({:add_block, %Block{} = b}, _from, state) do
-    {chain, prev_chain_state} = state
-    [prior_block | _] = chain
-    pubkey = elem(Keys.pubkey(), 1)
-    new_block_state = ChainState.calculate_block_state(b.txs)
-    new_chain_state = ChainState.calculate_chain_state(new_block_state, prev_chain_state)
-=======
   def handle_call({:add_block, %Block{} = block}, _from, state) do
     {block_map, latest_block_chain_state, txs_index} = state
     prev_block_chain_state = latest_block_chain_state[block.header.prev_hash]
     new_block_state = ChainState.calculate_block_state(block.txs)
     new_chain_state =
       ChainState.calculate_chain_state(new_block_state, prev_block_chain_state)
->>>>>>> f553cd59
 
     new_block_txs_index = calculate_block_acc_txs_info(block)
     new_txs_index = update_txs_index(txs_index, new_block_txs_index)
