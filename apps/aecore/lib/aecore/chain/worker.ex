--- conflicted
+++ resolved
@@ -6,14 +6,6 @@
   use GenServer
   use Bitwise
 
-<<<<<<< HEAD
-  alias Aecore.Structures.Block
-  alias Aecore.Structures.SpendTx
-  alias Aecore.Structures.OracleQueryTx
-  alias Aecore.Structures.Header
-  alias Aecore.Structures.SpendTx
-  alias Aecore.Txs.Pool.Worker, as: Pool
-=======
   alias Aecore.Chain.Block
   alias Aecore.Account.Tx.SpendTx
   alias Aecore.Oracle.Oracle
@@ -24,7 +16,6 @@
   alias Aecore.Chain.Header
   alias Aecore.Account.Tx.SpendTx
   alias Aecore.Tx.Pool.Worker, as: Pool
->>>>>>> 03880f4a
   alias Aecore.Chain.BlockValidation
   alias Aecore.Peers.Worker, as: Peers
   alias Aecore.Persistence.Worker, as: Persistence
@@ -143,7 +134,14 @@
     end
   end
 
-<<<<<<< HEAD
+  @spec get_header_by_height(non_neg_integer()) :: Header.t() | {:error, atom()}
+  def get_header_by_height(height) do
+    case get_block_info_by_height(height, nil) do
+      {:error, :chain_too_short} -> {:error, :chain_too_short}
+      info -> {:ok, info.block.header}
+    end
+  end
+
   @spec get_block(binary()) :: {:ok, Block.t()} | {:error, String.t()}
   def get_block(block_hash) do
     ## At first we are making attempt to get the block from the chain state.
@@ -163,39 +161,31 @@
 
       block_info ->
         {:ok, block_info.block}
-=======
-  @spec get_header_by_height(non_neg_integer()) :: Header.t() | {:error, atom()}
-  def get_header_by_height(height) do
-    case get_block_info_by_height(height, nil) do
-      {:error, :chain_too_short} -> {:error, :chain_too_short}
-      info -> {:ok, info.block.header}
-    end
-  end
-
-  @spec get_block(binary()) :: Block.t() | {:error, String.t()}
-  def get_block(header_hash) do
-    ## At first we are making attempt to get the block from the chain state.
-    ## If there is no such block then we check into the db.
-    block =
-      case GenServer.call(__MODULE__, {:get_block_info_from_memory_unsafe, header_hash}) do
-        {:error, _} ->
-          nil
-
-        %{block: nil} ->
-          case Persistence.get_block_by_hash(header_hash) do
-            {:ok, block} -> {:ok, block}
-            _ -> nil
-          end
-
-        block_info ->
-          {:ok, block_info.block}
-      end
-
-    if block != nil do
-      block
-    else
-      {:error, :block_not_found}
->>>>>>> 03880f4a
+
+        # TODO: Remove this
+  # @spec get_block(binary()) :: Block.t() | {:error, String.t()}
+  # def get_block(header_hash) do
+  #   ## At first we are making attempt to get the block from the chain state.
+  #   ## If there is no such block then we check into the db.
+  #   block =
+  #     case GenServer.call(__MODULE__, {:get_block_info_from_memory_unsafe, header_hash}) do
+  #       {:error, _} ->
+  #         nil
+
+  #       %{block: nil} ->
+  #         case Persistence.get_block_by_hash(header_hash) do
+  #           {:ok, block} -> {:ok, block}
+  #           _ -> nil
+  #         end
+
+  #       block_info ->
+  #         {:ok, block_info.block}
+  #     end
+
+  #   if block != nil do
+  #     block
+  #   else
+  #     {:error, :block_not_found}
     end
   end
 
@@ -242,7 +232,6 @@
 
   @spec add_block(Block.t()) :: :ok | {:error, String.t()}
   def add_block(%Block{} = block) do
-<<<<<<< HEAD
     with {:ok, prev_block} <- get_block(block.header.prev_hash),
          {:ok, prev_block_chain_state} <- chain_state(block.header.prev_hash),
          blocks_for_difficulty_calculation =
@@ -257,24 +246,7 @@
       add_validated_block(block, new_chain_state)
     else
       err -> err
-    end
-=======
-    {:ok, prev_block} = get_block(block.header.prev_hash)
-    prev_block_chain_state = chain_state(block.header.prev_hash)
-
-    blocks_for_difficulty_calculation =
-      get_blocks(block.header.prev_hash, Difficulty.get_number_of_blocks())
-
-    new_chain_state =
-      BlockValidation.calculate_and_validate_block!(
-        block,
-        prev_block,
-        prev_block_chain_state,
-        blocks_for_difficulty_calculation
-      )
-
-    add_validated_block(block, new_chain_state)
->>>>>>> 03880f4a
+    en
   end
 
   @spec add_validated_block(Block.t(), Chainstate.chainstate()) :: :ok
