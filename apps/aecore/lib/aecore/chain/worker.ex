--- conflicted
+++ resolved
@@ -3,12 +3,9 @@
   Module for working with chain
   """
 
-<<<<<<< HEAD
-=======
   require Logger
 
   alias Aecore.Block.Genesis
->>>>>>> 97cc106b
   alias Aecore.Structures.Block
   alias Aecore.Chain.ChainState
   alias Aecore.Utils.Blockchain.BlockValidation
@@ -83,27 +80,25 @@
     new_chain_state =
       ChainState.calculate_chain_state(new_block_state,
       prev_chain_state)
-    if(:ok = BlockValidation.validate_block!(b, prior_block,
-<<<<<<< HEAD
-             new_chain_state)) do
-=======
-             prev_chain_state)) do
-      new_block_chain_state = ChainState.calculate_block_state(b.txs)
-      new_chain_state =
-        ChainState.calculate_chain_state(new_block_chain_state,
-        prev_chain_state)
-
+    try do
+      BlockValidation.validate_block!(b, prior_block,
+      new_chain_state)
+      total_tokens = ChainState.calculate_total_tokens(new_chain_state)
       Logger.info(fn ->
         "Added block ##{b.header.height} with a hash of\n#{b.header
         |> BlockValidation.block_header_hash()
-        |> Base.encode16()} to the chain"
-        end,
-        chain: :info)
-
->>>>>>> 97cc106b
+        |> Base.encode16()} to the chain,\ntotal tokens in the chain - #{total_tokens}"
+      end,
+      chain: :info)
       {:reply, :ok, {[b | chain], new_chain_state}}
+    catch
+      {:error, message} ->
+        Logger.info(fn ->
+          "Failed to add block: #{message}"
+        end, chain: :error)
+      {:reply, :error, state}
     end
-  end
+    end
 
   def handle_call(:chain_state, _from, state) do
    chain_state = elem(state, 1)
