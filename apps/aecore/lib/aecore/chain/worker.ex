defmodule Aecore.Chain.Worker do
  @moduledoc """
  Module for working with chain
  """

  use GenServer

  alias Aecore.Structures.Block
  alias Aecore.Structures.Header
  alias Aecore.Chain.ChainState
  alias Aecore.Txs.Pool.Worker, as: Pool
  alias Aecore.Chain.BlockValidation
  alias Aecore.Peers.Worker, as: Peers
  alias Aecore.Persistence.Worker, as: Persistence
  alias Aecore.Chain.Difficulty
  alias Aecore.Structures.SignedTx
  alias Aecore.Structures.TxData
  alias Aecore.Structures.VotingAnswerTx
  alias Aecore.Structures.VotingQuestionTx
  alias Aecore.Structures.VotingTx
  alias Aehttpserver.Web.Notify
  alias Aeutil.Serialization
  alias Aeutil.Bits

  require Logger

  @typep txs_index :: %{binary() => [{binary(), binary()}]}

  def start_link(_args) do
    GenServer.start_link(__MODULE__, {}, name: __MODULE__)
  end

  def init(_) do
    genesis_block_hash = BlockValidation.block_header_hash(Block.genesis_block().header)
    genesis_block_map = %{genesis_block_hash => Block.genesis_block()}
    genesis_chain_state = ChainState.calculate_and_validate_chain_state!(Block.genesis_block().txs, %{}, 0)
    chain_states = %{genesis_block_hash => genesis_chain_state}
    txs_index = calculate_block_acc_txs_info(Block.genesis_block())
<<<<<<< HEAD

    ## Initial voting state
    voting_state =
      apply_voting_txs_to_chain(Block.genesis_block(), %{}, chain_states, genesis_block_hash)

    {:ok, %{blocks_map: genesis_block_map,
            chain_states: chain_states,
            voting_state: voting_state,
            txs_index: txs_index,
            top_hash: genesis_block_hash,
            top_height: 0}}
=======
    {:ok, %{blocks_map: genesis_block_map,
            chain_states: chain_states,
            txs_index: txs_index,
            top_hash: genesis_block_hash,
            top_height: 0}, 0}
>>>>>>> d2be94ae
  end

  @spec top_block() :: Block.t()
  def top_block() do
    GenServer.call(__MODULE__, :top_block)
  end

  @spec top_block_chain_state() :: tuple()
  def top_block_chain_state() do
    GenServer.call(__MODULE__, :top_block_chain_state)
  end

  @spec top_block_hash() :: binary()
  def top_block_hash() do
    GenServer.call(__MODULE__, :top_block_hash)
  end

  @spec top_height() :: integer()
  def top_height() do
    GenServer.call(__MODULE__, :top_height)
  end

  @spec get_block_by_bech32_hash(String.t()) :: Block.t()
  def get_block_by_bech32_hash(hash) do
    decoded_hash = Bits.bech32_decode(hash)
    GenServer.call(__MODULE__, {:get_block_from_memory_unsafe, decoded_hash})
  end

  @spec get_block(binary()) :: Block.t()
  def get_block(block_hash) do
    ## At first we are making attempt to get the block from the chain state.
    ## If there is no such block then we check into the db.
    block = case (GenServer.call(__MODULE__, {:get_block_from_memory_unsafe, block_hash})) do
      {:error, _} ->
        case Persistence.get_block_by_hash(block_hash) do
          {:ok, block} -> block
          _ -> nil
        end
      block ->
        block
    end


    if block != nil do
      block
    else
      {:error, "Block not found"}
    end
  end

  @spec has_block?(binary()) :: boolean()
  def has_block?(hash) do
    case get_block(hash) do
      {:error, _} -> false
      block -> true
    end
  end

  @spec get_blocks(binary(), integer()) :: list(Block.t())
  def get_blocks(start_block_hash, count) do
    Enum.reverse(get_blocks([], start_block_hash, nil, count))
  end

  @spec get_blocks(binary(), binary(), integer()) :: list(Block.t())
  def get_blocks(start_block_hash, final_block_hash, count) do
    Enum.reverse(get_blocks([], start_block_hash, final_block_hash, count))
  end

  @spec add_block(Block.t()) :: :ok | {:error, binary()}
  def add_block(%Block{} = block) do
    prev_block = get_block(block.header.prev_hash) #TODO: catch error
    prev_block_chain_state = chain_state(block.header.prev_hash)

    blocks_for_difficulty_calculation = get_blocks(block.header.prev_hash, Difficulty.get_number_of_blocks())
    new_chain_state = BlockValidation.calculate_and_validate_block!(
      block, prev_block, prev_block_chain_state, blocks_for_difficulty_calculation)

    add_validated_block(block, new_chain_state)
  end

  @spec add_validated_block(Block.t(), ChainState.account_chainstate()) :: :ok
  defp add_validated_block(%Block{} = block, chain_state) do
    GenServer.call(__MODULE__, {:add_validated_block, block, chain_state})
  end

  @spec chain_state(binary()) :: ChainState.account_chainstate()
  def chain_state(block_hash) do
    GenServer.call(__MODULE__, {:chain_state, block_hash})
  end

  @spec txs_index() :: txs_index()
  def txs_index() do
    GenServer.call(__MODULE__, :txs_index)
  end

  @spec chain_state() :: ChainState.account_chainstate()
  def chain_state() do
    top_block_chain_state()
  end

  @spec longest_blocks_chain() :: list(Block.t())
  def longest_blocks_chain() do
    get_blocks(top_block_hash(), top_height() + 1)
  end

  def all_registered_voting_questions() do
    GenServer.call(__MODULE__, :all_registered_voting_questions)
  end

  def get_voting_question_by_hash(question_hash) do
    GenServer.call(__MODULE__, {:get_voting_question_by_hash, question_hash})
  end

  def get_voting_result_for_a_question(question_hash) do
    GenServer.call(__MODULE__, {:voting_result_for_a_question, question_hash})
  end

  ## Server side

  def handle_call(:current_state, _from, state) do
    {:reply, state, state}
  end

  def handle_call(:top_block, _from, %{blocks_map: blocks_map, top_hash: top_hash} = state) do
    {:reply, blocks_map[top_hash], state}
  end

  def handle_call(:top_block_hash,  _from, %{top_hash: top_hash} = state) do
    {:reply, top_hash, state}
  end

  def handle_call(:top_block_chain_state, _from, %{chain_states: chain_states, top_hash: top_hash} = state) do
    {:reply, chain_states[top_hash], state}
  end

  def handle_call(:top_height, _from, %{top_height: top_height} = state) do
    {:reply, top_height, state}
  end

  def handle_call({:get_block_from_memory_unsafe, block_hash}, _from, %{blocks_map: blocks_map} = state) do
    block = blocks_map[block_hash]

    if block != nil do
      {:reply, block, state}
    else
      {:reply, {:error, "Block not found"}, state}
    end
  end

<<<<<<< HEAD
  def handle_call({:has_block, hash}, _from, %{blocks_map: blocks_map} = state) do
    has_block = Map.has_key?(blocks_map, hash)
    {:reply, has_block, state}
  end

  def handle_call({:add_validated_block,
                   %Block{} = new_block, new_chain_state},
                   _from,
                   %{blocks_map: blocks_map, chain_states: chain_states,
                     voting_state: voting_state,
                     top_hash: top_block_hash,
                     txs_index: txs_index, top_height: top_height} = state) do
=======
  def handle_call({:add_validated_block, %Block{} = new_block, new_chain_state},
                  _from,
                  %{blocks_map: blocks_map, chain_states: chain_states,
                    txs_index: txs_index, top_height: top_height} = state) do
>>>>>>> d2be94ae
    new_block_txs_index = calculate_block_acc_txs_info(new_block)
    new_txs_index = update_txs_index(txs_index, new_block_txs_index)

    Enum.each(new_block.txs, fn(tx) -> Pool.remove_transaction(tx) end)
    new_block_hash = BlockValidation.block_header_hash(new_block.header)

    updated_blocks_map  = Map.put(blocks_map, new_block_hash, new_block)
    hundred_blocks_map  = discard_blocks_from_memory(updated_blocks_map)

    updated_chain_states = Map.put(chain_states, new_block_hash, new_chain_state)

    ## Update the voting state by checking each queston/answer tx from the new block
    updated_voting_state =
      apply_voting_txs_to_chain(new_block, voting_state, updated_chain_states, top_block_hash)

    total_tokens = ChainState.calculate_total_tokens(new_chain_state)
    Logger.info(fn ->
      "Added block ##{new_block.header.height} with hash #{Header.bech32_encode(new_block_hash)}, total tokens: #{inspect(total_tokens)}"
    end)

<<<<<<< HEAD
    ## Store new block to disk
    Persistence.write_block_by_hash(new_block)
    state_update1 = %{state |
                      blocks_map: updated_blocks_map,
                      voting_state: updated_voting_state,
                      chain_states: updated_chain_states,
                      txs_index: new_txs_index}
    if top_height < new_block.header.height do
=======
    state_update1 = %{state | blocks_map: hundred_blocks_map,
                              chain_states: updated_chain_states,
                              txs_index: new_txs_index}
    if top_height < new_block.header.height do
      Persistence.batch_write(%{:chain_state => new_chain_state,
                                :block => %{new_block_hash => new_block},
                                :latest_block_info => %{"top_hash" => new_block_hash,
                                                        "top_height" => new_block.header.height}})


      ## We send the block to others only if it extends the longest chain
>>>>>>> d2be94ae
      Peers.broadcast_block(new_block)
      ## Broadcasting notifications for new block added to chain and new mined transaction
      Notify.broadcast_new_block_added_to_chain_and_new_mined_tx(new_block)
      {:reply, :ok, %{state_update1 | top_hash: new_block_hash,
                                      top_height: new_block.header.height}}
    else
        Persistence.batch_write(%{:chain_state => new_chain_state,
                                  :block => %{new_block_hash => new_block}})
      {:reply, :ok, state_update1}
    end
  end

  def handle_call({:chain_state, block_hash}, _from, %{chain_states: chain_states} = state) do
    {:reply, chain_states[block_hash], state}
  end

  def handle_call(:txs_index, _from, %{txs_index: txs_index} = state) do
    {:reply, txs_index, state}
  end

<<<<<<< HEAD
  def handle_call(:all_registered_voting_questions, _from,
    %{voting_state: questions} = state) do
    {:reply, questions, state}
  end

  def handle_call({:get_voting_question_by_hash, question_hash}, _from,
    %{voting_state: questions, chain_states: chain_states, top_hash: top_hash} = state) do
    {:reply, questions[question_hash], state}
  end


  def handle_call({:voting_result_for_a_question, question_hash}, _from,
    %{voting_state: questions, chain_states: chain_states, top_hash: top_hash} = state) do
    if questions[question_hash] != nil do
      {:reply, calculate_vote(question_hash,
          questions[question_hash].answers, chain_states, top_hash), state}
    else
      {:reply, :no_such_registered_question, state}
    end

=======
  def handle_info(:timeout, state) do
    {top_hash, top_height} =
      case Persistence.get_latest_block_height_and_hash() do
        :not_found -> {state.top_hash, state.top_height}
        {:ok, latest_block} -> {latest_block.hash, latest_block.height}
      end

    chain_states =
      case Persistence.get_all_accounts_chain_states() do
        chain_states when chain_states == %{} -> state.chain_states
        chain_states -> %{top_hash => chain_states}
      end

    blocks_map =
      case Persistence.get_blocks(number_of_blocks_in_memory()) do
        blocks_map when blocks_map == %{} -> state.blocks_map
        blocks_map -> blocks_map
      end

    {:noreply, %{state |
                 chain_states: chain_states,
                 blocks_map: blocks_map,
                 top_hash: top_hash,
                 top_height: top_height}}
  end


  defp discard_blocks_from_memory(block_map) do
    if map_size(block_map) > number_of_blocks_in_memory() do
      [genesis_block, {_, b} | sorted_blocks] =
        Enum.sort(block_map,
          fn({_, b1}, {_, b2}) ->
            b1.header.height < b2.header.height
          end)
      Logger.info("Block ##{b.header.height} has been removed from memory")
      Enum.into([genesis_block | sorted_blocks], %{})
    else
      block_map
    end
>>>>>>> d2be94ae
  end

  defp calculate_block_acc_txs_info(block) do
    block_hash = BlockValidation.block_header_hash(block.header)
    accounts = for %SignedTx{data: data} = tx <- block.txs, data == %TxData{} do
      [tx.data.from_acc, tx.data.to_acc]
    end
    accounts_unique = accounts |> List.flatten() |> Enum.uniq() |> List.delete(nil)
    for account <- accounts_unique, into: %{} do
      acc_txs = Enum.filter(block.txs, fn(tx) ->
          tx.data.from_acc == account || tx.data.to_acc == account
        end)
      tx_hashes = Enum.map(acc_txs, fn(tx) ->
          tx_bin = Serialization.pack_binary(tx)
          :crypto.hash(:sha256, tx_bin)
        end)
      tx_tuples = Enum.map(tx_hashes, fn(hash) ->
          {block_hash, hash}
        end)
      {account, tx_tuples}
    end
  end

  defp update_txs_index(current_txs_index, new_block_txs_index) do
    Map.merge(current_txs_index, new_block_txs_index,
      fn(_, current_list, new_block_list) ->
        current_list ++ new_block_list
      end)
  end

  defp get_blocks(blocks_acc, next_block_hash, final_block_hash, count) do
    if next_block_hash != final_block_hash && count > 0 do
      case get_block(next_block_hash) do
        {:error, _} -> blocks_acc
        block ->
          updated_blocks_acc = [block | blocks_acc]
          prev_block_hash = block.header.prev_hash
          next_count = count - 1

          get_blocks(updated_blocks_acc, prev_block_hash, final_block_hash, next_count)
      end
    else
      blocks_acc
    end
  end

<<<<<<< HEAD
  ## ============================================================================
  ##                               Voting
  ## ============================================================================


  ## We are going through each tx in the block and check if it is
  ## %VotingQuestionTx{} or %VotingAnswerTx{}. If so, we add
  ## to voting_state new question or update already existing question
  ## with new answer. After we have updated voting state then we calculate
  ## the voting result for each questions
  @spec apply_voting_txs_to_chain(Block.t(), map(), map(), binary()) :: map()
  defp apply_voting_txs_to_chain(
    %{txs: txs, header: header} = block, voting_state, chain_states, top_hash) do

    updated_voting_state =
      Enum.reduce(txs, voting_state,
        fn(tx, voting_state_acc) ->
          case tx.data do
            %VotingTx{data: %VotingQuestionTx{} = question_tx} ->
              voting_state |>
                Map.put(TxData.hash_tx(tx),
                  %{data: question_tx, answers: [], result: %{}})

            %VotingTx{data: %VotingAnswerTx{hash_question: hash, answer: answer} = answer_tx} ->
              Map.put(voting_state_acc, hash,
                %{voting_state_acc[hash] |
                  answers: voting_state_acc[hash].answers ++ [answer_tx]})

            _different_tx_data_type_than_voting ->
              voting_state_acc
          end
        end)

    Enum.reduce(updated_voting_state, %{},
      fn({question_hash, value}, acc) ->
        result =
          calculate_vote(question_hash, value.answers, chain_states, top_hash)
        Map.put(acc, question_hash, %{value | result: result})
      end)
  end

  defp calculate_vote(question_hash, answers, chain_states, top_hash) do
    Enum.reduce(answers, %{},
      fn(%VotingAnswerTx{answer: answer, from_acc: account}, acc) ->
        balance = chain_states[top_hash][account].balance
        if(acc[answer] != nil) do
          Map.put(acc, answer, acc[answer] ++ balance)
        else
          Map.put(acc, answer, balance)
        end
      end)
  end

=======
  defp number_of_blocks_in_memory() do
    Application.get_env(:aecore, :persistence)[:number_of_blocks_in_memory]
  end
>>>>>>> d2be94ae
end<|MERGE_RESOLUTION|>--- conflicted
+++ resolved
@@ -14,7 +14,7 @@
   alias Aecore.Persistence.Worker, as: Persistence
   alias Aecore.Chain.Difficulty
   alias Aecore.Structures.SignedTx
-  alias Aecore.Structures.TxData
+  alias Aecore.Structures.SpendTx
   alias Aecore.Structures.VotingAnswerTx
   alias Aecore.Structures.VotingQuestionTx
   alias Aecore.Structures.VotingTx
@@ -36,7 +36,6 @@
     genesis_chain_state = ChainState.calculate_and_validate_chain_state!(Block.genesis_block().txs, %{}, 0)
     chain_states = %{genesis_block_hash => genesis_chain_state}
     txs_index = calculate_block_acc_txs_info(Block.genesis_block())
-<<<<<<< HEAD
 
     ## Initial voting state
     voting_state =
@@ -48,13 +47,6 @@
             txs_index: txs_index,
             top_hash: genesis_block_hash,
             top_height: 0}}
-=======
-    {:ok, %{blocks_map: genesis_block_map,
-            chain_states: chain_states,
-            txs_index: txs_index,
-            top_hash: genesis_block_hash,
-            top_height: 0}, 0}
->>>>>>> d2be94ae
   end
 
   @spec top_block() :: Block.t()
@@ -204,7 +196,6 @@
     end
   end
 
-<<<<<<< HEAD
   def handle_call({:has_block, hash}, _from, %{blocks_map: blocks_map} = state) do
     has_block = Map.has_key?(blocks_map, hash)
     {:reply, has_block, state}
@@ -217,12 +208,7 @@
                      voting_state: voting_state,
                      top_hash: top_block_hash,
                      txs_index: txs_index, top_height: top_height} = state) do
-=======
-  def handle_call({:add_validated_block, %Block{} = new_block, new_chain_state},
-                  _from,
-                  %{blocks_map: blocks_map, chain_states: chain_states,
-                    txs_index: txs_index, top_height: top_height} = state) do
->>>>>>> d2be94ae
+
     new_block_txs_index = calculate_block_acc_txs_info(new_block)
     new_txs_index = update_txs_index(txs_index, new_block_txs_index)
 
@@ -243,17 +229,8 @@
       "Added block ##{new_block.header.height} with hash #{Header.bech32_encode(new_block_hash)}, total tokens: #{inspect(total_tokens)}"
     end)
 
-<<<<<<< HEAD
-    ## Store new block to disk
-    Persistence.write_block_by_hash(new_block)
-    state_update1 = %{state |
-                      blocks_map: updated_blocks_map,
-                      voting_state: updated_voting_state,
-                      chain_states: updated_chain_states,
-                      txs_index: new_txs_index}
-    if top_height < new_block.header.height do
-=======
     state_update1 = %{state | blocks_map: hundred_blocks_map,
+                              voting_state: updated_voting_state,
                               chain_states: updated_chain_states,
                               txs_index: new_txs_index}
     if top_height < new_block.header.height do
@@ -262,9 +239,7 @@
                                 :latest_block_info => %{"top_hash" => new_block_hash,
                                                         "top_height" => new_block.header.height}})
 
-
       ## We send the block to others only if it extends the longest chain
->>>>>>> d2be94ae
       Peers.broadcast_block(new_block)
       ## Broadcasting notifications for new block added to chain and new mined transaction
       Notify.broadcast_new_block_added_to_chain_and_new_mined_tx(new_block)
@@ -285,7 +260,6 @@
     {:reply, txs_index, state}
   end
 
-<<<<<<< HEAD
   def handle_call(:all_registered_voting_questions, _from,
     %{voting_state: questions} = state) do
     {:reply, questions, state}
@@ -305,8 +279,8 @@
     else
       {:reply, :no_such_registered_question, state}
     end
-
-=======
+  end
+
   def handle_info(:timeout, state) do
     {top_hash, top_height} =
       case Persistence.get_latest_block_height_and_hash() do
@@ -346,12 +320,11 @@
     else
       block_map
     end
->>>>>>> d2be94ae
   end
 
   defp calculate_block_acc_txs_info(block) do
     block_hash = BlockValidation.block_header_hash(block.header)
-    accounts = for %SignedTx{data: data} = tx <- block.txs, data == %TxData{} do
+    accounts = for %SignedTx{data: data} = tx <- block.txs, data == %SpendTx{} do
       [tx.data.from_acc, tx.data.to_acc]
     end
     accounts_unique = accounts |> List.flatten() |> Enum.uniq() |> List.delete(nil)
@@ -393,7 +366,7 @@
     end
   end
 
-<<<<<<< HEAD
+
   ## ============================================================================
   ##                               Voting
   ## ============================================================================
@@ -414,7 +387,7 @@
           case tx.data do
             %VotingTx{data: %VotingQuestionTx{} = question_tx} ->
               voting_state |>
-                Map.put(TxData.hash_tx(tx),
+                Map.put(SignedTx.hash_tx(tx),
                   %{data: question_tx, answers: [], result: %{}})
 
             %VotingTx{data: %VotingAnswerTx{hash_question: hash, answer: answer} = answer_tx} ->
@@ -447,9 +420,8 @@
       end)
   end
 
-=======
   defp number_of_blocks_in_memory() do
     Application.get_env(:aecore, :persistence)[:number_of_blocks_in_memory]
   end
->>>>>>> d2be94ae
+
 end