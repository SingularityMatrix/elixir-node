defmodule Aecore.Chain.Worker do
  @moduledoc """
  Module for working with chain
  """

  require Logger

  alias Aecore.Structures.Block
  alias Aecore.Chain.ChainState
  alias Aecore.Txs.Pool.Worker, as: Pool
  alias Aecore.Chain.BlockValidation
  alias Aecore.Peers.Worker, as: Peers
  alias Aecore.Persistence.Worker, as: Persistence
  alias Aecore.Chain.Difficulty
  alias Aehttpserver.Web.Notify

  use GenServer

  def start_link(_args) do
    GenServer.start_link(__MODULE__, {}, name: __MODULE__)
  end

  def init(_) do
    genesis_block_hash = BlockValidation.block_header_hash(Block.genesis_block().header)
    genesis_block_map = %{genesis_block_hash => Block.genesis_block()}
    genesis_chain_state =
      ChainState.calculate_block_state(Block.genesis_block().txs, Block.genesis_block().header.height)
    chain_states = %{genesis_block_hash => genesis_chain_state}
    txs_index = calculate_block_acc_txs_info(Block.genesis_block())

    {:ok, %{blocks_map: genesis_block_map, chain_states: chain_states, txs_index: txs_index, top_hash: genesis_block_hash, top_height: 0}}
  end

  @spec top_block() :: Block.t()
  def top_block() do
    GenServer.call(__MODULE__, :top_block)
  end

  @spec top_block_chain_state() :: tuple()
  def top_block_chain_state() do
    GenServer.call(__MODULE__, :top_block_chain_state)
  end

  @spec top_block_hash() :: binary()
  def top_block_hash() do
    GenServer.call(__MODULE__, :top_block_hash)
  end

  @spec top_height() :: integer()
  def top_height() do
    GenServer.call(__MODULE__, :top_height)
  end

  @spec get_block_by_hex_hash(term()) :: Block.t()
  def get_block_by_hex_hash(hash) do
    {:ok, decoded_hash} = Base.decode16(hash)
    GenServer.call(__MODULE__, {:get_block, decoded_hash})
  end

  @spec get_block(binary()) :: Block.t()
  def get_block(hash) do
    GenServer.call(__MODULE__, {:get_block, hash})
  end

  @spec has_block?(binary()) :: boolean()
  def has_block?(hash) do
    GenServer.call(__MODULE__, {:has_block, hash})
  end

<<<<<<< HEAD
  @spec get_blocks(binary(), integer()) :: :ok
  def get_blocks(start_block_hash, count) do
    Enum.reverse(get_blocks([], start_block_hash, nil, count))
  end

  @spec get_blocks(binary(), binary(), integer()) :: :ok
  def get_blocks(start_block_hash, final_block_hash, count) do
    Enum.reverse(get_blocks([], start_block_hash, final_block_hash, count))
=======
  @spec get_blocks(binary(), integer()) :: list(Block.t())
  def get_blocks(start_block_hash, size) do
    Enum.reverse(get_blocks([], start_block_hash, size))
>>>>>>> 0ef12a20
  end

  @spec add_block(Block.t()) :: :ok | {:error, binary()}
  def add_block(%Block{} = block) do
    prev_block = get_block(block.header.prev_hash) #TODO: catch error
    prev_block_chain_state = chain_state(block.header.prev_hash)
    new_block_state = ChainState.calculate_block_state(block.txs, prev_block.header.height)
    new_chain_state = ChainState.calculate_chain_state(new_block_state, prev_block_chain_state)
    new_chain_state_locked_amounts =
      ChainState.update_chain_state_locked(new_chain_state, prev_block.header.height + 1)

    blocks_for_difficulty_calculation = get_blocks(block.header.prev_hash, Difficulty.get_number_of_blocks())
    BlockValidation.validate_block!(block, prev_block, new_chain_state_locked_amounts, blocks_for_difficulty_calculation)
    add_validated_block(block, new_chain_state_locked_amounts)
  end

  @spec add_validated_block(Block.t(), map()) :: :ok
  defp add_validated_block(%Block{} = block, chain_state) do
    GenServer.call(__MODULE__, {:add_validated_block, block, chain_state})
  end

  @spec chain_state(binary()) :: map()
  def chain_state(block_hash) do
    GenServer.call(__MODULE__, {:chain_state, block_hash})
  end

  @spec txs_index() :: map()
  def txs_index() do
    GenServer.call(__MODULE__, :txs_index)
  end

  def chain_state() do
    top_block_chain_state()
  end

  def longest_blocks_chain() do
    get_blocks(top_block_hash(), top_height() + 1)
  end

  ## Server side

  def handle_call(:current_state, _from, state) do
    {:reply, state, state}
  end

  def handle_call(:top_block, _from, %{blocks_map: blocks_map, top_hash: top_hash} = state) do
    {:reply, blocks_map[top_hash], state}
  end

  def handle_call(:top_block_hash,  _from, %{top_hash: top_hash} = state) do
    {:reply, top_hash, state}
  end

  def handle_call(:top_block_chain_state, _from, %{chain_states: chain_states, top_hash: top_hash} = state) do
    {:reply, chain_states[top_hash], state}
  end

  def handle_call(:top_height, _from, %{top_height: top_height} = state) do
    {:reply, top_height, state}
  end

  def handle_call({:get_block, block_hash}, _from, %{blocks_map: blocks_map} = state) do
    block = blocks_map[block_hash]

    if block != nil do
      {:reply, block, state}
    else
      {:reply, {:error, "Block not found"}, state}
    end
  end

  def handle_call({:has_block, hash}, _from, %{blocks_map: blocks_map} = state) do
    has_block = Map.has_key?(blocks_map, hash)
    {:reply, has_block, state}
  end

  def handle_call({:add_validated_block, %Block{} = new_block, new_chain_state},
                  _from,
                  %{blocks_map: blocks_map, chain_states: chain_states,
                    txs_index: txs_index, top_height: top_height} = state) do
    new_block_txs_index = calculate_block_acc_txs_info(new_block)
    new_txs_index = update_txs_index(txs_index, new_block_txs_index)
    Enum.each(new_block.txs, fn(tx) -> Pool.remove_transaction(tx) end)
    new_block_hash = BlockValidation.block_header_hash(new_block.header)

    updated_blocks_map = Map.put(blocks_map, new_block_hash, new_block)
    updated_chain_states = Map.put(chain_states, new_block_hash, new_chain_state)

    total_tokens = ChainState.calculate_total_tokens(new_chain_state)
    Logger.info(fn ->
      "Added block ##{new_block.header.height} with hash #{Base.encode16(new_block_hash)}, total tokens: #{inspect(total_tokens)}"
    end)

    ## Store new block to disk
    Persistence.write_block_by_hash(new_block)
    state_update1 = %{state | blocks_map: updated_blocks_map,
                              chain_states: updated_chain_states,
                              txs_index: new_txs_index}
    if top_height < new_block.header.height do
      ## We send the block to others only if it extends the longest chain
      Peers.broadcast_block(new_block)
      # Broadcasting notifications for new block added to chain and new mined transaction
      Notify.broadcast_new_block_added_to_chain_and_new_mined_tx(new_block)
      {:reply, :ok, %{state_update1 | top_hash: new_block_hash,
                                      top_height: new_block.header.height}}
    else
      {:reply, :ok, state_update1}
    end
  end

  def handle_call({:chain_state, block_hash}, _from, %{chain_states: chain_states} = state) do
    {:reply, chain_states[block_hash], state}
  end

  def handle_call(:txs_index, _from, %{txs_index: txs_index} = state) do
    {:reply, txs_index, state}
  end

  defp calculate_block_acc_txs_info(block) do
    block_hash = BlockValidation.block_header_hash(block.header)
    accounts = for tx <- block.txs do
      [tx.data.from_acc, tx.data.to_acc]
    end
    accounts_unique = accounts |> List.flatten() |> Enum.uniq() |> List.delete(nil)
    for account <- accounts_unique, into: %{} do
      acc_txs = Enum.filter(block.txs, fn(tx) ->
          tx.data.from_acc == account || tx.data.to_acc == account
        end)
      tx_hashes = Enum.map(acc_txs, fn(tx) ->
          tx_bin = :erlang.term_to_binary(tx)
          :crypto.hash(:sha256, tx_bin)
        end)
      tx_tuples = Enum.map(tx_hashes, fn(hash) ->
          {block_hash, hash}
        end)
      {account, tx_tuples}
    end
  end

  defp update_txs_index(current_txs_index, new_block_txs_index) do
    Map.merge(current_txs_index, new_block_txs_index,
      fn(_, current_list, new_block_list) ->
        current_list ++ new_block_list
      end)
  end

<<<<<<< HEAD
  defp get_blocks(blocks_acc, next_block_hash, final_block_hash, count) do
    cond do
      next_block_hash != final_block_hash && count > 0 ->
        case(GenServer.call(__MODULE__, {:get_block, next_block_hash})) do
          {:error, _} -> blocks_acc
          block ->
            updated_blocks_acc = [block | blocks_acc]
            prev_block_hash = block.header.prev_hash
            next_count = count - 1

            get_blocks(updated_blocks_acc, prev_block_hash, final_block_hash, next_count)
        end
      true ->
        blocks_acc
=======
  defp get_blocks(blocks_acc, next_block_hash, size) do
    if size > 0 do
      case(GenServer.call(__MODULE__, {:get_block, next_block_hash})) do
        {:error, _} -> blocks_acc
        block ->
          updated_block_acc = [block | blocks_acc]
          prev_block_hash = block.header.prev_hash
          next_size = size - 1

          get_blocks(updated_block_acc, prev_block_hash, next_size)
      end
    else
      blocks_acc
>>>>>>> 0ef12a20
    end
  end
end<|MERGE_RESOLUTION|>--- conflicted
+++ resolved
@@ -67,20 +67,14 @@
     GenServer.call(__MODULE__, {:has_block, hash})
   end
 
-<<<<<<< HEAD
-  @spec get_blocks(binary(), integer()) :: :ok
+  @spec get_blocks(binary(), integer()) :: list(Block.t())
   def get_blocks(start_block_hash, count) do
     Enum.reverse(get_blocks([], start_block_hash, nil, count))
   end
 
-  @spec get_blocks(binary(), binary(), integer()) :: :ok
+  @spec get_blocks(binary(), binary(), integer()) :: list(Block.t())
   def get_blocks(start_block_hash, final_block_hash, count) do
     Enum.reverse(get_blocks([], start_block_hash, final_block_hash, count))
-=======
-  @spec get_blocks(binary(), integer()) :: list(Block.t())
-  def get_blocks(start_block_hash, size) do
-    Enum.reverse(get_blocks([], start_block_hash, size))
->>>>>>> 0ef12a20
   end
 
   @spec add_block(Block.t()) :: :ok | {:error, binary()}
@@ -227,36 +221,19 @@
       end)
   end
 
-<<<<<<< HEAD
   defp get_blocks(blocks_acc, next_block_hash, final_block_hash, count) do
-    cond do
-      next_block_hash != final_block_hash && count > 0 ->
-        case(GenServer.call(__MODULE__, {:get_block, next_block_hash})) do
-          {:error, _} -> blocks_acc
-          block ->
-            updated_blocks_acc = [block | blocks_acc]
-            prev_block_hash = block.header.prev_hash
-            next_count = count - 1
-
-            get_blocks(updated_blocks_acc, prev_block_hash, final_block_hash, next_count)
-        end
-      true ->
-        blocks_acc
-=======
-  defp get_blocks(blocks_acc, next_block_hash, size) do
-    if size > 0 do
+    if next_block_hash != final_block_hash && count > 0 do
       case(GenServer.call(__MODULE__, {:get_block, next_block_hash})) do
         {:error, _} -> blocks_acc
         block ->
-          updated_block_acc = [block | blocks_acc]
+          updated_blocks_acc = [block | blocks_acc]
           prev_block_hash = block.header.prev_hash
-          next_size = size - 1
-
-          get_blocks(updated_block_acc, prev_block_hash, next_size)
+          next_count = count - 1
+
+          get_blocks(updated_blocks_acc, prev_block_hash, final_block_hash, next_count)
       end
     else
       blocks_acc
->>>>>>> 0ef12a20
     end
   end
 end