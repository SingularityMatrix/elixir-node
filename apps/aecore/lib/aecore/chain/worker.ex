--- conflicted
+++ resolved
@@ -22,14 +22,9 @@
   def init(_) do
     genesis_block_hash = BlockValidation.block_header_hash(Block.genesis_block().header)
     genesis_block_map = %{genesis_block_hash => Block.genesis_block()}
-<<<<<<< HEAD
     genesis_chain_state =
       ChainState.calculate_block_state(Block.genesis_block().txs, Block.genesis_block().header.height)
-    latest_block_chain_state = %{genesis_block_hash => genesis_chain_state}
-=======
-    genesis_chain_state = ChainState.calculate_block_state(Block.genesis_block().txs)
     chain_states = %{genesis_block_hash => genesis_chain_state}
->>>>>>> ed4b4dd2
     txs_index = calculate_block_acc_txs_info(Block.genesis_block())
 
     {:ok, %{blocks_map: genesis_block_map, chain_states: chain_states, txs_index: txs_index, top_hash: genesis_block_hash, top_height: 0}}
@@ -50,7 +45,7 @@
     GenServer.call(__MODULE__, :top_block_hash)
   end
 
-  @spec top_height() :: integer() 
+  @spec top_height() :: integer()
   def top_height() do
     GenServer.call(__MODULE__, :top_height)
   end
@@ -78,32 +73,16 @@
 
   @spec add_block(%Block{}) :: :ok | {:error, binary()}
   def add_block(%Block{} = block) do
-<<<<<<< HEAD
-    latest_block = latest_block()
-
-    prev_block_chain_state = chain_state()
-    new_block_state =
-      ChainState.calculate_block_state(block.txs, latest_block.header.height)
-=======
     prev_block = get_block(block.header.prev_hash) #TODO: catch error
     prev_block_chain_state = chain_state(block.header.prev_hash)
-    new_block_state = ChainState.calculate_block_state(block.txs)
->>>>>>> ed4b4dd2
+    new_block_state = ChainState.calculate_block_state(block.txs, prev_block.header.height)
     new_chain_state = ChainState.calculate_chain_state(new_block_state, prev_block_chain_state)
     new_chain_state_locked_amounts =
-      ChainState.update_chain_state_locked(new_chain_state, latest_block.header.height + 1)
-
-<<<<<<< HEAD
-    latest_header_hash = BlockValidation.block_header_hash(latest_block.header)
-
-    blocks_for_difficulty_calculation = get_blocks(latest_header_hash, Difficulty.get_number_of_blocks())
-    BlockValidation.validate_block!(block, latest_block, new_chain_state_locked_amounts, blocks_for_difficulty_calculation)
-    add_validated_block(block)
-=======
+      ChainState.update_chain_state_locked(new_chain_state, prev_block.header.height + 1)
+
     blocks_for_difficulty_calculation = get_blocks(block.header.prev_hash, Difficulty.get_number_of_blocks())
-    BlockValidation.validate_block!(block, prev_block, new_chain_state, blocks_for_difficulty_calculation)
-    add_validated_block(block, new_chain_state)
->>>>>>> ed4b4dd2
+    BlockValidation.validate_block!(block, prev_block, new_chain_state_locked_amounts, blocks_for_difficulty_calculation)
+    add_validated_block(block, new_chain_state_locked_amounts)
   end
 
   @spec add_validated_block(%Block{}, map()) :: :ok
@@ -166,73 +145,9 @@
     {:reply, has_block, state}
   end
 
-<<<<<<< HEAD
-  def handle_call({:get_block_by_hex_hash, hash}, _from, state) do
-    {chain, _, _} = state
-    case(Enum.find(chain, fn{block_hash, _block} ->
-      block_hash |> Base.encode16() == hash end)) do
-      {_, block} ->
-        {:reply, block, state}
-      nil ->
-        {:reply, {:error, "Block not found"}, state}
-    end
-  end
-
-  def handle_call({:add_validated_block, %Block{} = block}, _from, state) do
-    {block_map, latest_block_chain_state, txs_index} = state
-    prev_block_chain_state = latest_block_chain_state[block.header.prev_hash]
-    latest_block = block_map[block.header.prev_hash]
-    new_block_state =
-      ChainState.calculate_block_state(block.txs, latest_block.header.height)
-    new_chain_state = ChainState.calculate_chain_state(new_block_state, prev_block_chain_state)
-    new_chain_state_locked_amounts =
-      ChainState.update_chain_state_locked(new_chain_state, block.header.height)
-
-    new_block_txs_index = calculate_block_acc_txs_info(block)
-    new_txs_index = update_txs_index(txs_index, new_block_txs_index)
-    try do
-      Enum.each(block.txs, fn(tx) -> Pool.remove_transaction(tx) end)
-
-      block_hash = BlockValidation.block_header_hash(block.header)
-      updated_block_map = Map.put(block_map, block_hash, block)
-      has_prev_block = Map.has_key?(latest_block_chain_state, block.header.prev_hash)
-
-      {deleted_latest_chain_state, _prev_chain_state} = case has_prev_block do
-        true ->
-          prev_chain_state = Map.get(latest_block_chain_state, block.header.prev_hash)
-          {Map.delete(latest_block_chain_state, block.header.prev_hash), prev_chain_state}
-        false ->
-          {latest_block_chain_state, %{}}
-      end
-
-      updated_latest_block_chainstate =
-        Map.put(deleted_latest_chain_state, block_hash, new_chain_state_locked_amounts)
-
-      total_tokens = ChainState.calculate_total_tokens(new_chain_state_locked_amounts)
-
-      Logger.info(fn ->
-        "Added block ##{block.header.height} with hash #{block.header
-        |> BlockValidation.block_header_hash()
-        |> Base.encode16()}, total tokens: #{elem(total_tokens, 0)}"
-      end)
-
-      ## Store latest block to disk
-      Persistence.write_block_by_hash(block)
-
-      ## Block was validated, now we can send it to other peers
-      Peers.broadcast_block(block)
-
-      {:reply, :ok, {updated_block_map, updated_latest_block_chainstate, new_txs_index}}
-    catch
-      {:error, message} ->
-        Logger.error(fn ->
-          "Failed to add block: #{message}"
-        end)
-      {:reply, :error, state}
-=======
-  def handle_call({:add_validated_block, %Block{} = new_block, new_chain_state}, 
-                  _from, 
-                  %{blocks_map: blocks_map, chain_states: chain_states, 
+  def handle_call({:add_validated_block, %Block{} = new_block, new_chain_state},
+                  _from,
+                  %{blocks_map: blocks_map, chain_states: chain_states,
                     txs_index: txs_index, top_height: top_height} = state) do
     new_block_txs_index = calculate_block_acc_txs_info(new_block)
     new_txs_index = update_txs_index(txs_index, new_block_txs_index)
@@ -248,17 +163,16 @@
     end)
     ## Store new block to disk
     Persistence.write_block_by_hash(new_block)
-    state_update1 = %{state | blocks_map: updated_blocks_map, 
-                              chain_states: updated_chain_states, 
+    state_update1 = %{state | blocks_map: updated_blocks_map,
+                              chain_states: updated_chain_states,
                               txs_index: new_txs_index}
     if top_height < new_block.header.height do
       ## We send the block to others only if it extends the longest chain
       Peers.broadcast_block(new_block)
-      {:reply, :ok, %{state_update1 | top_hash: new_block_hash, 
+      {:reply, :ok, %{state_update1 | top_hash: new_block_hash,
                                       top_height: new_block.header.height}}
     else
       {:reply, :ok, state_update1}
->>>>>>> ed4b4dd2
     end
   end
 
