defmodule Aecore.Chain.Worker do
  @moduledoc """
  Module for working with chain
  """

  use GenServer
  use Bitwise

  alias Aecore.Chain.Block
  alias Aecore.Account.Tx.SpendTx
  alias Aecore.Oracle.Oracle
  alias Aecore.Oracle.Tx.OracleQueryTx
  alias Aecore.Chain.Header
  alias Aecore.Account.Tx.SpendTx
  alias Aecore.Tx.Pool.Worker, as: Pool
  alias Aecore.Chain.BlockValidation
  alias Aecore.Peers.Worker, as: Peers
  alias Aecore.Persistence.Worker, as: Persistence
  alias Aecore.Chain.Difficulty
  alias Aecore.Wallet.Worker, as: Wallet
  alias Aehttpserver.Web.Notify
  alias Aeutil.Serialization
  alias Aeutil.Hash
  alias Aecore.Chain.Chainstate
  alias Aecore.Account.Account
  alias Aecore.Account.AccountStateTree
<<<<<<< HEAD
  alias Aecore.Tx.SignedTx
=======
  alias Aecore.Naming.Tx.NamePreClaimTx
  alias Aecore.Naming.Tx.NameClaimTx
  alias Aecore.Naming.Tx.NameUpdateTx
  alias Aecore.Naming.Tx.NameTransferTx
  alias Aecore.Naming.Tx.NameRevokeTx
>>>>>>> 5f6671ea

  require Logger

  @type txs_index :: %{binary() => [{binary(), binary()}]}

  # upper limit for number of blocks is 2^max_refs
  @max_refs 30

  def start_link(_args) do
    GenServer.start_link(__MODULE__, {}, name: __MODULE__)
  end

  def init(_) do
    genesis_block_hash = BlockValidation.block_header_hash(Block.genesis_block().header)

    {:ok, genesis_chain_state} =
      Chainstate.calculate_and_validate_chain_state(
        Block.genesis_block().txs,
        build_chain_state(),
        0
      )

    blocks_data_map = %{
      genesis_block_hash => %{
        block: Block.genesis_block(),
        chain_state: genesis_chain_state,
        refs: []
      }
    }

    txs_index = calculate_block_acc_txs_info(Block.genesis_block())

    {:ok,
     %{
       blocks_data_map: blocks_data_map,
       txs_index: txs_index,
       top_hash: genesis_block_hash,
       top_height: 0
     }, 0}
  end

  def clear_state, do: GenServer.call(__MODULE__, :clear_state)

  @spec top_block() :: Block.t()
  def top_block do
    GenServer.call(__MODULE__, :top_block_info).block
  end

  @spec current_state() :: Block.t()
  def current_state do
    GenServer.call(__MODULE__, :current_state)
  end

  @spec top_block_chain_state() :: Chainstate.account_chainstate()
  def top_block_chain_state do
    GenServer.call(__MODULE__, :top_block_info).chain_state
  end

  @spec top_block_hash() :: binary()
  def top_block_hash do
    GenServer.call(__MODULE__, :top_block_hash)
  end

  @spec top_height() :: non_neg_integer()
  def top_height do
    GenServer.call(__MODULE__, :top_height)
  end

  @spec get_header_by_base58_hash(String.t()) :: Header.t() | {:error, atom()}
  def get_header_by_base58_hash(hash) do
    decoded_hash = Header.base58c_decode(hash)
    get_header(decoded_hash)
  rescue
    _ ->
      {:error, :invalid_hash}
  end

  @spec lowest_valid_nonce() :: non_neg_integer()
  def lowest_valid_nonce do
    GenServer.call(__MODULE__, :lowest_valid_nonce)
  end

  @spec get_block_by_base58_hash(String.t()) :: {:ok, Block.t()} | {:error, String.t()}
  def get_block_by_base58_hash(hash) do
    decoded_hash = Header.base58c_decode(hash)
    get_block(decoded_hash)
  rescue
    _ ->
      {:error, :invalid_hash}
  end

  @spec get_header(binary()) :: Block.t() | {:error, atom()}
  def get_header(header_hash) do
    case GenServer.call(__MODULE__, {:get_block_info_from_memory_unsafe, header_hash}) do
      {:error, _reason} ->
        {:error, :header_not_found}

      %{block: nil} ->
        case Persistence.get_block_by_hash(header_hash) do
          {:ok, block} -> {:ok, block.header}
          _ -> {:error, :header_not_found}
        end

      block_info ->
        {:ok, block_info.block.header}
    end
  end

  @spec get_header_by_height(non_neg_integer()) :: Header.t() | {:error, atom()}
  def get_header_by_height(height) do
    case get_block_info_by_height(height, nil) do
      {:error, :chain_too_short} -> {:error, :chain_too_short}
      info -> {:ok, info.block.header}
    end
  end

  @spec get_block(binary()) :: {:ok, Block.t()} | {:error, String.t()}
  def get_block(block_hash) do
    ## At first we are making attempt to get the block from the chain state.
    ## If there is no such block then we check into the db.
    case GenServer.call(__MODULE__, {:get_block_info_from_memory_unsafe, block_hash}) do
      {:error, _} = err ->
        err

      %{block: nil} ->
        case Persistence.get_block_by_hash(block_hash) do
          {:ok, block} ->
            {:ok, block}

          _ ->
            {:error, "#{__MODULE__}: Block not found for hash [#{block_hash}]"}
        end

      block_info ->
        {:ok, block_info.block}
    end
  end

  @spec get_block_by_height(non_neg_integer(), binary() | nil) :: Block.t() | {:error, binary()}
  def get_block_by_height(height, chain_hash \\ nil) do
    case get_block_info_by_height(height, chain_hash) do
      {:error, _} = error -> error
      info -> {:ok, info.block}
    end
  end

  @spec has_block?(binary()) :: boolean()
  def has_block?(hash) do
    case get_block(hash) do
      {:ok, _block} -> true
      {:error, _} -> false
    end
  end

  @spec get_blocks(binary(), non_neg_integer()) :: list(Block.t())
  def get_blocks(start_block_hash, count) do
    Enum.reverse(get_blocks([], start_block_hash, nil, count))
  end

  @spec get_blocks(binary(), binary(), non_neg_integer()) :: list(Block.t())
  def get_blocks(start_block_hash, final_block_hash, count) do
    Enum.reverse(get_blocks([], start_block_hash, final_block_hash, count))
  end

  @spec get_chain_state_by_height(non_neg_integer(), binary() | nil) ::
          Chainstate.t() | {:error, String.t()}
  def get_chain_state_by_height(height, chain_hash \\ nil) do
    case get_block_info_by_height(height, chain_hash) do
      {:error, _} = error ->
        error

      %{chain_state: chain_state} ->
        chain_state

      _ ->
        {:error, "#{__MODULE__}: Chainstate was delated"}
    end
  end

  @spec add_block(Block.t()) :: :ok | {:error, String.t()}
  def add_block(%Block{} = block) do
    with {:ok, prev_block} <- get_block(block.header.prev_hash),
         {:ok, prev_block_chain_state} <- chain_state(block.header.prev_hash),
         blocks_for_difficulty_calculation =
           get_blocks(block.header.prev_hash, Difficulty.get_number_of_blocks()),
         {:ok, new_chain_state} <-
           BlockValidation.calculate_and_validate_block(
             block,
             prev_block,
             prev_block_chain_state,
             blocks_for_difficulty_calculation
           ) do
      add_validated_block(block, new_chain_state)
    else
      err -> err
    end
  end

  @spec add_validated_block(Block.t(), Chainstate.chainstate()) :: :ok
  defp add_validated_block(%Block{} = block, chain_state) do
    GenServer.call(__MODULE__, {:add_validated_block, block, chain_state})
  end

  @spec chain_state(binary()) :: {:ok, ChainState.account_chainstate()} | {:error, String.t()}
  def chain_state(block_hash) do
    case GenServer.call(__MODULE__, {:get_block_info_from_memory_unsafe, block_hash}) do
      {:error, _} = err ->
        err

      %{chain_state: chain_state} ->
        {:ok, chain_state}

      _ ->
        {:error, "#{__MODULE__}: Chainstate was deleted"}
    end
  end

  @spec registered_oracles() :: Oracle.registered_oracles()
  def registered_oracles do
    GenServer.call(__MODULE__, :registered_oracles)
  end

  @spec oracle_interaction_objects() :: Oracle.interaction_objects()
  def oracle_interaction_objects do
    GenServer.call(__MODULE__, :oracle_interaction_objects)
  end

  @spec chain_state() :: %{
          :accounts => Chainstate.accounts(),
          :oracles => Oracle.t()
        }
  def chain_state do
    top_block_chain_state()
  end

  @spec txs_index() :: txs_index()
  def txs_index do
    GenServer.call(__MODULE__, :txs_index)
  end

  @spec longest_blocks_chain() :: list(Block.t())
  def longest_blocks_chain do
    get_blocks(top_block_hash(), top_height() + 1)
  end

  ## Server side

  def handle_call(:clear_state, _from, _state) do
    {:ok, new_state, _} = init(:empty)
    {:reply, :ok, new_state}
  end

  def handle_call(:current_state, _from, state) do
    {:reply, state, state}
  end

  def handle_call(
        :top_block_info,
        _from,
        %{blocks_data_map: blocks_data_map, top_hash: top_hash} = state
      ) do
    {:reply, blocks_data_map[top_hash], state}
  end

  def handle_call(:top_block_hash, _from, %{top_hash: top_hash} = state) do
    {:reply, top_hash, state}
  end

  def handle_call(:top_height, _from, %{top_height: top_height} = state) do
    {:reply, top_height, state}
  end

  def handle_call(
        :lowest_valid_nonce,
        _from,
        %{blocks_data_map: blocks_data_map, top_hash: top_hash} = state
      ) do
    pubkey = Wallet.get_public_key()
    accounts_state_tree = blocks_data_map[top_hash].chain_state.accounts

    lowest_valid_nonce =
      if AccountStateTree.has_key?(accounts_state_tree, pubkey) do
        Account.nonce(accounts_state_tree, pubkey) + 1
      else
        1
      end

    {:reply, lowest_valid_nonce, state}
  end

  def handle_call(
        {:get_block_info_from_memory_unsafe, block_hash},
        _from,
        %{blocks_data_map: blocks_data_map} = state
      ) do
    case Map.fetch(blocks_data_map, block_hash) do
      {:ok, block_info} ->
        {:reply, block_info, state}

      :error ->
        {:reply, {:error, "#{__MODULE__}: Block not found with hash [#{block_hash}]"}, state}
    end
  end

  def handle_call(
        {:add_validated_block, %Block{} = new_block, new_chain_state},
        _from,
        %{
          blocks_data_map: blocks_data_map,
          txs_index: txs_index,
          top_height: top_height
        } = state
      ) do
    new_block_txs_index = calculate_block_acc_txs_info(new_block)
    new_txs_index = update_txs_index(txs_index, new_block_txs_index)
    Enum.each(new_block.txs, fn tx -> Pool.remove_transaction(tx) end)
    new_block_hash = BlockValidation.block_header_hash(new_block.header)

    # refs_list is generated so it contains n-th prev blocks for n-s beeing a power of two.
    # So for chain A<-B<-C<-D<-E<-F<-G<-H. H refs will be [G,F,D,A].
    # This allows for log n findning of block with given height.
    new_refs =
      0..@max_refs
      |> Enum.reduce([new_block.header.prev_hash], fn i, [prev | _] = acc ->
        case Enum.at(blocks_data_map[prev].refs, i) do
          nil ->
            acc

          hash ->
            [hash | acc]
        end
      end)
      |> Enum.reverse()

    updated_blocks_data_map =
      Map.put(blocks_data_map, new_block_hash, %{
        block: new_block,
        chain_state: new_chain_state,
        refs: new_refs
      })

    hundred_blocks_data_map =
      remove_old_block_data_from_map(updated_blocks_data_map, new_block_hash)

    total_tokens = Chainstate.calculate_total_tokens(new_chain_state)

    Logger.info(fn ->
      "#{__MODULE__}: Added block ##{new_block.header.height}
      with hash #{Header.base58c_encode(new_block_hash)},
      total tokens: #{inspect(total_tokens)}"
    end)

    state_update = %{
      state
      | blocks_data_map: hundred_blocks_data_map,
        txs_index: new_txs_index
    }

    if top_height < new_block.header.height do
      Persistence.batch_write(%{
        :chain_state => %{:chain_state => new_chain_state},
        :block => %{new_block_hash => new_block},
        :latest_block_info => %{
          :top_hash => new_block_hash,
          :top_height => new_block.header.height
        },
        :block_info => %{new_block_hash => %{refs: new_refs}}
      })

      ## We send the block to others only if it extends the longest chain
      Peers.broadcast_block(new_block)

      # Broadcasting notifications for new block added to chain and new mined transaction
      Notify.broadcast_new_block_added_to_chain_and_new_mined_tx(new_block)

      {:reply, :ok,
       %{state_update | top_hash: new_block_hash, top_height: new_block.header.height}}
    else
      Persistence.batch_write(%{
        :chain_state => %{:chain_state => new_chain_state},
        :block => %{new_block_hash => new_block},
        :block_info => %{new_block_hash => %{refs: new_refs}}
      })

      {:reply, :ok, state_update}
    end
  end

  def handle_call(:txs_index, _from, %{txs_index: txs_index} = state) do
    {:reply, txs_index, state}
  end

  def handle_call(
        :registered_oracles,
        _from,
        %{blocks_data_map: blocks_data_map, top_hash: top_hash} = state
      ) do
    registered_oracles = blocks_data_map[top_hash].chain_state.oracles.registered_oracles
    {:reply, registered_oracles, state}
  end

  def handle_call(
        :oracle_interaction_objects,
        _from,
        %{blocks_data_map: blocks_data_map, top_hash: top_hash} = state
      ) do
    interaction_objects = blocks_data_map[top_hash].chain_state.oracles.interaction_objects
    {:reply, interaction_objects, state}
  end

  def handle_call(:blocks_data_map, _from, %{blocks_data_map: blocks_data_map} = state) do
    {:reply, blocks_data_map, state}
  end

  def handle_info(:timeout, state) do
    {top_hash, top_height} =
      case Persistence.get_latest_block_height_and_hash() do
        :not_found -> {state.top_hash, state.top_height}
        {:ok, latest_block} -> {latest_block.hash, latest_block.height}
      end

    chain_states = Persistence.get_all_accounts_chain_states()

    is_empty_chain_state = chain_states |> Serialization.remove_struct() |> Enum.empty?()

    top_chain_state =
      if is_empty_chain_state do
        state.blocks_data_map[top_hash].chain_state
      else
        chain_states
      end

    blocks_map = Persistence.get_blocks(number_of_blocks_in_memory())
    blocks_info = Persistence.get_all_blocks_info()

    is_empty_block_info = blocks_info |> Serialization.remove_struct() |> Enum.empty?()

    blocks_data_map =
      if is_empty_block_info do
        state.blocks_data_map
      else
        blocks_info
        |> Map.merge(blocks_map, fn _hash, info, block ->
          Map.put(info, :block, block)
        end)
        |> Map.update!(top_hash, fn info ->
          Map.put(info, :chain_state, top_chain_state)
        end)
      end

    {:noreply,
     %{state | blocks_data_map: blocks_data_map, top_hash: top_hash, top_height: top_height}}
  end

  defp remove_old_block_data_from_map(block_map, top_hash) do
    if block_map[top_hash].block.header.height > number_of_blocks_in_memory() do
      hash_to_remove = get_nth_prev_hash(number_of_blocks_in_memory(), top_hash, block_map)
      Logger.info("#{__MODULE__}: Block ##{hash_to_remove} has been removed from memory")

      Map.update!(block_map, hash_to_remove, fn info ->
        %{info | block: nil, chain_state: nil}
      end)
    else
      block_map
    end
  end

  defp calculate_block_acc_txs_info(block) do
    block_hash = BlockValidation.block_header_hash(block.header)

    accounts_unique =
      block.txs
      |> Enum.map(fn tx ->
        case tx.data.type do
          SpendTx ->
            [tx.data.sender, tx.data.payload.receiver]

          OracleQueryTx ->
            [tx.data.sender, tx.data.payload.oracle_address]

          OracleResponseTx ->
            tx.data.sender

          OracleExtendTx ->
            tx.data.sender

          NamePreClaimTx ->
            tx.data.sender

          NameClaimTx ->
            tx.data.sender

          NameUpdateTx ->
            tx.data.sender

          NameTransferTx ->
            [tx.data.sender, tx.data.payload.target]

          NameRevokeTx ->
            tx.data.sender

          _ ->
            tx.data.sender
        end
      end)
      |> List.flatten()
      |> Enum.uniq()
      |> List.delete(nil)

    for account <- accounts_unique, into: %{} do
      # txs associated with the given account
      tx_tuples =
        block.txs
        |> Enum.filter(fn tx ->
          case tx.data.type do
            SpendTx ->
              tx.data.sender == account || tx.data.payload.receiver == account

            _ ->
              tx.data.sender == account
          end
        end)
        |> Enum.map(fn filtered_tx ->
          tx_bin = SignedTx.rlp_encode(filtered_tx)
          hash = Hash.hash(tx_bin)
          {block_hash, hash}
        end)

      {account, tx_tuples}
    end
  end

  defp update_txs_index(prev_txs_index, new_txs_index) do
    Map.merge(prev_txs_index, new_txs_index, fn _, current_txs_index, new_txs_index ->
      current_txs_index ++ new_txs_index
    end)
  end

  defp get_blocks(blocks_acc, next_block_hash, final_block_hash, count) do
    if next_block_hash != final_block_hash && count > 0 do
      case get_block(next_block_hash) do
        {:ok, block} ->
          updated_blocks_acc = [block | blocks_acc]
          prev_block_hash = block.header.prev_hash
          next_count = count - 1

          get_blocks(
            updated_blocks_acc,
            prev_block_hash,
            final_block_hash,
            next_count
          )

        {:error, _} ->
          blocks_acc
      end
    else
      blocks_acc
    end
  end

  defp number_of_blocks_in_memory do
    Application.get_env(:aecore, :persistence)[:number_of_blocks_in_memory]
  end

  defp get_block_info_by_height(height, chain_hash) do
    begin_hash =
      if chain_hash == nil do
        top_block_hash()
      else
        chain_hash
      end

    blocks_data_map = GenServer.call(__MODULE__, :blocks_data_map)
    n = blocks_data_map[begin_hash].block.header.height - height

    if n < 0 do
      {:error, :chain_too_short}
    else
      block_hash = get_nth_prev_hash(n, begin_hash, blocks_data_map)

      case blocks_data_map[block_hash] do
        %{block: nil} = block_info ->
          case Persistence.get_block_by_hash(block_hash) do
            {:ok, block} -> %{block_info | block: block}
            _ -> block_info
          end

        block_info ->
          block_info
      end
    end
  end

  # get_nth_prev_hash - traverses block_data_map using the refs.
  # Becouse refs contain hashes of 1,2,4,8,16,... prev blocks we can do it fast.
  # Lets look at the height difference as a binary representation.
  # Eg. Lets say we want to go 10110 blocks back in the tree.
  # Instead of using prev_block 10110 times we can go back by 2 blocks then by 4 and by 16.
  # We can go back by such numbers of blocks becouse we have the refs.
  # This way we did 3 operations instead of 22. In general we do O(log n) operations
  # to go back by n blocks.
  defp get_nth_prev_hash(n, begin_hash, blocks_data_map) do
    get_nth_prev_hash(n, 0, begin_hash, blocks_data_map)
  end

  defp get_nth_prev_hash(0, _exponent, hash, _blocks_data_map) do
    hash
  end

  defp get_nth_prev_hash(n, exponent, hash, blocks_data_map) do
    if (n &&& 1 <<< exponent) != 0 do
      get_nth_prev_hash(
        n - (1 <<< exponent),
        exponent + 1,
        Enum.at(blocks_data_map[hash].refs, exponent),
        blocks_data_map
      )
    else
      get_nth_prev_hash(n, exponent + 1, hash, blocks_data_map)
    end
  end

  defp build_chain_state, do: Chainstate.init()
end<|MERGE_RESOLUTION|>--- conflicted
+++ resolved
@@ -24,15 +24,12 @@
   alias Aecore.Chain.Chainstate
   alias Aecore.Account.Account
   alias Aecore.Account.AccountStateTree
-<<<<<<< HEAD
   alias Aecore.Tx.SignedTx
-=======
   alias Aecore.Naming.Tx.NamePreClaimTx
   alias Aecore.Naming.Tx.NameClaimTx
   alias Aecore.Naming.Tx.NameUpdateTx
   alias Aecore.Naming.Tx.NameTransferTx
   alias Aecore.Naming.Tx.NameRevokeTx
->>>>>>> 5f6671ea
 
   require Logger
 
