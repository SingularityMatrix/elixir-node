defmodule Aecore.Chain.Worker do
  @moduledoc """
  Module for working with chain
  """

  use GenServer

  alias Aecore.Structures.Block
  alias Aecore.Structures.TxData
  alias Aecore.Structures.OracleRegistrationTxData
  alias Aecore.Structures.OracleQueryTxData
  alias Aecore.Structures.OracleResponseTxData
  alias Aecore.Chain.ChainState
  alias Aecore.Txs.Pool.Worker, as: Pool
  alias Aecore.Chain.BlockValidation
  alias Aecore.Peers.Worker, as: Peers
  alias Aecore.Persistence.Worker, as: Persistence
  alias Aecore.Chain.Difficulty
  alias Aecore.Keys.Worker, as: Keys
  alias Aehttpserver.Web.Notify
  alias Aehttpclient.Client

  require Logger

  @typep txs_index :: %{binary() => [{binary(), binary()}]}

  def start_link(_args) do
    GenServer.start_link(__MODULE__, {}, name: __MODULE__)
  end

  def init(_) do
    genesis_block_hash = BlockValidation.block_header_hash(Block.genesis_block().header)
    genesis_block_map = %{genesis_block_hash => Block.genesis_block()}
    genesis_chain_state = ChainState.calculate_and_validate_chain_state!(Block.genesis_block().txs, %{}, 0)
    chain_states = %{genesis_block_hash => genesis_chain_state}
    txs_index = calculate_block_acc_txs_info(Block.genesis_block())
<<<<<<< HEAD
    registered_oracles = generate_registrated_oracles_map(Block.genesis_block())
    oracle_responses = generate_oracle_response_map(Block.genesis_block())

    {:ok, %{blocks_map: genesis_block_map,
            chain_states: chain_states,
            txs_index: txs_index,
            registered_oracles: registered_oracles,
            oracle_responses: oracle_responses,
            top_hash: genesis_block_hash,
            top_height: 0}}
=======
    {:ok, %{blocks_map: genesis_block_map,
            chain_states: chain_states,
            txs_index: txs_index,
            top_hash: genesis_block_hash,
            top_height: 0}, 0}
>>>>>>> 2c6e6c71
  end

  @spec top_block() :: Block.t()
  def top_block() do
    GenServer.call(__MODULE__, :top_block)
  end

  @spec top_block_chain_state() :: tuple()
  def top_block_chain_state() do
    GenServer.call(__MODULE__, :top_block_chain_state)
  end

  @spec top_block_hash() :: binary()
  def top_block_hash() do
    GenServer.call(__MODULE__, :top_block_hash)
  end

  @spec top_height() :: integer()
  def top_height() do
    GenServer.call(__MODULE__, :top_height)
  end

  @spec lowest_valid_nonce() :: integer()
  def lowest_valid_nonce() do
    GenServer.call(__MODULE__, :lowest_valid_nonce)
  end

  @spec get_block_by_hex_hash(term()) :: Block.t()
  def get_block_by_hex_hash(hash) do
    {:ok, decoded_hash} = Base.decode16(hash)
    GenServer.call(__MODULE__, {:get_block, decoded_hash})
  end

  @spec get_block(binary()) :: Block.t()
  def get_block(hash) do
    GenServer.call(__MODULE__, {:get_block, hash})
  end

  @spec has_block?(binary()) :: boolean()
  def has_block?(hash) do
    GenServer.call(__MODULE__, {:has_block, hash})
  end

  @spec get_blocks(binary(), integer()) :: list(Block.t())
  def get_blocks(start_block_hash, count) do
    Enum.reverse(get_blocks([], start_block_hash, nil, count))
  end

  @spec get_blocks(binary(), binary(), integer()) :: list(Block.t())
  def get_blocks(start_block_hash, final_block_hash, count) do
    Enum.reverse(get_blocks([], start_block_hash, final_block_hash, count))
  end

  @spec add_block(Block.t()) :: :ok | {:error, binary()}
  def add_block(%Block{} = block) do
    prev_block = get_block(block.header.prev_hash) #TODO: catch error
    prev_block_chain_state = chain_state(block.header.prev_hash)

<<<<<<< HEAD
    blocks_for_difficulty_calculation =
      get_blocks(block.header.prev_hash, Difficulty.get_number_of_blocks())

    try do
      new_chain_state =
        BlockValidation.calculate_and_validate_block!(block, prev_block,
          prev_block_chain_state, blocks_for_difficulty_calculation)
      add_validated_block(block, new_chain_state)
    catch
      {:error, message} ->
        Logger.error(fn -> "Failed to add block, #{message}" end)
    end
=======
    blocks_for_difficulty_calculation = get_blocks(block.header.prev_hash, Difficulty.get_number_of_blocks())
    new_chain_state = BlockValidation.calculate_and_validate_block!(
      block, prev_block, prev_block_chain_state, blocks_for_difficulty_calculation)

    add_validated_block(block, new_chain_state)
>>>>>>> 2c6e6c71
  end

  @spec add_validated_block(Block.t(), map()) :: :ok
  defp add_validated_block(%Block{} = block, chain_state) do
    GenServer.call(__MODULE__, {:add_validated_block, block, chain_state})
  end

  @spec chain_state(binary()) :: ChainState.account_chainstate()
  def chain_state(block_hash) do
    GenServer.call(__MODULE__, {:chain_state, block_hash})
  end

  @spec txs_index() :: txs_index()
  def txs_index() do
    GenServer.call(__MODULE__, :txs_index)
  end

  @spec registered_oracles() :: map()
  def registered_oracles() do
    GenServer.call(__MODULE__, :registered_oracles)
  end

  @spec oracle_responses() :: map()
  def oracle_responses() do
    GenServer.call(__MODULE__, :oracle_responses)
  end

  def chain_state() do
    top_block_chain_state()
  end

  @spec longest_blocks_chain() :: list(Block.t())
  def longest_blocks_chain() do
    get_blocks(top_block_hash(), top_height() + 1)
  end

  ## Server side

  def handle_call(:current_state, _from, state) do
    {:reply, state, state}
  end

  def handle_call(:top_block, _from, %{blocks_map: blocks_map, top_hash: top_hash} = state) do
    {:reply, blocks_map[top_hash], state}
  end

  def handle_call(:top_block_hash,  _from, %{top_hash: top_hash} = state) do
    {:reply, top_hash, state}
  end

  def handle_call(:top_block_chain_state, _from, %{chain_states: chain_states, top_hash: top_hash} = state) do
    {:reply, chain_states[top_hash], state}
  end

  def handle_call(:top_height, _from, %{top_height: top_height} = state) do
    {:reply, top_height, state}
  end

  def handle_call(:lowest_valid_nonce, _from,
                  %{chain_states: chain_states, top_hash: top_hash} = state) do
    {:ok, pubkey} = Keys.pubkey()
    chain_state = chain_states[top_hash]
    lowest_valid_nonce =
      if Map.has_key?(chain_state, pubkey) do
        chain_state[pubkey].nonce + 1
      else
        1
      end

    {:reply, lowest_valid_nonce, state}
  end

  def handle_call({:get_block, block_hash}, _from, %{blocks_map: blocks_map} = state) do
    block = blocks_map[block_hash]

    if block != nil do
      {:reply, block, state}
    else
      {:reply, {:error, "Block not found"}, state}
    end
  end

  def handle_call({:has_block, hash}, _from, %{blocks_map: blocks_map} = state) do
    has_block = Map.has_key?(blocks_map, hash)
    {:reply, has_block, state}
  end

  def handle_call({:add_validated_block, %Block{} = new_block, new_chain_state},
                  _from,
                  %{blocks_map: blocks_map, chain_states: chain_states,
                    txs_index: txs_index,registered_oracles: registered_oracles,
                    oracle_responses: oracle_responses,
                    top_height: top_height} = state) do
    handle_oracle_queries(new_block)

    new_block_txs_index = calculate_block_acc_txs_info(new_block)
    new_txs_index =
      update_txs_index_or_oracle_responses(txs_index, new_block_txs_index)

    new_block_registered_oracles = generate_registrated_oracles_map(new_block)
    new_registered_oracles =
      Map.merge(new_block_registered_oracles, registered_oracles)
    new_block_oracle_responses = generate_oracle_response_map(new_block)
    new_oracle_responses =
      update_txs_index_or_oracle_responses(oracle_responses, new_block_oracle_responses)

    Enum.each(new_block.txs, fn(tx) -> Pool.remove_transaction(tx) end)

    new_block_hash = BlockValidation.block_header_hash(new_block.header)
    updated_blocks_map = Map.put(blocks_map, new_block_hash, new_block)
    updated_chain_states = Map.put(chain_states, new_block_hash, new_chain_state)
    total_tokens = ChainState.calculate_total_tokens(new_chain_state)
    Logger.info(fn ->
      "Added block ##{new_block.header.height} with hash #{Base.encode16(new_block_hash)}, total tokens: #{inspect(total_tokens)}"
    end)

<<<<<<< HEAD
    # Store new block to disk
    Persistence.write_block_by_hash(new_block)
=======
>>>>>>> 2c6e6c71
    state_update1 = %{state | blocks_map: updated_blocks_map,
                              chain_states: updated_chain_states,
                              txs_index: new_txs_index,
                              registered_oracles: new_registered_oracles,
                              oracle_responses: new_oracle_responses}
    if top_height < new_block.header.height do
<<<<<<< HEAD
      # We send the block to others only if it extends the longest chain
=======
      Persistence.batch_write(%{:chain_state => new_chain_state,
                                :block => %{new_block_hash => new_block},
                                :latest_block_info => %{"top_hash" => new_block_hash,
                                                        "top_height" => new_block.header.height}})


      ## We send the block to others only if it extends the longest chain
>>>>>>> 2c6e6c71
      Peers.broadcast_block(new_block)
      # Broadcasting notifications for new block added to chain and new mined transaction
      Notify.broadcast_new_block_added_to_chain_and_new_mined_tx(new_block)
      {:reply, :ok, %{state_update1 | top_hash: new_block_hash,
                                      top_height: new_block.header.height}}
    else
        Persistence.batch_write(%{:chain_state => new_chain_state,
                                  :block => %{new_block_hash => new_block}})
      {:reply, :ok, state_update1}
    end
  end

  def handle_call({:chain_state, block_hash}, _from, %{chain_states: chain_states} = state) do
    {:reply, chain_states[block_hash], state}
  end

  def handle_call(:txs_index, _from, %{txs_index: txs_index} = state) do
    {:reply, txs_index, state}
  end

<<<<<<< HEAD
  def handle_call(:registered_oracles, _from, %{registered_oracles: registered_oracles} = state) do
    {:reply, registered_oracles, state}
  end

  def handle_call(:oracle_responses, _from, %{oracle_responses: oracle_responses} = state) do
    {:reply, oracle_responses, state}
  end

  # Handle info from HTTPoison.post async call
  def handle_info(_, state) do
    {:noreply, state}
  end

  def terminate(_, state) do
    Persistence.store_state(state)
    Logger.warn("Terminting, state was stored on disk ...")

=======
  def handle_info(:timeout, state) do
    {top_hash, top_height} =
      case Persistence.get_latest_block_height_and_hash() do
        :not_found -> {state.top_hash, state.top_height}
        {:ok, latest_block} -> {latest_block.hash, latest_block.height}
      end

    chain_states =
      case Persistence.get_all_accounts_chain_states() do
        chain_states when chain_states == %{} -> state.chain_states
        chain_states -> %{top_hash => chain_states}
      end

    blocks_map =
      case Persistence.get_all_blocks() do
        blocks_map when blocks_map == %{} -> state.blocks_map
        blocks_map -> blocks_map
      end

    {:noreply, %{state |
                 chain_states: chain_states,
                 blocks_map: blocks_map,
                 top_hash: top_hash,
                 top_height: top_height}}
>>>>>>> 2c6e6c71
  end

  defp calculate_block_acc_txs_info(block) do
    block_hash = BlockValidation.block_header_hash(block.header)
    accounts =
      for tx <- block.txs do
        case tx.data do
          %TxData{} ->
            [tx.data.from_acc, tx.data.to_acc]
          %OracleRegistrationTxData{} ->
            tx.data.operator
          %OracleResponseTxData{} ->
            tx.data.operator
          %OracleQueryTxData{} ->
            tx.data.sender
        end
      end
    accounts_unique = accounts |> List.flatten() |> Enum.uniq() |> List.delete(nil)
    for account <- accounts_unique, into: %{} do
      acc_txs = Enum.filter(block.txs, fn(tx) ->
          case tx.data do
            %TxData{} ->
              tx.data.from_acc == account || tx.data.to_acc == account
            %OracleRegistrationTxData{} ->
              tx.data.operator == account
            %OracleResponseTxData{} ->
              tx.data.operator == account
            %OracleQueryTxData{} ->
              tx.data.sender == account
          end
        end)
      tx_hashes = Enum.map(acc_txs, fn(tx) ->
          tx_bin = :erlang.term_to_binary(tx)
          :crypto.hash(:sha256, tx_bin)
        end)
      tx_tuples = Enum.map(tx_hashes, fn(hash) ->
          {block_hash, hash}
        end)
      {account, tx_tuples}
    end
  end

  defp update_txs_index_or_oracle_responses(prev_block_data, new_block_data) do
    Map.merge(prev_block_data, new_block_data,
      fn(_, current_list, new_block_list) ->
        current_list ++ new_block_list
      end)
  end

  defp generate_registrated_oracles_map(block) do
    Enum.reduce(block.txs, %{}, fn(tx, acc) ->
        if(match?(%OracleRegistrationTxData{}, tx.data)) do
          Map.put(acc, :crypto.hash(:sha256, :erlang.term_to_binary(tx)), tx)
        else
          acc
        end
      end)
  end

  defp generate_oracle_response_map(block) do
    Enum.reduce(block.txs, %{}, fn(tx, acc) ->
        if(match?(%OracleResponseTxData{}, tx.data)) do
          if(acc[tx.data.oracle_hash] != nil) do
            Map.put(acc, tx.data.oracle_hash,acc[tx.data.oracle_hash] ++ [tx])
          else
            Map.put(acc, tx.data.oracle_hash, [tx])
          end
        else
          acc
        end
      end)
  end

  @doc """
  Goes through every block transaction and checks if it's a query
  tranasction, if the node has an oracle registered and it is referenced in
  one of the queries, the transaction is posted to the oracle server mapped
  to the oracle hash.
  """
  defp handle_oracle_queries (block) do
    if Application.get_env(:aecore, :operator)[:is_node_operator] do
      oracles = Application.get_env(:aecore, :operator)[:oracles]
      Enum.each(block.txs, fn(tx) ->
          if(match?(%OracleQueryTxData{}, tx.data) &&
             Map.has_key?(oracles, tx.data.oracle_hash)) do
            Client.post_query_to_oracle(tx, oracles[tx.data.oracle_hash])
          end
        end)
    end
  end

  defp get_blocks(blocks_acc, next_block_hash, final_block_hash, count) do
    if next_block_hash != final_block_hash && count > 0 do
      case(GenServer.call(__MODULE__, {:get_block, next_block_hash})) do
        {:error, _} -> blocks_acc
        block ->
          updated_blocks_acc = [block | blocks_acc]
          prev_block_hash = block.header.prev_hash
          next_count = count - 1

          get_blocks(updated_blocks_acc, prev_block_hash, final_block_hash, next_count)
      end
    else
      blocks_acc
    end
  end
end<|MERGE_RESOLUTION|>--- conflicted
+++ resolved
@@ -6,10 +6,10 @@
   use GenServer
 
   alias Aecore.Structures.Block
-  alias Aecore.Structures.TxData
-  alias Aecore.Structures.OracleRegistrationTxData
-  alias Aecore.Structures.OracleQueryTxData
-  alias Aecore.Structures.OracleResponseTxData
+  alias Aecore.Structures.SpendTx
+  alias Aecore.Structures.OracleRegistrationSpendTx
+  alias Aecore.Structures.OracleQuerySpendTx
+  alias Aecore.Structures.OracleResponseSpendTx
   alias Aecore.Chain.ChainState
   alias Aecore.Txs.Pool.Worker, as: Pool
   alias Aecore.Chain.BlockValidation
@@ -34,7 +34,6 @@
     genesis_chain_state = ChainState.calculate_and_validate_chain_state!(Block.genesis_block().txs, %{}, 0)
     chain_states = %{genesis_block_hash => genesis_chain_state}
     txs_index = calculate_block_acc_txs_info(Block.genesis_block())
-<<<<<<< HEAD
     registered_oracles = generate_registrated_oracles_map(Block.genesis_block())
     oracle_responses = generate_oracle_response_map(Block.genesis_block())
 
@@ -45,13 +44,6 @@
             oracle_responses: oracle_responses,
             top_hash: genesis_block_hash,
             top_height: 0}}
-=======
-    {:ok, %{blocks_map: genesis_block_map,
-            chain_states: chain_states,
-            txs_index: txs_index,
-            top_hash: genesis_block_hash,
-            top_height: 0}, 0}
->>>>>>> 2c6e6c71
   end
 
   @spec top_block() :: Block.t()
@@ -110,7 +102,6 @@
     prev_block = get_block(block.header.prev_hash) #TODO: catch error
     prev_block_chain_state = chain_state(block.header.prev_hash)
 
-<<<<<<< HEAD
     blocks_for_difficulty_calculation =
       get_blocks(block.header.prev_hash, Difficulty.get_number_of_blocks())
 
@@ -123,13 +114,6 @@
       {:error, message} ->
         Logger.error(fn -> "Failed to add block, #{message}" end)
     end
-=======
-    blocks_for_difficulty_calculation = get_blocks(block.header.prev_hash, Difficulty.get_number_of_blocks())
-    new_chain_state = BlockValidation.calculate_and_validate_block!(
-      block, prev_block, prev_block_chain_state, blocks_for_difficulty_calculation)
-
-    add_validated_block(block, new_chain_state)
->>>>>>> 2c6e6c71
   end
 
   @spec add_validated_block(Block.t(), map()) :: :ok
@@ -246,20 +230,12 @@
       "Added block ##{new_block.header.height} with hash #{Base.encode16(new_block_hash)}, total tokens: #{inspect(total_tokens)}"
     end)
 
-<<<<<<< HEAD
-    # Store new block to disk
-    Persistence.write_block_by_hash(new_block)
-=======
->>>>>>> 2c6e6c71
     state_update1 = %{state | blocks_map: updated_blocks_map,
                               chain_states: updated_chain_states,
                               txs_index: new_txs_index,
                               registered_oracles: new_registered_oracles,
                               oracle_responses: new_oracle_responses}
     if top_height < new_block.header.height do
-<<<<<<< HEAD
-      # We send the block to others only if it extends the longest chain
-=======
       Persistence.batch_write(%{:chain_state => new_chain_state,
                                 :block => %{new_block_hash => new_block},
                                 :latest_block_info => %{"top_hash" => new_block_hash,
@@ -267,7 +243,6 @@
 
 
       ## We send the block to others only if it extends the longest chain
->>>>>>> 2c6e6c71
       Peers.broadcast_block(new_block)
       # Broadcasting notifications for new block added to chain and new mined transaction
       Notify.broadcast_new_block_added_to_chain_and_new_mined_tx(new_block)
@@ -288,7 +263,6 @@
     {:reply, txs_index, state}
   end
 
-<<<<<<< HEAD
   def handle_call(:registered_oracles, _from, %{registered_oracles: registered_oracles} = state) do
     {:reply, registered_oracles, state}
   end
@@ -297,16 +271,6 @@
     {:reply, oracle_responses, state}
   end
 
-  # Handle info from HTTPoison.post async call
-  def handle_info(_, state) do
-    {:noreply, state}
-  end
-
-  def terminate(_, state) do
-    Persistence.store_state(state)
-    Logger.warn("Terminting, state was stored on disk ...")
-
-=======
   def handle_info(:timeout, state) do
     {top_hash, top_height} =
       case Persistence.get_latest_block_height_and_hash() do
@@ -331,7 +295,11 @@
                  blocks_map: blocks_map,
                  top_hash: top_hash,
                  top_height: top_height}}
->>>>>>> 2c6e6c71
+  end
+
+  # Handle info from HTTPoison.post async call
+  def handle_info(_, state) do
+    {:noreply, state}
   end
 
   defp calculate_block_acc_txs_info(block) do
@@ -339,13 +307,13 @@
     accounts =
       for tx <- block.txs do
         case tx.data do
-          %TxData{} ->
+          %SpendTx{} ->
             [tx.data.from_acc, tx.data.to_acc]
-          %OracleRegistrationTxData{} ->
+          %OracleRegistrationSpendTx{} ->
             tx.data.operator
-          %OracleResponseTxData{} ->
+          %OracleResponseSpendTx{} ->
             tx.data.operator
-          %OracleQueryTxData{} ->
+          %OracleQuerySpendTx{} ->
             tx.data.sender
         end
       end
@@ -353,13 +321,13 @@
     for account <- accounts_unique, into: %{} do
       acc_txs = Enum.filter(block.txs, fn(tx) ->
           case tx.data do
-            %TxData{} ->
+            %SpendTx{} ->
               tx.data.from_acc == account || tx.data.to_acc == account
-            %OracleRegistrationTxData{} ->
+            %OracleRegistrationSpendTx{} ->
               tx.data.operator == account
-            %OracleResponseTxData{} ->
+            %OracleResponseSpendTx{} ->
               tx.data.operator == account
-            %OracleQueryTxData{} ->
+            %OracleQuerySpendTx{} ->
               tx.data.sender == account
           end
         end)
@@ -383,7 +351,7 @@
 
   defp generate_registrated_oracles_map(block) do
     Enum.reduce(block.txs, %{}, fn(tx, acc) ->
-        if(match?(%OracleRegistrationTxData{}, tx.data)) do
+        if(match?(%OracleRegistrationSpendTx{}, tx.data)) do
           Map.put(acc, :crypto.hash(:sha256, :erlang.term_to_binary(tx)), tx)
         else
           acc
@@ -393,7 +361,7 @@
 
   defp generate_oracle_response_map(block) do
     Enum.reduce(block.txs, %{}, fn(tx, acc) ->
-        if(match?(%OracleResponseTxData{}, tx.data)) do
+        if(match?(%OracleResponseSpendTx{}, tx.data)) do
           if(acc[tx.data.oracle_hash] != nil) do
             Map.put(acc, tx.data.oracle_hash,acc[tx.data.oracle_hash] ++ [tx])
           else
@@ -415,7 +383,7 @@
     if Application.get_env(:aecore, :operator)[:is_node_operator] do
       oracles = Application.get_env(:aecore, :operator)[:oracles]
       Enum.each(block.txs, fn(tx) ->
-          if(match?(%OracleQueryTxData{}, tx.data) &&
+          if(match?(%OracleQuerySpendTx{}, tx.data) &&
              Map.has_key?(oracles, tx.data.oracle_hash)) do
             Client.post_query_to_oracle(tx, oracles[tx.data.oracle_hash])
           end
