defmodule Aecore.Chain.Identifier do
  @moduledoc """
  Utility module for interacting with identifiers.

  Our binaries like account pubkey or hashes will already be represented as encoded (with already specified tag) binaries, using the following format:
   <<Tag:1/unsigned-integer-unit:8, Binary:32/binary-unit:8>>,
   Where Tag is a non-negative integer ranging from 1 to 6 (at the current state of this documentation, for more info - :aecore, :binary_ids list in config.exs)
   and Binary is a regular 32 byte binary
  """

  alias __MODULE__
  defstruct type: :undefined, value: ""

  @typedoc "Structure of the Identifier Transaction type"
  @type t() :: %Identifier{type: type(), value: value()}

  @type type() :: :account | :name | :commitment | :oracle | :contract | :channel
  @type value() :: binary()

  @tag_size 8

  @spec create_identity(value(), type()) :: Identifier.t()
  def create_identity(value, type)
      when is_atom(type) and is_binary(value) do
    %Identifier{type: type, value: value}
  end

<<<<<<< HEAD
  @spec create_encoded_to_binary(type(), value()) :: binary()
  def create_encoded_to_binary(value, type) do
    create_identity(value, type)
    |> encode_to_binary()
  end

=======
  @spec check_identity(Identifier.t(), value()) :: {:ok, value} | {:error, String.t()}
>>>>>>> 78ff3c7a
  def check_identity(%Identifier{} = id, type) do
    case create_identity(id.value, type) do
      {:ok, check_id} -> check_id == id
      {:error, msg} -> {:error, msg}
    end
  end

  def check_identity(_, _) do
    {:error, "#{__MODULE__}: Invalid ID"}
  end

  # API needed for RLP
  @spec encode_to_binary(Identifier.t()) :: binary()
  def encode_to_binary(%Identifier{} = data) do
    tag = type_to_tag(data.type)
    <<tag::unsigned-integer-size(@tag_size), data.value::binary>>
  end

  @spec decode_from_binary(binary()) :: tuple() | {:error, String.t()}
  def decode_from_binary(<<tag::unsigned-integer-size(@tag_size), data::binary>>)
      when is_binary(data) do
    case tag_to_type(tag) do
      {:error, msg} ->
        {:error, msg}

      {:ok, type} ->
        {:ok, %Identifier{type: type, value: data}}
    end
  end

  @spec encode_list_to_binary(list(Identifier.t())) :: list(binary())
  def encode_list_to_binary([]), do: []

  def encode_list_to_binary([head | rest]) do
    [encode_to_binary(head) | encode_list_to_binary(rest)]
  end

  @spec decode_list_from_binary(list(binary())) ::
          {:ok, list(Identifier.t())} | {:error, String.t()}
  def decode_list_from_binary([]), do: {:ok, []}

  def decode_list_from_binary([head | rest]) do
    with {:ok, head_decoded} <- decode_from_binary(head),
         {:ok, rest_decoded} <- decode_list_from_binary(rest) do
      {:ok, [head_decoded | rest_decoded]}
    else
      {:error, _} = error -> error
    end
  end

  defp type_to_tag(:account), do: 1
  defp type_to_tag(:name), do: 2
  defp type_to_tag(:commitment), do: 3
  defp type_to_tag(:oracle), do: 4
  defp type_to_tag(:contract), do: 5
  defp type_to_tag(:channel), do: 6

  defp tag_to_type(1), do: {:ok, :account}
  defp tag_to_type(2), do: {:ok, :name}
  defp tag_to_type(3), do: {:ok, :commitment}
  defp tag_to_type(4), do: {:ok, :oracle}
  defp tag_to_type(5), do: {:ok, :contract}
  defp tag_to_type(6), do: {:ok, :channel}
  defp tag_to_type(_), do: {:error, "#{__MODULE__}: Invalid tag"}
end<|MERGE_RESOLUTION|>--- conflicted
+++ resolved
@@ -10,6 +10,7 @@
 
   alias __MODULE__
   defstruct type: :undefined, value: ""
+  use ExConstructor
 
   @typedoc "Structure of the Identifier Transaction type"
   @type t() :: %Identifier{type: type(), value: value()}
@@ -25,16 +26,13 @@
     %Identifier{type: type, value: value}
   end
 
-<<<<<<< HEAD
   @spec create_encoded_to_binary(type(), value()) :: binary()
   def create_encoded_to_binary(value, type) do
     create_identity(value, type)
     |> encode_to_binary()
   end
 
-=======
   @spec check_identity(Identifier.t(), value()) :: {:ok, value} | {:error, String.t()}
->>>>>>> 78ff3c7a
   def check_identity(%Identifier{} = id, type) do
     case create_identity(id.value, type) do
       {:ok, check_id} -> check_id == id
@@ -65,7 +63,7 @@
     end
   end
 
-  @spec encode_list_to_binary(list(Identifier.t())) :: list(binary())
+  @spec encode_list_to_binary(list(t())) :: list(binary())
   def encode_list_to_binary([]), do: []
 
   def encode_list_to_binary([head | rest]) do
