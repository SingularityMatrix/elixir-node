--- conflicted
+++ resolved
@@ -18,22 +18,13 @@
 
   @type accounts :: AccountStateTree.accounts_state()
   @type oracles :: Oracle.t()
-<<<<<<< HEAD
   @type naming :: NamingStateTree.namings_state()
+  @type chain_state_types :: :accounts | :oracles | :naming | :none
 
   @type t :: %Chainstate{
           accounts: accounts,
           oracles: oracles,
           naming: naming
-=======
-  @type naming :: Naming.state()
-  @type chain_state_types :: :accounts | :oracles | :naming | :none
-
-  @type t :: %Chainstate{
-          accounts: accounts(),
-          oracles: oracles(),
-          naming: naming()
->>>>>>> e1429bbd
         }
 
   defstruct [
@@ -143,16 +134,6 @@
     Enum.reverse(txs_list)
   end
 
-<<<<<<< HEAD
-=======
-  @spec calculate_total_tokens(t()) :: non_neg_integer()
-  def calculate_total_tokens(%{accounts: accounts_tree}) do
-    AccountStateTree.reduce(accounts_tree, 0, fn {pub_key, _value}, acc ->
-      acc + Account.balance(accounts_tree, pub_key)
-    end)
-  end
-
->>>>>>> e1429bbd
   def base58c_encode(bin) do
     Bits.encode58c("bs", bin)
   end
