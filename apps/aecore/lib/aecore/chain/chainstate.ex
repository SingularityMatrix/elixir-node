defmodule Aecore.Chain.Chainstate do
  @moduledoc """
  Module used for calculating the block and chain states.
  The chain state is a map, telling us what amount of tokens each account has.
  """

  alias Aecore.Tx.SignedTx
  alias Aecore.Tx.DataTx
  alias Aecore.Account.Account
  alias Aecore.Account.AccountStateTree
  alias Aecore.Chain.Chainstate
  alias Aeutil.Bits
  alias Aecore.Oracle.Oracle
  alias Aecore.Account.Tx.SpendTx
<<<<<<< HEAD
  alias Aeutil.Serialization
=======
  alias Aecore.Naming.Naming
>>>>>>> 5f6671ea

  require Logger

  @type t :: %Chainstate{
          accounts: AccountStateTree.accounts_state(),
          oracles: Oracle.t(),
          naming: Naming.state()
        }

  defstruct [
    :accounts,
    :oracles,
    :naming
  ]

  @spec init :: Chainstate.t()
  def init do
    %Chainstate{
      :accounts => AccountStateTree.init_empty(),
      :oracles => %{registered_oracles: %{}, interaction_objects: %{}},
      :naming => Naming.init_empty()
    }
  end

  @spec calculate_and_validate_chain_state(list(), Chainstate.t(), non_neg_integer()) ::
          {:ok, Chainstate.t()} | {:error, String.t()}
  def calculate_and_validate_chain_state(txs, chainstate, block_height) do
    updated_chainstate =
      Enum.reduce_while(txs, chainstate, fn tx, chainstate ->
        case apply_transaction_on_state(tx, chainstate, block_height) do
          {:ok, updated_chainstate} ->
            {:cont, updated_chainstate}

          {:error, reason} ->
            {:halt, reason}
        end
      end)

    case updated_chainstate do
      %Chainstate{} = new_chainstate ->
        {:ok,
         new_chainstate
         |> Oracle.remove_expired_oracles(block_height)
         |> Oracle.remove_expired_interaction_objects(block_height)}

      error ->
        {:error, error}
    end
  end

  @spec apply_transaction_on_state(SignedTx.t(), Chainstate.t(), non_neg_integer()) ::
          Chainstate.t()
  def apply_transaction_on_state(
        %{data: %{sender: nil, payload: %{receiver: receiver}} = data, signature: nil},
        %{accounts: accounts} = chainstate,
        block_height
      ) do
    receiver_state = Account.get_account_state(accounts, receiver)
    new_receiver_state = SignedTx.reward(data, receiver_state)
    updated_receiver_state = %{new_receiver_state | last_updated: block_height}

    new_accounts_state =
      AccountStateTree.put(chainstate.accounts, data.payload.receiver, updated_receiver_state)

    {:ok, Map.put(chainstate, :accounts, new_accounts_state)}
  end

  def apply_transaction_on_state(
        %{data: %{sender: sender, type: tx_type} = data} = tx,
        %{accounts: accounts} = chainstate,
        block_height
      )
      when is_binary(sender) do
    with :ok <- SignedTx.validate(tx),
         {:ok, child_tx} <- DataTx.validate(data),
         new_chainstate = apply_last_updated(data, chainstate, block_height),
         :ok <- tx_type.validate(child_tx),
         :ok <- DataTx.validate_sender(sender, new_chainstate),
         :ok <- DataTx.validate_nonce(accounts, data),
         :ok <- DataTx.preprocess_check(data, new_chainstate, block_height),
         {:ok, updated_chainstate} <-
           DataTx.process_chainstate(data, new_chainstate, block_height) do
      {:ok, updated_chainstate}
    else
      err -> err
    end
  end

  def apply_transaction_on_state(tx, _chainstate, _block_height) do
    {:error, "#{__MODULE__}: Invalid transaction: #{inspect(tx)}"}
  end

  def apply_last_updated(
        %{payload: child_tx, sender: sender},
        chainstate,
        block_height
      ) do
    updated_accounts_state_tree =
      child_tx
      |> case do
        %SpendTx{} ->
          chainstate.accounts
          |> Account.last_updated(child_tx.receiver, block_height)

        _ ->
          chainstate.accounts
      end
      |> Account.last_updated(sender, block_height)

    %{chainstate | accounts: updated_accounts_state_tree}
  end

  @doc """
  Create the root hash of the tree.
  """
  @spec calculate_root_hash(Chainstate.t()) :: binary()
  def calculate_root_hash(chainstate) do
    AccountStateTree.root_hash(chainstate.accounts)
  end

  @doc """
  Goes through all the transactions and only picks the valid ones
  """
  @spec get_valid_txs(list(), Chainstate.t(), non_neg_integer()) :: list()
  def get_valid_txs(txs_list, chainstate, block_height) do
    {txs_list, _} =
      List.foldl(txs_list, {[], chainstate}, fn tx, {valid_txs_list, updated_chainstate} ->
        case apply_transaction_on_state(tx, chainstate, block_height) do
          {:ok, updated_chainstate} ->
            {[tx | valid_txs_list], updated_chainstate}

          {:error, reason} ->
            Logger.error(reason)
            {valid_txs_list, updated_chainstate}
        end
      end)

    Enum.reverse(txs_list)
  end

  @spec calculate_total_tokens(Chainstate.t()) :: non_neg_integer()
  def calculate_total_tokens(%{accounts: accounts_tree}) do
    AccountStateTree.reduce(accounts_tree, 0, fn {pub_key, _value}, acc ->
      acc + Account.balance(accounts_tree, pub_key)
    end)
  end

  def base58c_encode(bin) do
    Bits.encode58c("bs", bin)
  end

  def base58c_decode(<<"bs$", payload::binary>>) do
    Bits.decode58(payload)
  end

  def base58c_decode(bin) do
    {:error, "#{__MODULE__}: Wrong data: #{inspect(bin)}"}
  end

  @spec rlp_encode(Chainstate.t(), Wallet.pubkey()) :: atom()
  def rlp_encode(%Chainstate{accounts: accounts}, pkey) do
    account_info = Account.get_account_state(accounts, pkey)

    [
      type_to_tag(Account),
      get_version(Account),
      pkey,
      account_info.nonce,
      account_info.last_updated,
      account_info.balance
    ]
    |> ExRLP.encode()
  end

  def rlp_encode(_) do
    {:error, "Invalid account chainstate structure"}
  end

  @spec rlp_decode(binary()) :: binary() | atom()
  def rlp_decode(values) when is_binary(values) do
    Account.rlp_decode(values)
  end

  # def rlp_decode(values) when is_binary(values) do
  #     [tag_bin, ver_bin | rest_data] = ExRLP.decode(values)
  #     tag = Serialization.transform_item(tag_bin, :int)
  #     ver = Serialization.transform_item(ver_bin, :int)

  #     case tag_to_type(tag) do
  #       Account ->
  #         [pkey, nonce, height, balance] = rest_data

  #         [
  #           pkey,
  #           Serialization.transform_item(nonce, :int),
  #           Serialization.transform_item(height, :int),
  #           Serialization.transform_item(balance, :int)
  #         ]

  #         {:ok,
  #          %Account{
  #            balance: Serialization.transform_item(balance, :int),
  #            last_updated: Serialization.transform_item(height, :int),
  #            nonce: Serialization.transform_item(nonce, :int)
  #          }}

  #       _ ->
  #         {:error, :invalid_serialization}
  #     end
  #   end
  def rlp_decode(:none) do
    :none
  end

  def rlp_decode(_) do
    :invalid_serialization
  end

  defp type_to_tag(Account), do: 10
  defp tag_to_type(10), do: Account
  defp get_version(Account), do: 1
end<|MERGE_RESOLUTION|>--- conflicted
+++ resolved
@@ -12,11 +12,8 @@
   alias Aeutil.Bits
   alias Aecore.Oracle.Oracle
   alias Aecore.Account.Tx.SpendTx
-<<<<<<< HEAD
   alias Aeutil.Serialization
-=======
   alias Aecore.Naming.Naming
->>>>>>> 5f6671ea
 
   require Logger
 
