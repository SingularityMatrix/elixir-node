--- conflicted
+++ resolved
@@ -9,12 +9,8 @@
   alias Aecore.Chain.Chainstate
   alias Aecore.Naming.NamingStateTree
   alias Aeutil.Bits
-<<<<<<< HEAD
-  alias Aecore.Oracle.Oracle
+  alias Aecore.Oracle.{Oracle, OracleStateTree}
   alias Aecore.Channel.ChannelStateTree
-=======
-  alias Aecore.Oracle.{Oracle, OracleStateTree}
->>>>>>> f4372be6
   alias Aecore.Miner.Worker, as: Miner
   alias Aecore.Keys.Wallet
   alias Aecore.Governance.GovernanceConstants
@@ -27,16 +23,12 @@
   @type channels :: ChannelStateTree.channel_state()
   @type chain_state_types :: :accounts | :oracles | :naming | :channels
 
-<<<<<<< HEAD
   @type t :: %Chainstate{
-          accounts: accounts,
-          oracles: oracles,
-          naming: naming,
-          channels: channels
+          accounts: accounts(),
+          oracles: oracles(),
+          naming: naming(),
+          channels: channels()
         }
-=======
-  @type t :: %Chainstate{accounts: accounts(), oracles: oracles(), naming: naming()}
->>>>>>> f4372be6
 
   defstruct [
     :accounts,
@@ -49,14 +41,9 @@
   def init do
     %Chainstate{
       :accounts => AccountStateTree.init_empty(),
-<<<<<<< HEAD
-      :oracles => %{registered_oracles: %{}, interaction_objects: %{}},
+      :oracles => OracleStateTree.init_empty(),
       :naming => NamingStateTree.init_empty(),
       :channels => ChannelStateTree.init_empty()
-=======
-      :oracles => OracleStateTree.init_empty(),
-      :naming => NamingStateTree.init_empty()
->>>>>>> f4372be6
     }
   end
 
