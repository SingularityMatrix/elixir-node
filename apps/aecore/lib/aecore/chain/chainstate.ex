defmodule Aecore.Chain.Chainstate do
  @moduledoc """
  Module used for calculating the block and chain states.
  The chain state is a map, telling us what amount of tokens each account has.
  """

  alias Aecore.Tx.SignedTx
  alias Aecore.Account.Account
  alias Aecore.Account.AccountStateTree
  alias Aecore.Chain.Chainstate
  alias Aeutil.Bits
  alias Aecore.Oracle.Oracle
  alias Aecore.Naming.Naming
  alias Aecore.Miner.Worker, as: Miner
  alias Aecore.Wallet.Worker, as: Wallet

  require Logger

  @type accounts :: AccountStateTree.accounts_state()
  @type oracles :: Oracle.t()
  @type naming :: Naming.state()
  @type chain_state_types :: :accounts | :oracles | :naming | :none

  @type t :: %Chainstate{
          accounts: accounts(),
          oracles: oracles(),
          naming: naming()
        }

  defstruct [
    :accounts,
    :oracles,
    :naming
  ]

  @spec init :: t()
  def init do
    %Chainstate{
      :accounts => AccountStateTree.init_empty(),
      :oracles => %{registered_oracles: %{}, interaction_objects: %{}},
      :naming => Naming.init_empty()
    }
  end

<<<<<<< HEAD
  @spec calculate_and_validate_chain_state(list(), t(), non_neg_integer()) ::
          {:ok, t()} | {:error, String.t()}
  def calculate_and_validate_chain_state(txs, chainstate, block_height) do
=======
  @spec calculate_and_validate_chain_state(
          list(),
          Chainstate.t(),
          non_neg_integer(),
          Wallet.pubkey()
        ) :: {:ok, Chainstate.t()} | {:error, String.t()}
  def calculate_and_validate_chain_state(txs, chainstate, block_height, miner) do
    chainstate_with_coinbase =
      calculate_chain_state_coinbase(txs, chainstate, block_height, miner)

>>>>>>> bc603cdc
    updated_chainstate =
      Enum.reduce_while(txs, chainstate_with_coinbase, fn tx, chainstate_acc ->
        case apply_transaction_on_state(chainstate_acc, block_height, tx) do
          {:ok, updated_chainstate} ->
            {:cont, updated_chainstate}

          {:error, reason} ->
            {:halt, reason}
        end
      end)

    case updated_chainstate do
      %Chainstate{} = new_chainstate ->
        {:ok,
         new_chainstate
         |> Oracle.remove_expired_oracles(block_height)
         |> Oracle.remove_expired_interaction_objects(block_height)}

      error ->
        {:error, error}
    end
  end

<<<<<<< HEAD
  @spec apply_transaction_on_state(t(), non_neg_integer(), SignedTx.t()) ::
          {:ok, t()} | {:error, String.t()}
=======
  defp calculate_chain_state_coinbase(txs, chainstate, block_height, miner) do
    case miner do
      <<0::256>> ->
        chainstate

      miner_pubkey ->
        accounts_state_with_coinbase =
          AccountStateTree.update(chainstate.accounts, miner_pubkey, fn acc ->
            Account.apply_transfer!(
              acc,
              block_height,
              Miner.coinbase_transaction_amount() + Miner.calculate_total_fees(txs)
            )
          end)

        %{chainstate | accounts: accounts_state_with_coinbase}
    end
  end

  @spec apply_transaction_on_state(Chainstate.t(), non_neg_integer(), SignedTx.t()) ::
          Chainstate.t()
>>>>>>> bc603cdc
  def apply_transaction_on_state(chainstate, block_height, tx) do
    case SignedTx.validate(tx) do
      :ok ->
        SignedTx.process_chainstate(chainstate, block_height, tx)

      err ->
        err
    end
  end

  @doc """
  Create the root hash of the tree.
  """
  @spec calculate_root_hash(t()) :: binary()
  def calculate_root_hash(chainstate) do
    AccountStateTree.root_hash(chainstate.accounts)
  end

  @doc """
  Goes through all the transactions and only picks the valid ones
  """
  @spec get_valid_txs(list(), t(), non_neg_integer()) :: list()
  def get_valid_txs(txs_list, chainstate, block_height) do
    {txs_list, _} =
      List.foldl(txs_list, {[], chainstate}, fn tx, {valid_txs_list, chainstate} ->
        case apply_transaction_on_state(chainstate, block_height, tx) do
          {:ok, updated_chainstate} ->
            {[tx | valid_txs_list], updated_chainstate}

          {:error, reason} ->
            Logger.error(reason)
            {valid_txs_list, chainstate}
        end
      end)

    Enum.reverse(txs_list)
  end

  @spec calculate_total_tokens(t()) :: non_neg_integer()
  def calculate_total_tokens(%{accounts: accounts_tree}) do
    AccountStateTree.reduce(accounts_tree, 0, fn {pub_key, _value}, acc ->
      acc + Account.balance(accounts_tree, pub_key)
    end)
  end

  def base58c_encode(bin) do
    Bits.encode58c("bs", bin)
  end

  def base58c_decode(<<"bs$", payload::binary>>) do
    Bits.decode58(payload)
  end

  def base58c_decode(bin) do
    {:error, "#{__MODULE__}: Wrong data: #{inspect(bin)}"}
  end
end<|MERGE_RESOLUTION|>--- conflicted
+++ resolved
@@ -42,22 +42,16 @@
     }
   end
 
-<<<<<<< HEAD
-  @spec calculate_and_validate_chain_state(list(), t(), non_neg_integer()) ::
-          {:ok, t()} | {:error, String.t()}
-  def calculate_and_validate_chain_state(txs, chainstate, block_height) do
-=======
   @spec calculate_and_validate_chain_state(
           list(),
-          Chainstate.t(),
+          t(),
           non_neg_integer(),
           Wallet.pubkey()
-        ) :: {:ok, Chainstate.t()} | {:error, String.t()}
+        ) :: {:ok, t()} | {:error, String.t()}
   def calculate_and_validate_chain_state(txs, chainstate, block_height, miner) do
     chainstate_with_coinbase =
       calculate_chain_state_coinbase(txs, chainstate, block_height, miner)
 
->>>>>>> bc603cdc
     updated_chainstate =
       Enum.reduce_while(txs, chainstate_with_coinbase, fn tx, chainstate_acc ->
         case apply_transaction_on_state(chainstate_acc, block_height, tx) do
@@ -81,10 +75,6 @@
     end
   end
 
-<<<<<<< HEAD
-  @spec apply_transaction_on_state(t(), non_neg_integer(), SignedTx.t()) ::
-          {:ok, t()} | {:error, String.t()}
-=======
   defp calculate_chain_state_coinbase(txs, chainstate, block_height, miner) do
     case miner do
       <<0::256>> ->
@@ -104,9 +94,8 @@
     end
   end
 
-  @spec apply_transaction_on_state(Chainstate.t(), non_neg_integer(), SignedTx.t()) ::
-          Chainstate.t()
->>>>>>> bc603cdc
+  @spec apply_transaction_on_state(t(), non_neg_integer(), SignedTx.t()) ::
+          t() | {:error, String.t()}
   def apply_transaction_on_state(chainstate, block_height, tx) do
     case SignedTx.validate(tx) do
       :ok ->
