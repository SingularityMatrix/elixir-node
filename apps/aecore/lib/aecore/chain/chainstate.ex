defmodule Aecore.Chain.Chainstate do
  @moduledoc """
  Module used for calculating the block and chain states.
  The chain state is a map, telling us what amount of tokens each account has.
  """

  alias Aecore.Tx.SignedTx
  alias Aecore.Account.Account
  alias Aecore.Account.AccountStateTree
  alias Aecore.Chain.Chainstate
  alias Aeutil.Bits
  alias Aecore.Oracle.Oracle
<<<<<<< HEAD
=======
  alias Aecore.Account.Tx.SpendTx
  alias Aecore.Naming.Naming
>>>>>>> 5f6671ea

  require Logger

  @type t :: %Chainstate{
          accounts: AccountStateTree.accounts_state(),
          oracles: Oracle.t(),
          naming: Naming.state()
        }

  defstruct [
    :accounts,
    :oracles,
    :naming
  ]

  @spec init :: Chainstate.t()
  def init do
    %Chainstate{
      :accounts => AccountStateTree.init_empty(),
      :oracles => %{registered_oracles: %{}, interaction_objects: %{}},
      :naming => Naming.init_empty()
    }
  end

  @spec calculate_and_validate_chain_state(list(), Chainstate.t(), non_neg_integer()) ::
          {:ok, Chainstate.t()} | {:error, String.t()}
  def calculate_and_validate_chain_state(txs, chainstate, block_height) do
    updated_chainstate =
      Enum.reduce_while(txs, chainstate, fn tx, chainstate ->
        case apply_transaction_on_state(chainstate, block_height, tx) do
          {:ok, updated_chainstate} ->
            {:cont, updated_chainstate}

          {:error, reason} ->
            {:halt, reason}
        end
      end)

    case updated_chainstate do
      %Chainstate{} = new_chainstate ->
        {:ok,
         new_chainstate
         |> Oracle.remove_expired_oracles(block_height)
         |> Oracle.remove_expired_interaction_objects(block_height)}

      error ->
        {:error, error}
    end
  end

  @spec apply_transaction_on_state(Chainstate.t(), non_neg_integer(), SignedTx.t()) ::
          Chainstate.t()
  def apply_transaction_on_state(chainstate, block_height, tx) do
    case SignedTx.validate(tx) do
      :ok ->
        SignedTx.process_chainstate(chainstate, block_height, tx)

      err ->
        err
    end
  end

  @doc """
  Create the root hash of the tree.
  """
  @spec calculate_root_hash(Chainstate.t()) :: binary()
  def calculate_root_hash(chainstate) do
    AccountStateTree.root_hash(chainstate.accounts)
  end

  @doc """
  Goes through all the transactions and only picks the valid ones
  """
  @spec get_valid_txs(list(), Chainstate.t(), non_neg_integer()) :: list()
  def get_valid_txs(txs_list, chainstate, block_height) do
    {txs_list, _} =
      List.foldl(txs_list, {[], chainstate}, fn tx, {valid_txs_list, updated_chainstate} ->
        case apply_transaction_on_state(chainstate, block_height, tx) do
          {:ok, updated_chainstate} ->
            {[tx | valid_txs_list], updated_chainstate}

          {:error, reason} ->
            Logger.error(reason)
            {valid_txs_list, updated_chainstate}
        end
      end)

    Enum.reverse(txs_list)
  end

  @spec calculate_total_tokens(Chainstate.t()) :: non_neg_integer()
  def calculate_total_tokens(%{accounts: accounts_tree}) do
    AccountStateTree.reduce(accounts_tree, 0, fn {pub_key, _value}, acc ->
      acc + Account.balance(accounts_tree, pub_key)
    end)
  end

  def base58c_encode(bin) do
    Bits.encode58c("bs", bin)
  end

  def base58c_decode(<<"bs$", payload::binary>>) do
    Bits.decode58(payload)
  end

  def base58c_decode(bin) do
    {:error, "#{__MODULE__}: Wrong data: #{inspect(bin)}"}
  end
end<|MERGE_RESOLUTION|>--- conflicted
+++ resolved
@@ -10,11 +10,7 @@
   alias Aecore.Chain.Chainstate
   alias Aeutil.Bits
   alias Aecore.Oracle.Oracle
-<<<<<<< HEAD
-=======
-  alias Aecore.Account.Tx.SpendTx
   alias Aecore.Naming.Naming
->>>>>>> 5f6671ea
 
   require Logger
 
