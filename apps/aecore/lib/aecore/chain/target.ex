--- conflicted
+++ resolved
@@ -10,16 +10,9 @@
   use Bitwise
 
   @highest_target_scientific 0x2100FFFF
-<<<<<<< HEAD
-=======
-  @expected_mine_rate 30_000
 
-  @spec get_number_of_blocks :: non_neg_integer()
-  def get_number_of_blocks, do: @number_of_blocks
-
-  @spec get_default_target :: non_neg_integer()
-  def get_default_target, do: @highest_target_scientific
->>>>>>> bb10fa7c
+  @spec highest_target_scientific :: non_neg_integer()
+  def highest_target_scientific, do: @highest_target_scientific
 
   @spec calculate_next_target(integer(), list(Block.t())) :: integer()
   def calculate_next_target(timestamp, previous_blocks) do
