--- conflicted
+++ resolved
@@ -1,9 +1,4 @@
 defmodule Aecore.Chain.BlockValidation do
-<<<<<<< HEAD
-=======
-  require Logger
-
->>>>>>> 6b69e477
   alias Aecore.Pow.Cuckoo
   alias Aecore.Miner.Worker, as: Miner
   alias Aecore.Structures.Block
@@ -11,21 +6,15 @@
   alias Aecore.Structures.SignedTx
   alias Aecore.Structures.SpendTx
   alias Aecore.Chain.ChainState
-<<<<<<< HEAD
+  alias Aecore.Chain.Worker, as: Chain
+  alias Aecore.Chain.Difficulty
   alias Aecore.Oracle.Oracle
   alias Aecore.Txs.Pool.Worker, as: Pool
-  alias Aecore.Chain.Difficulty
-  alias Aeutil.Serialization
-
-=======
-  alias Aecore.Chain.Worker, as: Chain
-  alias Aecore.Chain.Difficulty
   alias Aeutil.Serialization
 
   @timestamp_validation_blocks_count 10
   @timestamp_validation_future_limit_ms 3_600_000
 
->>>>>>> 6b69e477
   @spec calculate_and_validate_block!(
           Block.t(),
           Block.t(),
@@ -131,70 +120,10 @@
   def validate_block_transactions(block) do
     block.txs
     |> Enum.map(fn tx ->
-<<<<<<< HEAD
-      cond do
-        SignedTx.is_coinbase?(tx) ->
-          true
-
-        !Pool.is_minimum_fee_met?(tx, :validation, block.header.height) ->
-          false
-
-        !Oracle.tx_ttl_is_valid?(tx, block.header.height) ->
-          false
-
-        !SignedTx.is_valid?(tx) ->
-          false
-
-        true ->
-          true
-      end
-    end)
-  end
-
-  @spec filter_invalid_transactions_chainstate(
-          list(SignedTx.t()),
-          ChainState.account_chainstate(),
-          integer()
-        ) :: list(SignedTx.t())
-  def filter_invalid_transactions_chainstate(
-        txs_list,
-        chain_state,
-        block_height
-      ) do
-    {valid_txs_list, _} =
-      List.foldl(txs_list, {[], chain_state}, fn tx, {valid_txs_list, chain_state_acc} ->
-        {valid_chain_state, updated_chain_state} =
-          validate_transaction_chainstate(tx, chain_state_acc, block_height)
-
-        if valid_chain_state do
-          {valid_txs_list ++ [tx], updated_chain_state}
-        else
-          {valid_txs_list, chain_state_acc}
-        end
-      end)
-
-    valid_txs_list
-  end
-
-  @spec validate_transaction_chainstate(
-          SignedTx.t(),
-          ChainState.account_chainstate(),
-          integer()
-        ) :: {boolean(), map()}
-  defp validate_transaction_chainstate(tx, chain_state, block_height) do
-    try do
-      {true, ChainState.apply_transaction_on_state!(tx, chain_state, block_height)}
-    catch
-      {:error, _} -> {false, chain_state}
-    end
-  end
-
-=======
       SignedTx.is_coinbase?(tx) || SignedTx.is_valid?(tx)
     end)
   end
 
->>>>>>> 6b69e477
   @spec calculate_root_hash(list(SignedTx.t())) :: binary()
   def calculate_root_hash(txs) when txs == [] do
     <<0::256>>
