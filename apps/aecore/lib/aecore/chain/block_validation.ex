--- conflicted
+++ resolved
@@ -76,22 +76,6 @@
   end
 
   @spec single_validate_block(Block.t()) :: :ok | {:error, String.t()}
-<<<<<<< HEAD
-  def single_validate_block(block) do
-    server = self()
-    work = fn -> Cuckoo.verify(block.header) end
-
-    spawn(fn ->
-      send(server, {:worker_reply, self(), work.()})
-    end)
-
-    is_target_met =
-      receive do
-        {:worker_reply, _from, verified?} -> verified?
-      end
-
-    block_txs_count = length(block.txs)
-=======
   def single_validate_block(
         %Block{
           header: %Header{txs_hash: txs_hash, version: version} = header,
@@ -99,8 +83,6 @@
         } = block
       ) do
     block_txs_count = length(txs)
-    max_txs_for_block = Application.get_env(:aecore, :tx_data)[:max_txs_per_block]
->>>>>>> f07a658e
 
     cond do
       txs_hash != calculate_txs_hash(txs) ->
