defmodule Aecore.Chain.BlockValidation do

  alias Aecore.Pow.Cuckoo
  alias Aecore.Miner.Worker, as: Miner
  alias Aecore.Structures.Block
  alias Aecore.Structures.Header
  alias Aecore.Structures.SignedTx
  alias Aecore.Structures.TxData
  alias Aecore.Chain.ChainState
  alias Aecore.Chain.Difficulty

<<<<<<< HEAD
  @spec calculate_and_validate_block!(Block.t(), Block.t(), map(), list(Block.t())) :: {:error, term()} | :ok
  def calculate_and_validate_block!(new_block, previous_block, old_chain_state, blocks_for_difficulty_calculation) do

    is_genesis = new_block == Block.genesis_block() && previous_block == nil

    single_validate_block!(new_block)

    new_chain_state = ChainState.calculate_and_validate_chain_state!(new_block.txs, old_chain_state, new_block.header.height)

    chain_state_hash = ChainState.calculate_chain_state_hash(new_chain_state)
=======
  @spec calculate_and_validate_block!(Block.t(), Block.t(), ChainState.account_chainstate(), list(Block.t())) :: {:error, term()} | :ok
  def calculate_and_validate_block!(new_block, previous_block, old_chain_state, blocks_for_difficulty_calculation) do

    is_genesis = new_block == Block.genesis_block() && previous_block == nil
>>>>>>> 8e72ab4a

    single_validate_block!(new_block)

    new_chain_state = ChainState.calculate_and_validate_chain_state!(new_block.txs, old_chain_state, new_block.header.height)

    chain_state_hash = ChainState.calculate_chain_state_hash(new_chain_state)

    server = self()
    work   = fn() -> Cuckoo.verify(new_block.header) end
    spawn(fn() ->
      send(server, {:worker_reply, self(), work.()})
    end)

    is_difficulty_target_met =
      receive do
      {:worker_reply, _from, verified?} -> verified?
    end

<<<<<<< HEAD
=======
    difficulty = Difficulty.calculate_next_difficulty(blocks_for_difficulty_calculation)

>>>>>>> 8e72ab4a
    cond do
      # do not check previous block hash for genesis block, there is none
      !(is_genesis || check_prev_hash?(new_block, previous_block)) ->
        throw({:error, "Incorrect previous hash"})

      # do not check previous block height for genesis block, there is none
      !(is_genesis || check_correct_height?(new_block, previous_block)) ->
        throw({:error, "Incorrect height"})

      !is_difficulty_target_met ->
        throw({:error, "Header hash doesnt meet the difficulty target"})

      new_block.header.chain_state_hash != chain_state_hash ->
        throw({:error, "Chain state hash not matching"})

      difficulty != new_block.header.difficulty_target ->
        throw({:error, "Invalid block difficulty"})

      true ->
        new_chain_state
    end
  end

  @spec single_validate_block!(Block.t()) :: {:error, term()} | :ok
  def single_validate_block!(block) do
    coinbase_transactions_sum = sum_coinbase_transactions(block)
    total_fees = Miner.calculate_total_fees(block.txs)
    cond do
      block.header.txs_hash != calculate_root_hash(block.txs) ->
        throw({:error, "Root hash of transactions does not match the one in header"})

      !(block |> validate_block_transactions() |> Enum.all?()) ->
        throw({:error, "One or more transactions not valid"})

      coinbase_transactions_sum > Miner.coinbase_transaction_value() + total_fees ->
        throw({:error, "Sum of coinbase transactions values exceeds the maximum coinbase transactions value"})

      block.header.version != Block.current_block_version() ->
        throw({:error, "Invalid block version"})

      true ->
        :ok
    end
  end

<<<<<<< HEAD
  @spec block_header_hash(Header.t()) :: binary()
=======
  @spec block_header_hash(Header.t) :: binary()
>>>>>>> 8e72ab4a
  def block_header_hash(%Header{} = header) do
    block_header_bin = :erlang.term_to_binary(header)
    :crypto.hash(:sha256, block_header_bin)
  end

  @spec validate_block_transactions(Block.t()) :: list(boolean())
  def validate_block_transactions(block) do
    block.txs
    |> Enum.map(fn tx ->
      SignedTx.is_coinbase?(tx) ||  SignedTx.is_valid?(tx)
    end)
  end

  @spec filter_invalid_transactions_chainstate(list(SignedTx.t()), map(), integer()) :: list(SignedTx.t())
  def filter_invalid_transactions_chainstate(txs_list, chain_state, block_height) do
    {valid_txs_list, _} = List.foldl(
      txs_list,
      {[], chain_state},
      fn (tx, {valid_txs_list, chain_state_acc}) ->
        {valid_chain_state, updated_chain_state} = validate_transaction_chainstate(tx, chain_state_acc, block_height)
        if valid_chain_state do
          {valid_txs_list ++ [tx], updated_chain_state}
        else
          {valid_txs_list, chain_state_acc}
        end
      end
    )

    valid_txs_list
  end

<<<<<<< HEAD
  @spec validate_transaction_chainstate(SignedTx.t(), map(), integer()) :: {boolean(), map()}
  defp validate_transaction_chainstate(tx, chain_state, block_height) do
    try do
      case tx do
        %SignedTx{data: %TxData{}} ->
          {true, ChainState.apply_transaction_on_state!(tx, chain_state, block_height)}
        _oracle_tx ->
          {true, ChainState.apply_transaction_on_state!(tx, chain_state)}
      end
=======
  @spec validate_transaction_chainstate(SignedTx.t(), ChainState.account_chainstate(), integer()) :: {boolean(), map()}
  defp validate_transaction_chainstate(tx, chain_state, block_height) do
    try do
      {true, ChainState.apply_transaction_on_state!(tx, chain_state, block_height)}
>>>>>>> 8e72ab4a
    catch
      {:error, _} -> {false, chain_state}
    end
  end

<<<<<<< HEAD
  @spec calculate_root_hash(list()) :: binary()
=======
  @spec calculate_root_hash(list(SignedTx.t())) :: binary()
>>>>>>> 8e72ab4a
  def calculate_root_hash(txs) when txs == [] do
    <<0::256>>
  end

<<<<<<< HEAD
=======
  @spec calculate_root_hash(list(SignedTx.t())) :: binary()
>>>>>>> 8e72ab4a
  def calculate_root_hash(txs)  do
    txs
    |> build_merkle_tree()
    |> :gb_merkle_trees.root_hash()
  end

<<<<<<< HEAD
  @spec build_merkle_tree(list()) :: tuple()
  def build_merkle_tree(txs) do
    merkle_tree =
=======
  @spec build_merkle_tree(list(SignedTx.t())) :: tuple()
  def build_merkle_tree(txs) do
>>>>>>> 8e72ab4a
    if Enum.empty?(txs) do
      <<0::256>>
    else
      merkle_tree =
      for transaction <- txs do
        transaction_data_bin = :erlang.term_to_binary(transaction.data)
        {:crypto.hash(:sha256, transaction_data_bin), transaction_data_bin}
      end

      merkle_tree
      |> List.foldl(:gb_merkle_trees.empty(), fn node, merkle_tree ->
        :gb_merkle_trees.enter(elem(node, 0), elem(node, 1), merkle_tree)
      end)
    end
  end

  @spec calculate_root_hash(Block.t()) :: integer()
  defp sum_coinbase_transactions(block) do
<<<<<<< HEAD
    txs_list_without_oracle_txs = Enum.filter(block.txs, fn(tx) ->
        match?(%TxData{}, tx.data)
      end)
    txs_list_without_oracle_txs
=======
    block.txs
>>>>>>> 8e72ab4a
    |> Enum.map(fn tx ->
      if SignedTx.is_coinbase?(tx) do
        tx.data.value
      else
        0
      end
    end)
    |> Enum.sum()
  end

  @spec check_prev_hash?(Block.t(), Block.t()) :: boolean()
  defp check_prev_hash?(new_block, previous_block) do
    prev_block_header_hash = block_header_hash(previous_block.header)
    new_block.header.prev_hash == prev_block_header_hash
  end

  @spec check_correct_height?(Block.t(), Block.t()) :: boolean()
  defp check_correct_height?(new_block, previous_block) do
    previous_block.header.height + 1 == new_block.header.height
  end
end<|MERGE_RESOLUTION|>--- conflicted
+++ resolved
@@ -9,23 +9,10 @@
   alias Aecore.Chain.ChainState
   alias Aecore.Chain.Difficulty
 
-<<<<<<< HEAD
-  @spec calculate_and_validate_block!(Block.t(), Block.t(), map(), list(Block.t())) :: {:error, term()} | :ok
-  def calculate_and_validate_block!(new_block, previous_block, old_chain_state, blocks_for_difficulty_calculation) do
-
-    is_genesis = new_block == Block.genesis_block() && previous_block == nil
-
-    single_validate_block!(new_block)
-
-    new_chain_state = ChainState.calculate_and_validate_chain_state!(new_block.txs, old_chain_state, new_block.header.height)
-
-    chain_state_hash = ChainState.calculate_chain_state_hash(new_chain_state)
-=======
   @spec calculate_and_validate_block!(Block.t(), Block.t(), ChainState.account_chainstate(), list(Block.t())) :: {:error, term()} | :ok
   def calculate_and_validate_block!(new_block, previous_block, old_chain_state, blocks_for_difficulty_calculation) do
 
     is_genesis = new_block == Block.genesis_block() && previous_block == nil
->>>>>>> 8e72ab4a
 
     single_validate_block!(new_block)
 
@@ -44,11 +31,8 @@
       {:worker_reply, _from, verified?} -> verified?
     end
 
-<<<<<<< HEAD
-=======
     difficulty = Difficulty.calculate_next_difficulty(blocks_for_difficulty_calculation)
 
->>>>>>> 8e72ab4a
     cond do
       # do not check previous block hash for genesis block, there is none
       !(is_genesis || check_prev_hash?(new_block, previous_block)) ->
@@ -94,11 +78,7 @@
     end
   end
 
-<<<<<<< HEAD
   @spec block_header_hash(Header.t()) :: binary()
-=======
-  @spec block_header_hash(Header.t) :: binary()
->>>>>>> 8e72ab4a
   def block_header_hash(%Header{} = header) do
     block_header_bin = :erlang.term_to_binary(header)
     :crypto.hash(:sha256, block_header_bin)
@@ -130,7 +110,6 @@
     valid_txs_list
   end
 
-<<<<<<< HEAD
   @spec validate_transaction_chainstate(SignedTx.t(), map(), integer()) :: {boolean(), map()}
   defp validate_transaction_chainstate(tx, chain_state, block_height) do
     try do
@@ -140,44 +119,25 @@
         _oracle_tx ->
           {true, ChainState.apply_transaction_on_state!(tx, chain_state)}
       end
-=======
-  @spec validate_transaction_chainstate(SignedTx.t(), ChainState.account_chainstate(), integer()) :: {boolean(), map()}
-  defp validate_transaction_chainstate(tx, chain_state, block_height) do
-    try do
-      {true, ChainState.apply_transaction_on_state!(tx, chain_state, block_height)}
->>>>>>> 8e72ab4a
     catch
       {:error, _} -> {false, chain_state}
     end
   end
 
-<<<<<<< HEAD
-  @spec calculate_root_hash(list()) :: binary()
-=======
   @spec calculate_root_hash(list(SignedTx.t())) :: binary()
->>>>>>> 8e72ab4a
   def calculate_root_hash(txs) when txs == [] do
     <<0::256>>
   end
 
-<<<<<<< HEAD
-=======
   @spec calculate_root_hash(list(SignedTx.t())) :: binary()
->>>>>>> 8e72ab4a
   def calculate_root_hash(txs)  do
     txs
     |> build_merkle_tree()
     |> :gb_merkle_trees.root_hash()
   end
 
-<<<<<<< HEAD
-  @spec build_merkle_tree(list()) :: tuple()
-  def build_merkle_tree(txs) do
-    merkle_tree =
-=======
   @spec build_merkle_tree(list(SignedTx.t())) :: tuple()
   def build_merkle_tree(txs) do
->>>>>>> 8e72ab4a
     if Enum.empty?(txs) do
       <<0::256>>
     else
@@ -196,14 +156,10 @@
 
   @spec calculate_root_hash(Block.t()) :: integer()
   defp sum_coinbase_transactions(block) do
-<<<<<<< HEAD
     txs_list_without_oracle_txs = Enum.filter(block.txs, fn(tx) ->
         match?(%TxData{}, tx.data)
       end)
     txs_list_without_oracle_txs
-=======
-    block.txs
->>>>>>> 8e72ab4a
     |> Enum.map(fn tx ->
       if SignedTx.is_coinbase?(tx) do
         tx.data.value
