defmodule Aecore.Chain.BlockValidation do

  alias Aecore.Pow.Cuckoo
  alias Aecore.Miner.Worker, as: Miner
  alias Aecore.Structures.Block
  alias Aecore.Structures.Header
  alias Aecore.Structures.SignedTx
  alias Aecore.Chain.ChainState
  alias Aecore.Chain.Difficulty

  @spec calculate_and_validate_block!(Block.t(), Block.t(), map(), list(Block.t())) :: {:error, term()} | :ok
  def calculate_and_validate_block!(new_block, previous_block, old_chain_state, blocks_for_difficulty_calculation) do

    is_genesis = new_block == Block.genesis_block() && previous_block == nil
    
    single_validate_block!(new_block)

    new_chain_state = ChainState.calculate_and_validate_chain_state!(new_block.txs, old_chain_state, new_block.header.height)

    chain_state_hash = ChainState.calculate_chain_state_hash(new_chain_state)

    is_difficulty_target_met = Cuckoo.verify(new_block.header)
    difficulty = Difficulty.calculate_next_difficulty(blocks_for_difficulty_calculation)

    cond do
      # do not check previous block hash for genesis block, there is none
      !(is_genesis || check_prev_hash(new_block, previous_block)) ->
        throw({:error, "Incorrect previous hash"})

      # do not check previous block height for genesis block, there is none
      !(is_genesis || check_correct_height(new_block, previous_block)) ->
        throw({:error, "Incorrect height"})

      !is_difficulty_target_met ->
        throw({:error, "Header hash doesnt meet the difficulty target"})

      new_block.header.chain_state_hash != chain_state_hash ->
        throw({:error, "Chain state hash not matching"})

      difficulty != new_block.header.difficulty_target ->
        throw({:error, "Invalid block difficulty"})

      true ->
        new_chain_state
    end
  end

  @spec single_validate_block!(Block.t()) :: {:error, term()} | :ok
  def single_validate_block!(block) do
    coinbase_transactions_sum = sum_coinbase_transactions(block)
    total_fees = Miner.calculate_total_fees(block.txs)
    cond do
      block.header.txs_hash != calculate_root_hash(block.txs) ->
        throw({:error, "Root hash of transactions does not match the one in header"})

      !(validate_block_transactions(block) |> Enum.all?()) ->
        throw({:error, "One or more transactions not valid"})

      coinbase_transactions_sum > Miner.coinbase_transaction_value() + total_fees ->
        throw({:error, "Sum of coinbase transactions values exceeds the maximum coinbase transactions value"})

      block.header.version != Block.current_block_version() ->
        throw({:error, "Invalid block version"})

      true ->
        :ok
    end
  end

  @spec block_header_hash(Header.t()) :: binary()
  def block_header_hash(%Header{} = header) do
    block_header_bin = :erlang.term_to_binary(header)
    :crypto.hash(:sha256, block_header_bin)
  end

  @spec validate_block_transactions(Block.t()) :: list()
  def validate_block_transactions(block) do
    block.txs
    |> Enum.map(
      fn tx -> 
        SignedTx.is_coinbase(tx)
        || SignedTx.is_valid(tx)
      end)
  end

  @spec filter_invalid_transactions_chainstate(list(), map(), integer()) :: list()
  def filter_invalid_transactions_chainstate(txs_list, chain_state, block_height) do
    {valid_txs_list, _} = List.foldl(
      txs_list,
      {[], chain_state},
      fn (tx, {valid_txs_list, chain_state_acc}) ->
        {valid_chain_state, updated_chain_state} = validate_transaction_chainstate(tx, chain_state_acc, block_height)
        if valid_chain_state do
          {valid_txs_list ++ [tx], updated_chain_state}
        else
          {valid_txs_list, chain_state_acc}
        end
      end
    )

    valid_txs_list
  end

<<<<<<< HEAD
  @spec validate_transaction_chainstate(SignedTx.t(), map(), integer()) :: {boolean(), map()}
  defp validate_transaction_chainstate(tx, chain_state, block_height) do
    try do
      {true, ChainState.apply_transaction_on_state!(tx, chain_state, block_height)}
    catch
      {:error, _} -> {false, chain_state}
=======
  @spec validate_transaction_chainstate(%SignedTx{}, map()) :: {boolean(), map()}
  defp validate_transaction_chainstate(tx, chain_state) do
    chain_state_has_account = Map.has_key?(chain_state, tx.data.from_acc)
    tx_has_valid_nonce = cond do
      chain_state_has_account ->
        tx.data.nonce > Map.get(chain_state, tx.data.from_acc).nonce

        true ->
        true
    end

    from_account_has_necessary_balance =
      chain_state_has_account &&
      chain_state[tx.data.from_acc].balance - (tx.data.value + tx.data.fee) >= 0

    cond do
      tx_has_valid_nonce && from_account_has_necessary_balance ->
        from_acc_new_state = %{balance: -(tx.data.value + tx.data.fee), nonce: 1, locked: []}
        to_acc_new_state = %{balance: tx.data.value, nonce: 0, locked: []}
        chain_state_changes = %{tx.data.from_acc => from_acc_new_state, tx.data.to_acc => to_acc_new_state}
        updated_chain_state = ChainState.calculate_chain_state(chain_state_changes, chain_state)
        {true, updated_chain_state}
      true ->
        {false, chain_state}
>>>>>>> 1724f0b7
    end
  end

  @spec calculate_root_hash(list()) :: binary()
  def calculate_root_hash(txs) when txs == [] do
    <<0::256>>
  end

  def calculate_root_hash(txs)  do
    txs
    |> build_merkle_tree()
    |> :gb_merkle_trees.root_hash()
  end

  @spec build_merkle_tree(list()) :: tuple()
  def build_merkle_tree(txs) do
    merkle_tree =
    if Enum.empty?(txs) do
      <<0::256>>
    else
      merkle_tree =
      for transaction <- txs do
        transaction_data_bin = :erlang.term_to_binary(transaction.data)
        {:crypto.hash(:sha256, transaction_data_bin), transaction_data_bin}
      end

      merkle_tree
      |> List.foldl(:gb_merkle_trees.empty(), fn node, merkle_tree ->
        :gb_merkle_trees.enter(elem(node, 0), elem(node, 1), merkle_tree)
      end)
    end
  end

  @spec calculate_root_hash(Block.t()) :: integer()
  defp sum_coinbase_transactions(block) do
    block.txs
    |> Enum.map(
    fn tx -> cond do
        SignedTx.is_coinbase(tx) -> tx.data.value
        true -> 0
      end
    end
    )
    |> Enum.sum()
  end

  @spec check_prev_hash(Block.t(), Block.t()) :: boolean()
  defp check_prev_hash(new_block, previous_block) do
    prev_block_header_hash = block_header_hash(previous_block.header)
    new_block.header.prev_hash == prev_block_header_hash
  end

  @spec check_correct_height(Block.t(), Block.t()) :: boolean()
  defp check_correct_height(new_block, previous_block) do
    previous_block.header.height + 1 == new_block.header.height
  end

end<|MERGE_RESOLUTION|>--- conflicted
+++ resolved
@@ -67,20 +67,15 @@
     end
   end
 
-  @spec block_header_hash(Header.t()) :: binary()
+  @spec block_header_hash(Header.header()) :: binary()
   def block_header_hash(%Header{} = header) do
     block_header_bin = :erlang.term_to_binary(header)
     :crypto.hash(:sha256, block_header_bin)
   end
 
-  @spec validate_block_transactions(Block.t()) :: list()
+  @spec validate_block_transactions(Block.block()) :: list()
   def validate_block_transactions(block) do
-    block.txs
-    |> Enum.map(
-      fn tx -> 
-        SignedTx.is_coinbase(tx)
-        || SignedTx.is_valid(tx)
-      end)
+    block.txs |> Enum.map(fn tx -> SignedTx.is_coinbase(tx) ||  SignedTx.is_valid(tx) end)
   end
 
   @spec filter_invalid_transactions_chainstate(list(), map(), integer()) :: list()
@@ -101,39 +96,12 @@
     valid_txs_list
   end
 
-<<<<<<< HEAD
-  @spec validate_transaction_chainstate(SignedTx.t(), map(), integer()) :: {boolean(), map()}
+  @spec validate_transaction_chainstate(%SignedTx{}, map(), integer()) :: {boolean(), map()}
   defp validate_transaction_chainstate(tx, chain_state, block_height) do
     try do
       {true, ChainState.apply_transaction_on_state!(tx, chain_state, block_height)}
     catch
       {:error, _} -> {false, chain_state}
-=======
-  @spec validate_transaction_chainstate(%SignedTx{}, map()) :: {boolean(), map()}
-  defp validate_transaction_chainstate(tx, chain_state) do
-    chain_state_has_account = Map.has_key?(chain_state, tx.data.from_acc)
-    tx_has_valid_nonce = cond do
-      chain_state_has_account ->
-        tx.data.nonce > Map.get(chain_state, tx.data.from_acc).nonce
-
-        true ->
-        true
-    end
-
-    from_account_has_necessary_balance =
-      chain_state_has_account &&
-      chain_state[tx.data.from_acc].balance - (tx.data.value + tx.data.fee) >= 0
-
-    cond do
-      tx_has_valid_nonce && from_account_has_necessary_balance ->
-        from_acc_new_state = %{balance: -(tx.data.value + tx.data.fee), nonce: 1, locked: []}
-        to_acc_new_state = %{balance: tx.data.value, nonce: 0, locked: []}
-        chain_state_changes = %{tx.data.from_acc => from_acc_new_state, tx.data.to_acc => to_acc_new_state}
-        updated_chain_state = ChainState.calculate_chain_state(chain_state_changes, chain_state)
-        {true, updated_chain_state}
-      true ->
-        {false, chain_state}
->>>>>>> 1724f0b7
     end
   end
 
@@ -167,7 +135,7 @@
     end
   end
 
-  @spec calculate_root_hash(Block.t()) :: integer()
+  @spec calculate_root_hash(Block.block()) :: integer()
   defp sum_coinbase_transactions(block) do
     block.txs
     |> Enum.map(
@@ -180,13 +148,13 @@
     |> Enum.sum()
   end
 
-  @spec check_prev_hash(Block.t(), Block.t()) :: boolean()
+  @spec check_prev_hash(Block.block(), Block.block()) :: boolean()
   defp check_prev_hash(new_block, previous_block) do
     prev_block_header_hash = block_header_hash(previous_block.header)
     new_block.header.prev_hash == prev_block_header_hash
   end
 
-  @spec check_correct_height(Block.t(), Block.t()) :: boolean()
+  @spec check_correct_height(Block.block(), Block.block()) :: boolean()
   defp check_correct_height(new_block, previous_block) do
     previous_block.header.height + 1 == new_block.header.height
   end
