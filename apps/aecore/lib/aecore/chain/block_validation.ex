--- conflicted
+++ resolved
@@ -18,16 +18,6 @@
   @timestamp_validation_blocks_count 10
   @timestamp_validation_future_limit_ms 3_600_000
 
-<<<<<<< HEAD
-  @spec calculate_and_validate_block!(Block.t(), Block.t(), ChainState.account_chainstate(),
-                                      list(Block.t())) :: {:error, term()} | :ok
-  def calculate_and_validate_block!(
-    new_block,
-    previous_block,
-    old_chain_state,
-    blocks_for_difficulty_calculation) do
-
-=======
   @spec calculate_and_validate_block!(
           Block.t(),
           Block.t(),
@@ -40,7 +30,6 @@
         old_chain_state,
         blocks_for_difficulty_calculation
       ) do
->>>>>>> b54b1342
     is_genesis = new_block == Block.genesis_block() && previous_block == nil
 
     single_validate_block!(new_block)
@@ -49,12 +38,8 @@
       ChainState.calculate_and_validate_chain_state!(
         new_block.txs,
         old_chain_state,
-<<<<<<< HEAD
-        new_block.header.height)
-=======
         new_block.header.height
       )
->>>>>>> b54b1342
 
     chain_state_hash = ChainState.calculate_chain_state_hash(new_chain_state)
 
@@ -112,15 +97,10 @@
         throw({:error, "One or more transactions not valid"})
 
       coinbase_transactions_sum > Miner.coinbase_transaction_value() + total_fees ->
-<<<<<<< HEAD
-        throw({:error, "Sum of coinbase transactions values exceeds
-        the maximum coinbase transactions value"})
-=======
         throw(
           {:error,
            "Sum of coinbase transactions values exceeds the maximum coinbase transactions value"}
         )
->>>>>>> b54b1342
 
       block.header.version != Block.current_block_version() ->
         throw({:error, "Invalid block version"})
@@ -204,19 +184,12 @@
   @spec valid_header_timestamp?(Block.t()) :: boolean()
   defp valid_header_timestamp?(%Block{header: new_block_header}) do
     case new_block_header.timestamp <=
-<<<<<<< HEAD
-      System.system_time(:milliseconds) + @timestamp_validation_future_limit_ms do
-      true ->
-        last_blocks = Chain.get_blocks(Chain.top_block_hash(), @timestamp_validation_blocks_count)
-        last_blocks_timestamps = for block <- last_blocks, do: block.header.timestamp
-=======
            System.system_time(:milliseconds) + @timestamp_validation_future_limit_ms do
       true ->
         last_blocks = Chain.get_blocks(Chain.top_block_hash(), @timestamp_validation_blocks_count)
 
         last_blocks_timestamps = for block <- last_blocks, do: block.header.timestamp
 
->>>>>>> b54b1342
         avg = Enum.sum(last_blocks_timestamps) / Enum.count(last_blocks_timestamps)
         new_block_header.timestamp >= avg
 
