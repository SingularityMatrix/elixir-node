defmodule Aecore.Chain.BlockValidation do

  alias Aecore.Pow.Cuckoo
  alias Aecore.Miner.Worker, as: Miner
  alias Aecore.Structures.Block
  alias Aecore.Structures.Header
  alias Aecore.Structures.SignedTx
  alias Aecore.Chain.ChainState
  alias Aecore.Chain.Difficulty

  @spec calculate_and_validate_block!(Block.t(), Block.t(), map(), list(Block.t())) :: {:error, term()} | :ok
  def calculate_and_validate_block!(new_block, previous_block, old_chain_state, blocks_for_difficulty_calculation) do

    is_genesis = new_block == Block.genesis_block() && previous_block == nil
    
    single_validate_block!(new_block)

    new_chain_state = ChainState.calculate_and_validate_chain_state!(new_block.txs, old_chain_state, new_block.header.height)

    chain_state_hash = ChainState.calculate_chain_state_hash(new_chain_state)

    is_difficulty_target_met = Cuckoo.verify(new_block.header)
    difficulty = Difficulty.calculate_next_difficulty(blocks_for_difficulty_calculation)

    cond do
      # do not check previous block hash for genesis block, there is none
      !(is_genesis || check_prev_hash?(new_block, previous_block)) ->
        throw({:error, "Incorrect previous hash"})

      # do not check previous block height for genesis block, there is none
      !(is_genesis || check_correct_height?(new_block, previous_block)) ->
        throw({:error, "Incorrect height"})

      !is_difficulty_target_met ->
        throw({:error, "Header hash doesnt meet the difficulty target"})

      new_block.header.chain_state_hash != chain_state_hash ->
        throw({:error, "Chain state hash not matching"})

      difficulty != new_block.header.difficulty_target ->
        throw({:error, "Invalid block difficulty"})

      true ->
        new_chain_state
    end
  end

  @spec single_validate_block!(Block.t()) :: {:error, term()} | :ok
  def single_validate_block!(block) do
    coinbase_transactions_sum = sum_coinbase_transactions(block)
    total_fees = Miner.calculate_total_fees(block.txs)
    cond do
      block.header.txs_hash != calculate_root_hash(block.txs) ->
        throw({:error, "Root hash of transactions does not match the one in header"})

      !(block |> validate_block_transactions() |> Enum.all?()) ->
        throw({:error, "One or more transactions not valid"})

      coinbase_transactions_sum > Miner.coinbase_transaction_value() + total_fees ->
        throw({:error, "Sum of coinbase transactions values exceeds the maximum coinbase transactions value"})

      block.header.version != Block.current_block_version() ->
        throw({:error, "Invalid block version"})

      true ->
        :ok
    end
  end

  @spec block_header_hash(Header.t()) :: binary()
  def block_header_hash(%Header{} = header) do
    block_header_bin = :erlang.term_to_binary(header)
    :crypto.hash(:sha256, block_header_bin)
  end

  @spec validate_block_transactions(Block.t()) :: list(boolean())
  def validate_block_transactions(block) do
<<<<<<< HEAD
    block.txs |> Enum.map(fn tx -> SignedTx.is_coinbase(tx) || SignedTx.is_valid(tx) end)
=======
    block.txs
    |> Enum.map(fn tx ->
      SignedTx.is_coinbase?(tx) ||  SignedTx.is_valid?(tx)
    end)
>>>>>>> b9dcee9d
  end

  @spec filter_invalid_transactions_chainstate(list(SignedTx.t()), map(), integer()) :: list(SignedTx.t())
  def filter_invalid_transactions_chainstate(txs_list, chain_state, block_height) do
    {valid_txs_list, _} = List.foldl(
      txs_list,
      {[], chain_state},
      fn (tx, {valid_txs_list, chain_state_acc}) ->
        {valid_chain_state, updated_chain_state} = validate_transaction_chainstate(tx, chain_state_acc, block_height)
        if valid_chain_state do
          {valid_txs_list ++ [tx], updated_chain_state}
        else
          {valid_txs_list, chain_state_acc}
        end
      end
    )

    valid_txs_list
  end

  @spec validate_transaction_chainstate(SignedTx.t(), map(), integer()) :: {boolean(), map()}
  defp validate_transaction_chainstate(tx, chain_state, block_height) do
    try do
      {true, ChainState.apply_transaction_on_state!(tx, chain_state, block_height)}
    catch
      {:error, _} -> {false, chain_state}
    end
  end

  @spec calculate_root_hash(list()) :: binary()
  def calculate_root_hash(txs) when txs == [] do
    <<0::256>>
  end

  def calculate_root_hash(txs)  do
    txs
    |> build_merkle_tree()
    |> :gb_merkle_trees.root_hash()
  end

  @spec build_merkle_tree(list()) :: tuple()
  def build_merkle_tree(txs) do
    merkle_tree =
    if Enum.empty?(txs) do
      <<0::256>>
    else
      merkle_tree =
      for transaction <- txs do
        transaction_data_bin = :erlang.term_to_binary(transaction.data)
        {:crypto.hash(:sha256, transaction_data_bin), transaction_data_bin}
      end

      merkle_tree
      |> List.foldl(:gb_merkle_trees.empty(), fn node, merkle_tree ->
        :gb_merkle_trees.enter(elem(node, 0), elem(node, 1), merkle_tree)
      end)
    end
  end

  @spec calculate_root_hash(Block.t()) :: integer()
  defp sum_coinbase_transactions(block) do
    block.txs
    |> Enum.map(fn tx ->
      if SignedTx.is_coinbase?(tx) do
        tx.data.value
      else
        0
      end
    end)
    |> Enum.sum()
  end

  @spec check_prev_hash?(Block.t(), Block.t()) :: boolean()
  defp check_prev_hash?(new_block, previous_block) do
    prev_block_header_hash = block_header_hash(previous_block.header)
    new_block.header.prev_hash == prev_block_header_hash
  end

  @spec check_correct_height?(Block.t(), Block.t()) :: boolean()
  defp check_correct_height?(new_block, previous_block) do
    previous_block.header.height + 1 == new_block.header.height
  end

end<|MERGE_RESOLUTION|>--- conflicted
+++ resolved
@@ -12,7 +12,7 @@
   def calculate_and_validate_block!(new_block, previous_block, old_chain_state, blocks_for_difficulty_calculation) do
 
     is_genesis = new_block == Block.genesis_block() && previous_block == nil
-    
+
     single_validate_block!(new_block)
 
     new_chain_state = ChainState.calculate_and_validate_chain_state!(new_block.txs, old_chain_state, new_block.header.height)
@@ -75,14 +75,10 @@
 
   @spec validate_block_transactions(Block.t()) :: list(boolean())
   def validate_block_transactions(block) do
-<<<<<<< HEAD
-    block.txs |> Enum.map(fn tx -> SignedTx.is_coinbase(tx) || SignedTx.is_valid(tx) end)
-=======
     block.txs
     |> Enum.map(fn tx ->
       SignedTx.is_coinbase?(tx) ||  SignedTx.is_valid?(tx)
     end)
->>>>>>> b9dcee9d
   end
 
   @spec filter_invalid_transactions_chainstate(list(SignedTx.t()), map(), integer()) :: list(SignedTx.t())
