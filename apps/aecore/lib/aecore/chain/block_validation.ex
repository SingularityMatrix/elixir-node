defmodule Aecore.Chain.BlockValidation do

  alias Aecore.Pow.Cuckoo
  alias Aecore.Miner.Worker, as: Miner
  alias Aecore.Structures.Block
  alias Aecore.Structures.Header
  alias Aecore.Structures.SignedTx
  alias Aecore.Chain.ChainState
  alias Aecore.Chain.Difficulty

<<<<<<< HEAD
  @spec calculate_and_validate_block!(Block.t(), Block.t(), map(), list(Block.t())) :: {:error, term()} | :ok
  def calculate_and_validate_block!(new_block, previous_block, old_chain_state, blocks_for_difficulty_calculation) do
=======
  @spec validate_block!(Block.t(), Block.t(), map(), list(Block.t())) :: {:error, term()} | :ok
  def validate_block!(new_block, previous_block, chain_state, blocks_for_difficulty_calculation) do
>>>>>>> 0ef12a20

    is_genesis = new_block == Block.genesis_block() && previous_block == nil
    
    single_validate_block!(new_block)

    new_chain_state = ChainState.calculate_and_validate_chain_state!(new_block.txs, old_chain_state, new_block.header.height)

    chain_state_hash = ChainState.calculate_chain_state_hash(new_chain_state)

    is_difficulty_target_met = Cuckoo.verify(new_block.header)
    difficulty = Difficulty.calculate_next_difficulty(blocks_for_difficulty_calculation)

    cond do
      # do not check previous block hash for genesis block, there is none
      !(is_genesis || check_prev_hash?(new_block, previous_block)) ->
        throw({:error, "Incorrect previous hash"})

      # do not check previous block height for genesis block, there is none
      !(is_genesis || check_correct_height?(new_block, previous_block)) ->
        throw({:error, "Incorrect height"})

      !is_difficulty_target_met ->
        throw({:error, "Header hash doesnt meet the difficulty target"})

      new_block.header.chain_state_hash != chain_state_hash ->
        throw({:error, "Chain state hash not matching"})

      difficulty != new_block.header.difficulty_target ->
        throw({:error, "Invalid block difficulty"})

      true ->
        new_chain_state
    end
  end

<<<<<<< HEAD
  @spec single_validate_block!(Block.t()) :: {:error, term()} | :ok
  def single_validate_block!(block) do
=======
  @spec single_validate_block(Block.t()) :: {:error, term()} | :ok
  def single_validate_block(block) do
>>>>>>> 0ef12a20
    coinbase_transactions_sum = sum_coinbase_transactions(block)
    total_fees = Miner.calculate_total_fees(block.txs)
    cond do
      block.header.txs_hash != calculate_root_hash(block.txs) ->
        throw({:error, "Root hash of transactions does not match the one in header"})

      !(block |> validate_block_transactions() |> Enum.all?()) ->
        throw({:error, "One or more transactions not valid"})

      coinbase_transactions_sum > Miner.coinbase_transaction_value() + total_fees ->
        throw({:error, "Sum of coinbase transactions values exceeds the maximum coinbase transactions value"})

      block.header.version != Block.current_block_version() ->
        throw({:error, "Invalid block version"})

      true ->
        :ok
    end
  end

  @spec block_header_hash(Header.t()) :: binary()
  def block_header_hash(%Header{} = header) do
    block_header_bin = :erlang.term_to_binary(header)
    :crypto.hash(:sha256, block_header_bin)
  end

  @spec validate_block_transactions(Block.t()) :: list(boolean())
  def validate_block_transactions(block) do
    block.txs
    |> Enum.map(fn tx ->
      SignedTx.is_coinbase?(tx) ||  SignedTx.is_valid?(tx)
    end)
  end

<<<<<<< HEAD
  @spec filter_invalid_transactions_chainstate(list(), map(), integer()) :: list()
  def filter_invalid_transactions_chainstate(txs_list, chain_state, block_height) do
=======
  @spec filter_invalid_transactions_chainstate(list(SignedTx.t()), map()) :: list(SignedTx.t())
  def filter_invalid_transactions_chainstate(txs_list, chain_state) do
>>>>>>> 0ef12a20
    {valid_txs_list, _} = List.foldl(
      txs_list,
      {[], chain_state},
      fn (tx, {valid_txs_list, chain_state_acc}) ->
<<<<<<< HEAD
        {valid_chain_state, updated_chain_state} = validate_transaction_chainstate(tx, chain_state_acc, block_height)
        if valid_chain_state do
          {valid_txs_list ++ [tx], updated_chain_state}
        else
          {valid_txs_list, chain_state_acc}
=======
        valid_tx = SignedTx.is_valid?(tx)
        {valid_chain_state, updated_chain_state} = validate_transaction_chainstate(tx, chain_state_acc)

        if valid_tx && valid_chain_state do
            {valid_txs_list ++ [tx], updated_chain_state}
        else
            {valid_txs_list, chain_state_acc}
>>>>>>> 0ef12a20
        end
      end
    )

    valid_txs_list
  end

<<<<<<< HEAD
  @spec validate_transaction_chainstate(%SignedTx{}, map(), integer()) :: {boolean(), map()}
  defp validate_transaction_chainstate(tx, chain_state, block_height) do
    try do
      {true, ChainState.apply_transaction_on_state!(tx, chain_state, block_height)}
    catch
      {:error, _} -> {false, chain_state}
=======
  @spec validate_transaction_chainstate(SignedTx.t(), map()) :: {boolean(), map()}
  defp validate_transaction_chainstate(tx, chain_state) do
    chain_state_has_account = Map.has_key?(chain_state, tx.data.from_acc)
    tx_has_valid_nonce = if chain_state_has_account do
      tx.data.nonce > Map.get(chain_state, tx.data.from_acc).nonce
    else
      true
    end

    from_account_has_necessary_balance =
      chain_state_has_account &&
      chain_state[tx.data.from_acc].balance - (tx.data.value + tx.data.fee) >= 0

    if tx_has_valid_nonce && from_account_has_necessary_balance do
      from_acc_new_state = %{balance: -(tx.data.value + tx.data.fee), nonce: 1, locked: []}
      to_acc_new_state = %{balance: tx.data.value, nonce: 0, locked: []}
      chain_state_changes = %{tx.data.from_acc => from_acc_new_state, tx.data.to_acc => to_acc_new_state}
      updated_chain_state = ChainState.calculate_chain_state(chain_state_changes, chain_state)
      {true, updated_chain_state}
    else
      {false, chain_state}
>>>>>>> 0ef12a20
    end
  end

  @spec calculate_root_hash(list()) :: binary()
  def calculate_root_hash(txs) when txs == [] do
    <<0::256>>
  end

  def calculate_root_hash(txs)  do
    txs
    |> build_merkle_tree()
    |> :gb_merkle_trees.root_hash()
  end

  @spec build_merkle_tree(list()) :: tuple()
  def build_merkle_tree(txs) do
    merkle_tree =
    if Enum.empty?(txs) do
      <<0::256>>
    else
      merkle_tree =
      for transaction <- txs do
        transaction_data_bin = :erlang.term_to_binary(transaction.data)
        {:crypto.hash(:sha256, transaction_data_bin), transaction_data_bin}
      end

      merkle_tree
      |> List.foldl(:gb_merkle_trees.empty(), fn node, merkle_tree ->
        :gb_merkle_trees.enter(elem(node, 0), elem(node, 1), merkle_tree)
      end)
    end
  end

  @spec calculate_root_hash(Block.t()) :: integer()
  defp sum_coinbase_transactions(block) do
    block.txs
    |> Enum.map(fn tx ->
      if SignedTx.is_coinbase?(tx) do
        tx.data.value
      else
        0
      end
    end)
    |> Enum.sum()
  end

  @spec check_prev_hash?(Block.t(), Block.t()) :: boolean()
  defp check_prev_hash?(new_block, previous_block) do
    prev_block_header_hash = block_header_hash(previous_block.header)
    new_block.header.prev_hash == prev_block_header_hash
  end

  @spec check_correct_height?(Block.t(), Block.t()) :: boolean()
  defp check_correct_height?(new_block, previous_block) do
    previous_block.header.height + 1 == new_block.header.height
  end

end<|MERGE_RESOLUTION|>--- conflicted
+++ resolved
@@ -8,13 +8,8 @@
   alias Aecore.Chain.ChainState
   alias Aecore.Chain.Difficulty
 
-<<<<<<< HEAD
   @spec calculate_and_validate_block!(Block.t(), Block.t(), map(), list(Block.t())) :: {:error, term()} | :ok
   def calculate_and_validate_block!(new_block, previous_block, old_chain_state, blocks_for_difficulty_calculation) do
-=======
-  @spec validate_block!(Block.t(), Block.t(), map(), list(Block.t())) :: {:error, term()} | :ok
-  def validate_block!(new_block, previous_block, chain_state, blocks_for_difficulty_calculation) do
->>>>>>> 0ef12a20
 
     is_genesis = new_block == Block.genesis_block() && previous_block == nil
     
@@ -50,13 +45,8 @@
     end
   end
 
-<<<<<<< HEAD
   @spec single_validate_block!(Block.t()) :: {:error, term()} | :ok
   def single_validate_block!(block) do
-=======
-  @spec single_validate_block(Block.t()) :: {:error, term()} | :ok
-  def single_validate_block(block) do
->>>>>>> 0ef12a20
     coinbase_transactions_sum = sum_coinbase_transactions(block)
     total_fees = Miner.calculate_total_fees(block.txs)
     cond do
@@ -91,32 +81,17 @@
     end)
   end
 
-<<<<<<< HEAD
-  @spec filter_invalid_transactions_chainstate(list(), map(), integer()) :: list()
+  @spec filter_invalid_transactions_chainstate(list(SignedTx.t()), map(), integer()) :: list(SignedTx.t())
   def filter_invalid_transactions_chainstate(txs_list, chain_state, block_height) do
-=======
-  @spec filter_invalid_transactions_chainstate(list(SignedTx.t()), map()) :: list(SignedTx.t())
-  def filter_invalid_transactions_chainstate(txs_list, chain_state) do
->>>>>>> 0ef12a20
     {valid_txs_list, _} = List.foldl(
       txs_list,
       {[], chain_state},
       fn (tx, {valid_txs_list, chain_state_acc}) ->
-<<<<<<< HEAD
         {valid_chain_state, updated_chain_state} = validate_transaction_chainstate(tx, chain_state_acc, block_height)
         if valid_chain_state do
           {valid_txs_list ++ [tx], updated_chain_state}
         else
           {valid_txs_list, chain_state_acc}
-=======
-        valid_tx = SignedTx.is_valid?(tx)
-        {valid_chain_state, updated_chain_state} = validate_transaction_chainstate(tx, chain_state_acc)
-
-        if valid_tx && valid_chain_state do
-            {valid_txs_list ++ [tx], updated_chain_state}
-        else
-            {valid_txs_list, chain_state_acc}
->>>>>>> 0ef12a20
         end
       end
     )
@@ -124,36 +99,12 @@
     valid_txs_list
   end
 
-<<<<<<< HEAD
-  @spec validate_transaction_chainstate(%SignedTx{}, map(), integer()) :: {boolean(), map()}
+  @spec validate_transaction_chainstate(SignedTx.t(), map(), integer()) :: {boolean(), map()}
   defp validate_transaction_chainstate(tx, chain_state, block_height) do
     try do
       {true, ChainState.apply_transaction_on_state!(tx, chain_state, block_height)}
     catch
       {:error, _} -> {false, chain_state}
-=======
-  @spec validate_transaction_chainstate(SignedTx.t(), map()) :: {boolean(), map()}
-  defp validate_transaction_chainstate(tx, chain_state) do
-    chain_state_has_account = Map.has_key?(chain_state, tx.data.from_acc)
-    tx_has_valid_nonce = if chain_state_has_account do
-      tx.data.nonce > Map.get(chain_state, tx.data.from_acc).nonce
-    else
-      true
-    end
-
-    from_account_has_necessary_balance =
-      chain_state_has_account &&
-      chain_state[tx.data.from_acc].balance - (tx.data.value + tx.data.fee) >= 0
-
-    if tx_has_valid_nonce && from_account_has_necessary_balance do
-      from_acc_new_state = %{balance: -(tx.data.value + tx.data.fee), nonce: 1, locked: []}
-      to_acc_new_state = %{balance: tx.data.value, nonce: 0, locked: []}
-      chain_state_changes = %{tx.data.from_acc => from_acc_new_state, tx.data.to_acc => to_acc_new_state}
-      updated_chain_state = ChainState.calculate_chain_state(chain_state_changes, chain_state)
-      {true, updated_chain_state}
-    else
-      {false, chain_state}
->>>>>>> 0ef12a20
     end
   end
 
