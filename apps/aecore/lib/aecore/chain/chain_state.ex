defmodule Aecore.Chain.ChainState do
  @moduledoc """
  Module used for calculating the block and chain states.
  The chain state is a map, telling us what amount of tokens each account has.
  """

  alias Aecore.Structures.SignedTx
<<<<<<< HEAD
  alias Aecore.Structures.VotingTx
=======
  alias Aeutil.Serialization
  alias Aeutil.Bits

  require Logger
>>>>>>> d2be94ae

  @type account_chainstate() ::
          %{binary() =>
            %{balance: integer(),
              locked: [%{amount: integer(), block: integer()}],
              nonce: integer()}}

  @spec calculate_and_validate_chain_state!(list(), account_chainstate(), integer()) :: account_chainstate()
  def calculate_and_validate_chain_state!(txs, chain_state, block_height) do
    txs
    |> Enum.reduce(chain_state, fn(transaction, chain_state) ->
      apply_transaction_on_state!(transaction, chain_state, block_height)
    end)
    |> update_chain_state_locked(block_height)
  end

<<<<<<< HEAD
  @spec apply_transaction_on_state!(SignedTx.t(), map(), integer()) :: map()
  def apply_transaction_on_state!(%SignedTx{data: %VotingTx{}}, chain_state, block_height) do
    ## TODO check if we have to update some how the chain state in here !!
    chain_state
  end
  def apply_transaction_on_state!(transaction, chain_state, block_height) do
    cond do
      SignedTx.is_coinbase?(transaction) ->
        transaction_in!(chain_state,
                        block_height,
                        transaction.data.to_acc,
                        transaction.data.value,
                        transaction.data.lock_time_block)
      transaction.data.from_acc != nil ->
        if !SignedTx.is_valid?(transaction) do
          throw {:error, "Invalid transaction"}
        end
        chain_state
        |> transaction_out!(block_height,
                            transaction.data.from_acc,
                            -(transaction.data.value + transaction.data.fee),
                            transaction.data.nonce,
                            -1)
        |> transaction_in!(block_height,
                           transaction.data.to_acc,
                           transaction.data.value,
                           transaction.data.lock_time_block)
=======
  @spec apply_transaction_on_state!(SignedTx.t(), account_chainstate(), integer()) :: account_chainstate()
  def apply_transaction_on_state!(transaction, chain_state, block_height) do
    cond do
      SignedTx.is_coinbase?(transaction) ->
        chain_state
        |> apply_transaction_addition!(block_height, transaction)

      transaction.data.from_acc != nil ->
        if !SignedTx.is_valid?(transaction), do: throw {:error, "Invalid transaction"}

        chain_state
        |> apply_transaction_nonce!(transaction)
        |> apply_transaction_deduction!(block_height, transaction)
        |> apply_transaction_addition!(block_height, transaction)

>>>>>>> d2be94ae
      true ->
        throw {:error, "Noncoinbase transaction with from_acc=nil"}
    end
  end

  @doc """
  Builds a merkle tree from the passed chain state and
  returns the root hash of the tree.
  """
  @spec calculate_chain_state_hash(account_chainstate()) :: binary()
  def calculate_chain_state_hash(chain_state) do
    merkle_tree_data =
      for {account, data} <- chain_state do
        {account, Serialization.pack_binary(data)}
      end

    if Enum.empty?(merkle_tree_data) do
      <<0::256>>
    else
      merkle_tree =
        merkle_tree_data
        |> List.foldl(:gb_merkle_trees.empty(), fn node, merkle_tree ->
             :gb_merkle_trees.enter(elem(node, 0), elem(node, 1), merkle_tree)
           end)

      :gb_merkle_trees.root_hash(merkle_tree)
    end
  end

  @spec calculate_total_tokens(account_chainstate()) :: integer()
  def calculate_total_tokens(chain_state) do
    Enum.reduce(chain_state, {0, 0, 0}, fn({_account, data}, acc) ->
      {total_tokens, total_unlocked_tokens, total_locked_tokens} = acc
      locked_tokens =
        Enum.reduce(data.locked, 0, fn(%{amount: amount}, locked_sum) ->
          locked_sum + amount
         end)
      new_total_tokens = total_tokens + data.balance + locked_tokens
      new_total_unlocked_tokens = total_unlocked_tokens + data.balance
      new_total_locked_tokens = total_locked_tokens + locked_tokens

      {new_total_tokens, new_total_unlocked_tokens, new_total_locked_tokens}
    end)
  end


  @spec update_chain_state_locked(account_chainstate(), integer()) :: account_chainstate()
  def update_chain_state_locked(chain_state, new_block_height) do
    Enum.reduce(chain_state, %{}, fn({account, %{balance: balance, nonce: nonce, locked: locked}}, acc) ->
      {unlocked_amount, updated_locked} =
          Enum.reduce(locked, {0, []}, fn(%{amount: amount, block: lock_time_block}, {amount_update_value, updated_locked}) ->
            cond do
              lock_time_block > new_block_height ->
                {amount_update_value, updated_locked ++ [%{amount: amount, block: lock_time_block}]}
              lock_time_block == new_block_height ->
                {amount_update_value + amount, updated_locked}

              true ->
                Logger.error(fn ->
                  "Update chain state locked:
                   new block height (#{new_block_height}) greater than lock time block (#{lock_time_block})"
                end)

                {amount_update_value, updated_locked}
            end
          end)
        Map.put(acc, account, %{balance: balance + unlocked_amount, nonce: nonce, locked: updated_locked})
      end)
  end

  @spec bech32_encode(binary()) :: String.t()
  def bech32_encode(bin) do
    Bits.bech32_encode("cs", bin)
  end

  @spec apply_to_state!(account_chainstate(), integer(), binary(), integer(), integer()) :: account_chainstate()
  defp apply_to_state!(chain_state, block_height, account, value, lock_time_block) do
    account_state = Map.get(chain_state, account, %{balance: 0, nonce: 0, locked: []})

    if block_height <= lock_time_block do
      if value < 0 do
        throw {:error, "Can't lock a negative transaction"}
      end

      new_locked = account_state.locked ++ [%{amount: value, block: lock_time_block}]
      Map.put(chain_state, account, %{account_state | locked: new_locked})

    else
      new_balance = account_state.balance + value
      if new_balance < 0 do
        throw {:error, "Negative balance"}
      end
      Map.put(chain_state, account, %{account_state | balance: new_balance})

    end
  end

  @spec apply_transaction_nonce!(account_chainstate(), SignedTx.t()) :: account_chainstate()
  defp apply_transaction_nonce!(chain_state, transaction) do
    account_state = Map.get(chain_state, transaction.data.from_acc, %{balance: 0, nonce: 0, locked: []})
    if account_state.nonce >= transaction.data.nonce do
      throw {:error, "Nonce too small"}
    end

<<<<<<< HEAD
    chain_state
    |> Map.put(account, %{account_state | nonce: nonce})
    |> transaction_in!(block_height, account, value, lock_time_block)
=======
    chain_state |> Map.put(transaction.data.from_acc, %{account_state | nonce: transaction.data.nonce})
  end

  @spec apply_transaction_deduction!(account_chainstate(), non_neg_integer(), SignedTx.t()) :: account_chainstate()
  defp apply_transaction_deduction!(chain_state, block_height, transaction) do
    chain_state
    |> apply_to_state!(block_height,
                       transaction.data.from_acc,
                       -(transaction.data.value + transaction.data.fee),
                       -1)
  end

  @spec apply_transaction_addition!(account_chainstate(), non_neg_integer(), SignedTx.t()) :: account_chainstate()
  defp apply_transaction_addition!(chain_state, block_height, transaction) do
    chain_state
    |> apply_to_state!(block_height,
                       transaction.data.to_acc,
                       transaction.data.value,
                       transaction.data.lock_time_block)
>>>>>>> d2be94ae
  end

end<|MERGE_RESOLUTION|>--- conflicted
+++ resolved
@@ -5,14 +5,11 @@
   """
 
   alias Aecore.Structures.SignedTx
-<<<<<<< HEAD
   alias Aecore.Structures.VotingTx
-=======
   alias Aeutil.Serialization
   alias Aeutil.Bits
+  require Logger
 
-  require Logger
->>>>>>> d2be94ae
 
   @type account_chainstate() ::
           %{binary() =>
@@ -29,35 +26,13 @@
     |> update_chain_state_locked(block_height)
   end
 
-<<<<<<< HEAD
+
   @spec apply_transaction_on_state!(SignedTx.t(), map(), integer()) :: map()
   def apply_transaction_on_state!(%SignedTx{data: %VotingTx{}}, chain_state, block_height) do
     ## TODO check if we have to update some how the chain state in here !!
     chain_state
   end
-  def apply_transaction_on_state!(transaction, chain_state, block_height) do
-    cond do
-      SignedTx.is_coinbase?(transaction) ->
-        transaction_in!(chain_state,
-                        block_height,
-                        transaction.data.to_acc,
-                        transaction.data.value,
-                        transaction.data.lock_time_block)
-      transaction.data.from_acc != nil ->
-        if !SignedTx.is_valid?(transaction) do
-          throw {:error, "Invalid transaction"}
-        end
-        chain_state
-        |> transaction_out!(block_height,
-                            transaction.data.from_acc,
-                            -(transaction.data.value + transaction.data.fee),
-                            transaction.data.nonce,
-                            -1)
-        |> transaction_in!(block_height,
-                           transaction.data.to_acc,
-                           transaction.data.value,
-                           transaction.data.lock_time_block)
-=======
+
   @spec apply_transaction_on_state!(SignedTx.t(), account_chainstate(), integer()) :: account_chainstate()
   def apply_transaction_on_state!(transaction, chain_state, block_height) do
     cond do
@@ -73,7 +48,6 @@
         |> apply_transaction_deduction!(block_height, transaction)
         |> apply_transaction_addition!(block_height, transaction)
 
->>>>>>> d2be94ae
       true ->
         throw {:error, "Noncoinbase transaction with from_acc=nil"}
     end
@@ -178,11 +152,6 @@
       throw {:error, "Nonce too small"}
     end
 
-<<<<<<< HEAD
-    chain_state
-    |> Map.put(account, %{account_state | nonce: nonce})
-    |> transaction_in!(block_height, account, value, lock_time_block)
-=======
     chain_state |> Map.put(transaction.data.from_acc, %{account_state | nonce: transaction.data.nonce})
   end
 
@@ -202,7 +171,7 @@
                        transaction.data.to_acc,
                        transaction.data.value,
                        transaction.data.lock_time_block)
->>>>>>> d2be94ae
+
   end
 
 end