--- conflicted
+++ resolved
@@ -4,21 +4,14 @@
   The chain state is a map, telling us what amount of tokens each account has.
   """
 
+  require Logger
   alias Aecore.Structures.SignedTx
-<<<<<<< HEAD
   alias Aecore.Structures.TxData
   alias Aecore.Structures.Header
   alias Aecore.Structures.Account
   alias Aecore.Structures.Voting
   alias Aecore.Keys.Worker, as: Keys
 
-  @voting_create "Voting.create"
-  @voting_vote "Voting.vote"
-=======
-  alias Aeutil.Serialization
-
-  require Logger
->>>>>>> 3622cc7a
 
   @type account_chainstate() ::
           %{binary() =>
@@ -30,16 +23,11 @@
   def calculate_and_validate_chain_state!(txs, chain_state, block_height) do
     txs
     |> Enum.reduce(chain_state, fn(transaction, chain_state) ->
-<<<<<<< HEAD
       apply_tx!(transaction, chain_state, block_height) 
-=======
-      apply_transaction_on_state!(transaction, chain_state, block_height)
->>>>>>> 3622cc7a
     end)
     |> update_chain_state_locked(block_height)
   end
 
-<<<<<<< HEAD
   @spec apply_tx!(SignedTx.t(), map(), integer()) :: map()
   def apply_tx!(transaction, chain_state, block_height) do
     if SignedTx.is_coinbase?(transaction) do
@@ -81,25 +69,6 @@
               throw {:error, "Invalid contract type on chainstate"}
           end
       end
-=======
-  @spec apply_transaction_on_state!(SignedTx.t(), account_chainstate(), integer()) :: account_chainstate()
-  def apply_transaction_on_state!(transaction, chain_state, block_height) do
-    cond do
-      SignedTx.is_coinbase?(transaction) ->
-        chain_state
-        |> apply_transaction_addition!(block_height, transaction)
-
-      transaction.data.from_acc != nil ->
-        if !SignedTx.is_valid?(transaction), do: throw {:error, "Invalid transaction"}
-
-        chain_state
-        |> apply_transaction_nonce!(transaction)
-        |> apply_transaction_deduction!(block_height, transaction)
-        |> apply_transaction_addition!(block_height, transaction)
-
-      true ->
-        throw {:error, "Noncoinbase transaction with from_acc=nil"}
->>>>>>> 3622cc7a
     end
   end
 
@@ -143,22 +112,6 @@
     end)
   end
 
-<<<<<<< HEAD
-  @spec update_chain_state_locked(map(), integer()) :: map()
-  def update_chain_state_locked(chain_state, new_block_height) do
-    Enum.reduce(chain_state, %{}, fn({address, object}, acc) ->
-      case object do
-        account = %Account{} ->
-          Map.put(acc, address, Account.update_locked(account, new_block_height))
-        other ->
-          Map.put(acc, address, other)
-      end
-    end)
-  end
-
-  defp apply_fun_on_map(map, key, function) do
-    Map.put(map, key, function.(Map.get(map, key)))
-=======
 
   @spec update_chain_state_locked(account_chainstate(), integer()) :: account_chainstate()
   def update_chain_state_locked(chain_state, new_block_height) do
@@ -184,61 +137,10 @@
       end)
   end
 
-  @spec apply_to_state!(account_chainstate(), integer(), binary(), integer(), integer()) :: account_chainstate()
-  defp apply_to_state!(chain_state, block_height, account, value, lock_time_block) do
-    account_state = Map.get(chain_state, account, %{balance: 0, nonce: 0, locked: []})
-
-    if block_height <= lock_time_block do
-      if value < 0 do
-        throw {:error, "Can't lock a negative transaction"}
-      end
-
-      new_locked = account_state.locked ++ [%{amount: value, block: lock_time_block}]
-      Map.put(chain_state, account, %{account_state | locked: new_locked})
-
-    else
-      new_balance = account_state.balance + value
-      if new_balance < 0 do
-        throw {:error, "Negative balance"}
-      end
-      Map.put(chain_state, account, %{account_state | balance: new_balance})
-
-    end
+  defp apply_fun_on_map(map, key, function) do
+    Map.put(map, key, function.(Map.get(map, key)))
   end
 
-  @spec apply_transaction_nonce!(account_chainstate(), SignedTx.t()) :: account_chainstate()
-  defp apply_transaction_nonce!(chain_state, transaction) do
-    account_state = Map.get(chain_state, transaction.data.from_acc, %{balance: 0, nonce: 0, locked: []})
-    if account_state.nonce >= transaction.data.nonce do
-      throw {:error, "Nonce too small"}
-    end
-
-    chain_state |> Map.put(transaction.data.from_acc, %{account_state | nonce: transaction.data.nonce})
   end
 
-  @spec apply_transaction_deduction!(account_chainstate(), non_neg_integer(), SignedTx.t()) :: account_chainstate()
-  defp apply_transaction_deduction!(chain_state, block_height, transaction) do
-    chain_state
-    |> apply_to_state!(block_height,
-                       transaction.data.from_acc,
-                       -(transaction.data.value + transaction.data.fee),
-                       -1)
-  end
-
-  @spec apply_transaction_addition!(account_chainstate(), non_neg_integer(), SignedTx.t()) :: account_chainstate()
-  defp apply_transaction_addition!(chain_state, block_height, transaction) do
-    chain_state
-    |> apply_to_state!(block_height,
-                       transaction.data.to_acc,
-                       transaction.data.value,
-                       transaction.data.lock_time_block)
->>>>>>> 3622cc7a
-  end
-
-  """
-  @spec is_hash?(binary()) :: boolean()
-  defp is_hash?(value) do
-    byte_size(value) == 32
-  end
-  """
 end