--- conflicted
+++ resolved
@@ -4,13 +4,11 @@
   The chain state is a map, telling us what amount of tokens each account has.
   """
 
-  require Logger
   alias Aecore.Structures.SignedTx
-  alias Aecore.Structures.Header
-  alias Aecore.Structures.Account
-  alias Aecore.Keys.Worker, as: Keys
   alias Aeutil.Serialization
   alias Aeutil.Bits
+
+  require Logger
 
   @type account_chainstate() :: %{binary() => map()}
 
@@ -102,7 +100,6 @@
       end
     end)
   end
-<<<<<<< HEAD
   
   @spec update_chain_state_locked(account_chainstate(), Header.t()) :: map()
   def update_chain_state_locked(chain_state, header) do
@@ -112,31 +109,8 @@
           Map.put(acc, address, Account.update_locked(account, header))
         other ->
           Map.put(acc, address, other)
-=======
-
-
-  @spec update_chain_state_locked(account_chainstate(), integer()) :: account_chainstate()
-  def update_chain_state_locked(chain_state, new_block_height) do
-    Enum.reduce(chain_state, %{}, fn({account, %{balance: balance, nonce: nonce, locked: locked}}, acc) ->
-      {unlocked_amount, updated_locked} =
-          Enum.reduce(locked, {0, []}, fn(%{amount: amount, block: lock_time_block}, {amount_update_value, updated_locked}) ->
-            cond do
-              lock_time_block > new_block_height ->
-                {amount_update_value, updated_locked ++ [%{amount: amount, block: lock_time_block}]}
-              lock_time_block == new_block_height ->
-                {amount_update_value + amount, updated_locked}
-
-              true ->
-                Logger.error(fn ->
-                  "Update chain state locked:
-                   new block height (#{new_block_height}) greater than lock time block (#{lock_time_block})"
-                end)
-
-                {amount_update_value, updated_locked}
-            end
-          end)
-        Map.put(acc, account, %{balance: balance + unlocked_amount, nonce: nonce, locked: updated_locked})
-      end)
+      end
+    end)
   end
 
   @spec bech32_encode(binary()) :: String.t()
@@ -144,25 +118,6 @@
     Bits.bech32_encode("cs", bin)
   end
 
-  @spec apply_to_state!(account_chainstate(), integer(), binary(), integer(), integer()) :: account_chainstate()
-  defp apply_to_state!(chain_state, block_height, account, value, lock_time_block) do
-    account_state = Map.get(chain_state, account, %{balance: 0, nonce: 0, locked: []})
-
-    if block_height <= lock_time_block do
-      if value < 0 do
-        throw {:error, "Can't lock a negative transaction"}
-      end
-
-      new_locked = account_state.locked ++ [%{amount: value, block: lock_time_block}]
-      Map.put(chain_state, account, %{account_state | locked: new_locked})
-
-    else
-      new_balance = account_state.balance + value
-      if new_balance < 0 do
-        throw {:error, "Negative balance"}
->>>>>>> 4a0a98d9
-      end
-    end)
   end
 
   defp apply_fun_on_map(map, key, function) do
