defmodule Aecore.Chain.ChainState do
  @moduledoc """
  Module used for calculating the block and chain states.
  The chain state is a map, telling us what amount of tokens each account has.
  """

  alias Aecore.Structures.SignedTx
  alias Aecore.Structures.SpendTx
  alias Aecore.Structures.OracleRegistrationTxData
  alias Aecore.Structures.OracleQueryTxData
  alias Aecore.Structures.OracleResponseTxData
  alias Aecore.Chain.Worker, as: Chain
  alias Aeutil.Serialization

  require Logger

  @type account_chainstate() ::
          %{binary() =>
            %{balance: integer(),
              locked: [%{amount: integer(), block: integer()}],
              nonce: integer()}}

  @spec calculate_and_validate_chain_state!(list(), account_chainstate(), integer()) ::  account_chainstate()
  def calculate_and_validate_chain_state!(txs, chain_state, block_height) do
    txs
<<<<<<< HEAD
    |> Enum.reduce(chain_state, fn(tx, chain_state) ->
      try do
        case tx do
          %SignedTx{data: %SpendTx{}} ->
            apply_transaction_on_state!(tx, chain_state, block_height)
          %SignedTx{data: %OracleRegistrationTxData{}} ->
            apply_oracle_transaction_on_state!(tx, chain_state)
          %SignedTx{data: %OracleResponseTxData{}} ->
            apply_oracle_transaction_on_state!(tx, chain_state)
          %SignedTx{data: %OracleQueryTxData{}} ->
            apply_oracle_transaction_on_state!(tx, chain_state)
        end
      catch
        {:error, message} ->
          Logger.error(fn -> message end)
          chain_state
      end
=======
    |> Enum.reduce(chain_state, fn(transaction, chain_state) ->
      apply_transaction_on_state!(transaction, chain_state, block_height)
>>>>>>> 369b87b8
    end)
    |> update_chain_state_locked(block_height)
  end

  @spec apply_transaction_on_state!(SignedTx.t(), account_chainstate(), integer()) :: account_chainstate()
  def apply_transaction_on_state!(transaction, chain_state, block_height) do
    cond do
      SignedTx.is_coinbase?(transaction) ->
        chain_state
<<<<<<< HEAD
        |> transaction_out!(block_height,
                            transaction.data.from_acc,
                            -(transaction.data.value + transaction.data.fee),
                            transaction.data.nonce,
                            -1)
        |> transaction_in!(block_height,
                           transaction.data.to_acc,
                           transaction.data.value,
                           transaction.data.lock_time_block)
=======
        |> apply_transaction_addition!(block_height, transaction)

      transaction.data.from_acc != nil ->
        if !SignedTx.is_valid?(transaction), do: throw {:error, "Invalid transaction"}

        chain_state
        |> apply_transaction_nonce!(transaction)
        |> apply_transaction_deduction!(block_height, transaction)
        |> apply_transaction_addition!(block_height, transaction)

>>>>>>> 369b87b8
      true ->
        throw {:error, "Noncoinbase transaction with from_acc=nil"}
    end
  end

  def apply_oracle_transaction_on_state!(%SignedTx{data: %OracleRegistrationTxData{}} =
                                  transaction, chain_state) do
    deduct_from_account_state!(chain_state,
                               transaction.data.operator,
                               -transaction.data.fee,
                               transaction.data.nonce)
  end

  def apply_oracle_transaction_on_state!(%SignedTx{data: %OracleResponseTxData{}} =
                                 transaction, chain_state) do
    deduct_from_account_state!(chain_state,
                               transaction.data.operator,
                               -transaction.data.fee,
                               transaction.data.nonce)
  end

  def apply_oracle_transaction_on_state!(%SignedTx{data: %OracleQueryTxData{}} =
                                  transaction, chain_state) do
    operator_address =
      Chain.registered_oracles[transaction.data.oracle_hash].data.operator
    operator_state =
      Map.get(chain_state, operator_address,
              %{balance: 0, nonce: 0, locked: []})
    sender_updated_state =
      deduct_from_account_state!(chain_state, transaction.data.sender,
                                 - (transaction.data.query_fee +
                                    transaction.data.fee),
                                 transaction.data.nonce)
    new_operator_balance =
      operator_state.balance + transaction.data.query_fee

    %{sender_updated_state |
        operator_address =>
          %{operator_state | balance: new_operator_balance}}
  end

  @doc """
  Builds a merkle tree from the passed chain state and
  returns the root hash of the tree.
  """
  @spec calculate_chain_state_hash(account_chainstate()) :: binary()
  def calculate_chain_state_hash(chain_state) do
    merkle_tree_data =
      for {account, data} <- chain_state do
        {account, Serialization.pack_binary(data)}
      end

    if Enum.empty?(merkle_tree_data) do
      <<0::256>>
    else
      merkle_tree =
        merkle_tree_data
        |> List.foldl(:gb_merkle_trees.empty(), fn node, merkle_tree ->
             :gb_merkle_trees.enter(elem(node, 0), elem(node, 1), merkle_tree)
           end)

      :gb_merkle_trees.root_hash(merkle_tree)
    end
  end

  @spec calculate_total_tokens(account_chainstate()) :: integer()
  def calculate_total_tokens(chain_state) do
    Enum.reduce(chain_state, {0, 0, 0}, fn({_account, data}, acc) ->
      {total_tokens, total_unlocked_tokens, total_locked_tokens} = acc
      locked_tokens =
        Enum.reduce(data.locked, 0, fn(%{amount: amount}, locked_sum) ->
          locked_sum + amount
         end)
      new_total_tokens = total_tokens + data.balance + locked_tokens
      new_total_unlocked_tokens = total_unlocked_tokens + data.balance
      new_total_locked_tokens = total_locked_tokens + locked_tokens

      {new_total_tokens, new_total_unlocked_tokens, new_total_locked_tokens}
    end)
  end


  @spec update_chain_state_locked(account_chainstate(), integer()) :: account_chainstate()
  def update_chain_state_locked(chain_state, new_block_height) do
    Enum.reduce(chain_state, %{}, fn({account, %{balance: balance, nonce: nonce, locked: locked}}, acc) ->
      {unlocked_amount, updated_locked} =
          Enum.reduce(locked, {0, []}, fn(%{amount: amount, block: lock_time_block}, {amount_update_value, updated_locked}) ->
            cond do
              lock_time_block > new_block_height ->
                {amount_update_value, updated_locked ++ [%{amount: amount, block: lock_time_block}]}
              lock_time_block == new_block_height ->
                {amount_update_value + amount, updated_locked}

              true ->
                Logger.error(fn ->
                  "Update chain state locked:
                   new block height (#{new_block_height}) greater than lock time block (#{lock_time_block})"
                end)

                {amount_update_value, updated_locked}
            end
          end)
        Map.put(acc, account, %{balance: balance + unlocked_amount, nonce: nonce, locked: updated_locked})
      end)
  end

  @spec apply_to_state!(account_chainstate(), integer(), binary(), integer(), integer()) :: account_chainstate()
  defp apply_to_state!(chain_state, block_height, account, value, lock_time_block) do
    account_state = Map.get(chain_state, account, %{balance: 0, nonce: 0, locked: []})

    if block_height <= lock_time_block do
      if value < 0 do
        throw {:error, "Can't lock a negative transaction"}
      end

      new_locked = account_state.locked ++ [%{amount: value, block: lock_time_block}]
      Map.put(chain_state, account, %{account_state | locked: new_locked})

    else
      new_balance = account_state.balance + value
      if new_balance < 0 do
        throw {:error, "Negative balance"}
      end
      Map.put(chain_state, account, %{account_state | balance: new_balance})

    end
  end

  @spec apply_transaction_nonce!(account_chainstate(), SignedTx.t()) :: account_chainstate()
  defp apply_transaction_nonce!(chain_state, transaction) do
    account_state = Map.get(chain_state, transaction.data.from_acc, %{balance: 0, nonce: 0, locked: []})
    if account_state.nonce >= transaction.data.nonce do
      throw {:error, "Nonce too small"}
    end

    chain_state |> Map.put(transaction.data.from_acc, %{account_state | nonce: transaction.data.nonce})
  end

  @spec apply_transaction_deduction!(account_chainstate(), non_neg_integer(), SignedTx.t()) :: account_chainstate()
  defp apply_transaction_deduction!(chain_state, block_height, transaction) do
    chain_state
    |> apply_to_state!(block_height,
                       transaction.data.from_acc,
                       -(transaction.data.value + transaction.data.fee),
                       -1)
  end

  @spec apply_transaction_addition!(account_chainstate(), non_neg_integer(), SignedTx.t()) :: account_chainstate()
  defp apply_transaction_addition!(chain_state, block_height, transaction) do
    chain_state
    |> apply_to_state!(block_height,
                       transaction.data.to_acc,
                       transaction.data.value,
                       transaction.data.lock_time_block)
  end

  defp deduct_from_account_state!(chain_state, account, value, nonce) do
    account_state = Map.get(chain_state, account, %{balance: 0, nonce: 0, locked: []})
    cond do
      account_state.balance + value < 0 ->
        throw {:error, "Negative balance"}
      account_state.nonce >= nonce ->
        throw {:error, "Nonce too small"}
      true ->
        new_balance = account_state.balance + value
        Map.put(chain_state, account, %{account_state | balance: new_balance})
    end
  end
end<|MERGE_RESOLUTION|>--- conflicted
+++ resolved
@@ -23,7 +23,6 @@
   @spec calculate_and_validate_chain_state!(list(), account_chainstate(), integer()) ::  account_chainstate()
   def calculate_and_validate_chain_state!(txs, chain_state, block_height) do
     txs
-<<<<<<< HEAD
     |> Enum.reduce(chain_state, fn(tx, chain_state) ->
       try do
         case tx do
@@ -41,10 +40,6 @@
           Logger.error(fn -> message end)
           chain_state
       end
-=======
-    |> Enum.reduce(chain_state, fn(transaction, chain_state) ->
-      apply_transaction_on_state!(transaction, chain_state, block_height)
->>>>>>> 369b87b8
     end)
     |> update_chain_state_locked(block_height)
   end
@@ -54,17 +49,6 @@
     cond do
       SignedTx.is_coinbase?(transaction) ->
         chain_state
-<<<<<<< HEAD
-        |> transaction_out!(block_height,
-                            transaction.data.from_acc,
-                            -(transaction.data.value + transaction.data.fee),
-                            transaction.data.nonce,
-                            -1)
-        |> transaction_in!(block_height,
-                           transaction.data.to_acc,
-                           transaction.data.value,
-                           transaction.data.lock_time_block)
-=======
         |> apply_transaction_addition!(block_height, transaction)
 
       transaction.data.from_acc != nil ->
@@ -75,7 +59,6 @@
         |> apply_transaction_deduction!(block_height, transaction)
         |> apply_transaction_addition!(block_height, transaction)
 
->>>>>>> 369b87b8
       true ->
         throw {:error, "Noncoinbase transaction with from_acc=nil"}
     end
