--- conflicted
+++ resolved
@@ -57,11 +57,7 @@
   use ExConstructor
   use Aecore.Util.Serializable
 
-<<<<<<< HEAD
-  @spec create(Wallet.pubkey(), Wallet.pubkey(), integer(), integer(), non_neg_integer(), non_neg_integer(), binary()) ::
-=======
-  @spec create(Keys.pubkey(), Keys.pubkey(), integer(), integer(), non_neg_integer()) ::
->>>>>>> abc96063
+  @spec create(Keys.pubkey(), Keys.pubkey(), integer(), integer(), non_neg_integer(), non_neg_integer(), binary()) ::
           ChannelStateOnChain.t()
   def create(initiator_pubkey, responder_pubkey, initiator_amount, responder_amount, lock_period, channel_reserve, state_hash) do
     %ChannelStateOnChain{
