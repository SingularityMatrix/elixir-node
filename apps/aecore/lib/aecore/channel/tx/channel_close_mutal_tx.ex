--- conflicted
+++ resolved
@@ -9,12 +9,8 @@
   alias Aecore.Tx.DataTx
   alias Aecore.Account.{Account, AccountStateTree}
   alias Aecore.Chain.Chainstate
-<<<<<<< HEAD
+  alias Aecore.Chain.Identifier
   alias Aecore.Channel.{ChannelStateTree, ChannelStateOnChain}
-=======
-  alias Aecore.Chain.Identifier
-  alias Aecore.Channel.ChannelStateTree
->>>>>>> 78ff3c7a
   alias Aecore.Chain.Identifier
 
   require Logger
@@ -36,7 +32,7 @@
 
   @typedoc "Structure of the ChannelMutalClose Transaction type"
   @type t :: %ChannelCloseMutalTx{
-          channel_id: Identifier.t(),
+          channel_id: binary(),
           initiator_amount: non_neg_integer(),
           responder_amount: non_neg_integer()
         }
@@ -77,7 +73,7 @@
         } = _payload
       ) do
     %ChannelCloseMutalTx{
-      channel_id: Identifier.create_identity(channel_id, :channel),
+      channel_id: channel_id,
       initiator_amount: initiator_amount,
       responder_amount: responder_amount
     }
@@ -86,15 +82,8 @@
   @doc """
   Validates the transaction without considering state
   """
-<<<<<<< HEAD
-  @spec validate(ChannelCloseMutalTx.t(), DataTx.t()) :: :ok | {:error, String.t()}
+  @spec validate(ChannelCloseMutalTx.t(), DataTx.t()) :: :ok | {:error, reason()}
   def validate(%ChannelCloseMutalTx{} = tx, _data_tx) do
-=======
-  @spec validate(ChannelCloseMutalTx.t(), DataTx.t()) :: :ok | {:error, reason()}
-  def validate(%ChannelCloseMutalTx{} = tx, data_tx) do
-    senders = DataTx.senders(data_tx)
-
->>>>>>> 78ff3c7a
     cond do
       tx.initiator_amount + tx.responder_amount < 0 ->
         {:error, "#{__MODULE__}: Channel cannot have negative total balance"}
@@ -197,13 +186,7 @@
   def encode_to_list(%ChannelCloseMutalTx{} = tx, %DataTx{} = datatx) do
     [
       :binary.encode_unsigned(@version),
-<<<<<<< HEAD
       Identifier.create_encoded_to_binary(tx.channel_id, :channel),
-=======
-      Identifier.encode_list_to_binary(datatx.senders),
-      :binary.encode_unsigned(datatx.nonce),
-      Identifier.encode_to_binary(tx.channel_id),
->>>>>>> 78ff3c7a
       :binary.encode_unsigned(tx.initiator_amount),
       :binary.encode_unsigned(tx.responder_amount),
       :binary.encode_unsigned(datatx.ttl),
@@ -212,12 +195,6 @@
     ]
   end
 
-  defp decode_channel_identifier_to_binary(encoded_identifier) do
-  {:ok, %Identifier{type: :channel, value: value}} = Identifier.decode_from_binary(encoded_identifier)
-    value
-  end
-
-  @spec decode_from_list(non_neg_integer(), list()) :: {:ok, DataTx.t()} | {:error, reason()}
   def decode_from_list(@version, [
         encoded_channel_id,
         initiator_amount,
@@ -226,7 +203,6 @@
         fee,
         nonce
       ]) do
-<<<<<<< HEAD
     case Identifier.decode_from_binary(encoded_channel_id) do
       {:ok, %Identifier{type: :channel, value: channel_id}} ->
         payload = %ChannelCloseMutalTx{
@@ -234,13 +210,6 @@
           initiator_amount: :binary.decode_unsigned(initiator_amount),
           responder_amount: :binary.decode_unsigned(responder_amount)
         }
-=======
-    payload = %{
-      channel_id: decode_channel_identifier_to_binary(channel_id),
-      initiator_amount: :binary.decode_unsigned(initiator_amount),
-      responder_amount: :binary.decode_unsigned(responder_amount)
-    }
->>>>>>> 78ff3c7a
 
         DataTx.init_binary(
           ChannelCloseMutalTx,
