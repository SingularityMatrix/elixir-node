--- conflicted
+++ resolved
@@ -5,16 +5,13 @@
 
   @behaviour Aecore.Tx.Transaction
 
+  alias Aecore.Channel.Tx.ChannelCloseMutalTx
+  alias Aecore.Tx.DataTx
   alias Aecore.Account.{Account, AccountStateTree}
-<<<<<<< HEAD
   alias Aecore.Chain.Chainstate
   alias Aecore.Chain.Identifier
-=======
-  alias Aecore.Chain.{Chainstate, Identifier}
->>>>>>> e18ec840
   alias Aecore.Channel.ChannelStateTree
-  alias Aecore.Channel.Tx.ChannelCloseMutalTx
-  alias Aecore.Tx.DataTx
+  alias Aecore.Chain.Identifier
 
   require Logger
 
@@ -49,6 +46,7 @@
   - responder_amount: the amount that the second sender commits
   """
   defstruct [:channel_id, :initiator_amount, :responder_amount]
+  use ExConstructor
 
   @spec get_chain_state_name :: atom()
   def get_chain_state_name, do: :channels
@@ -88,7 +86,7 @@
   end
 
   @doc """
-  Changes the account state (balance) of both parties and closes channel (drops the channel object from chainstate)
+  Changes the account state (balance) of both parties and closes channel (drops channel object from chainstate)
   """
   @spec process_chainstate(
           Chainstate.accounts(),
@@ -190,15 +188,12 @@
     ]
   end
 
-<<<<<<< HEAD
   defp decode_channel_identifier_to_binary(encoded_identifier) do
   {:ok, %Identifier{type: :channel, value: value}} = Identifier.decode_from_binary(encoded_identifier)
     value
   end
 
-=======
   @spec decode_from_list(non_neg_integer(), list()) :: {:ok, DataTx.t()} | {:error, reason()}
->>>>>>> e18ec840
   def decode_from_list(@version, [
         encoded_senders,
         nonce,
