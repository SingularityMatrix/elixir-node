--- conflicted
+++ resolved
@@ -3,12 +3,8 @@
   Aecore structure of ChannelCreateTx transaction data.
   """
 
-<<<<<<< HEAD
   use Aecore.Tx.Transaction
-=======
-  @behaviour Aecore.Tx.Transaction
   @behaviour Aecore.Channel.ChannelTransaction
->>>>>>> 78ff3c7a
 
   alias Aecore.Channel.Tx.ChannelCreateTx
   alias Aecore.Tx.DataTx
@@ -26,18 +22,12 @@
   @type payload :: %{
           initiator: binary(),
           initiator_amount: non_neg_integer(),
-<<<<<<< HEAD
-          responser_amount: non_neg_integer(),
-          locktime: non_neg_integer(),
-          channel_reserve: non_neg_integer()
-=======
           responder: binary(),
           responder_amount: non_neg_integer(),
           locktime: non_neg_integer(),
           state_hash: binary(),
           channel_reserve: non_neg_integer(),
           channel_id: binary()
->>>>>>> 78ff3c7a
         }
 
   @typedoc "Reason for the error"
@@ -53,14 +43,10 @@
           responder: Identifier.t(),
           responder_amount: non_neg_integer(),
           locktime: non_neg_integer(),
-<<<<<<< HEAD
-          channel_reserve: non_neg_integer()
-=======
           state_hash: binary(),
           channel_reserve: non_neg_integer(),
           channel_id: Identifier.t(),
           sequence: non_neg_integer()
->>>>>>> 78ff3c7a
         }
 
   @doc """
@@ -76,11 +62,7 @@
   - channel_reserve: minimal ammount of tokens held by the initiator or responder
   - channel_id: id of the created channel - not sent to the blockchain but calculated here for convenience
   """
-<<<<<<< HEAD
-  defstruct [:initiator_amount, :responder_amount, :locktime, :channel_reserve]
-=======
   defstruct [:initiator, :initiator_amount, :responder, :responder_amount, :locktime, :state_hash, :channel_reserve, :channel_id, sequence: 1]
->>>>>>> 78ff3c7a
   use ExConstructor
 
   @spec get_chain_state_name :: atom()
@@ -94,13 +76,9 @@
           responder: responder,
           responder_amount: responder_amount,
           locktime: locktime,
-<<<<<<< HEAD
-          channel_reserve: channel_reserve
-=======
           state_hash: state_hash,
           channel_reserve: channel_reserve,
           channel_id: channel_id
->>>>>>> 78ff3c7a
         } = _payload
       ) do
     %ChannelCreateTx{
@@ -109,13 +87,9 @@
       responder: Identifier.create_identity(responder, :account),
       responder_amount: responder_amount,
       locktime: locktime,
-<<<<<<< HEAD
-      channel_reserve: channel_reserve
-=======
       state_hash: state_hash,
       channel_reserve: channel_reserve,
       channel_id: Identifier.create_identity(channel_id, :channel)
->>>>>>> 78ff3c7a
     }
   end
 
@@ -137,22 +111,15 @@
         {:error, "#{__MODULE__}: Invalid senders size"}
 
       tx.initiator_amount < tx.channel_reserve ->
-<<<<<<< HEAD
-        {:error, "#{__MODULE__}: initiator_amount too low for channel_reserve"}
+        {:error, "#{__MODULE__}: Initiator amount does not meet channel reserve"}
 
       tx.responder_amount < tx.channel_reserve ->
-        {:error, "#{__MODULE__}: responder_amount too low for channel_reserve"}
-=======
-        {:error, "#{__MODULE__}: Initiator amount does not meet minimal deposit"}
-
-      tx.responder_amount < tx.channel_reserve ->
-        {:error, "#{__MODULE__}: Responder amount does not meet minimal deposit"}
+        {:error, "#{__MODULE__}: Responder amount does not meet channel reserve"}
 
       byte_size(tx.state_hash) != 32 ->
         {:error, "#{__MODULE__}: Invalid state hash"}
 
       #Should we recreate the offchain chainstate and make sure that the state hash is correct?
->>>>>>> 78ff3c7a
 
       true ->
         :ok
@@ -195,12 +162,8 @@
         tx.initiator_amount,
         tx.responder_amount,
         tx.locktime,
-<<<<<<< HEAD
-        tx.channel_reserve
-=======
         tx.channel_reserve,
         tx.state_hash
->>>>>>> 78ff3c7a
       )
 
     channel_id = ChannelStateOnChain.id(initiator_pubkey, responder_pubkey, nonce)
@@ -267,36 +230,19 @@
 
   @spec encode_to_list(ChannelCreateTx.t(), DataTx.t()) :: list()
   def encode_to_list(%ChannelCreateTx{} = tx, %DataTx{} = datatx) do
-    [initiator, responder] = datatx.senders
-
     [
       :binary.encode_unsigned(@version),
-<<<<<<< HEAD
-      Identifier.encode_to_binary(initiator),
-      :binary.encode_unsigned(tx.initiator_amount),
-      Identifier.encode_to_binary(responder),
-=======
       Identifier.encode_to_binary(tx.initiator),
       :binary.encode_unsigned(tx.initiator_amount),
       Identifier.encode_to_binary(tx.responder),
->>>>>>> 78ff3c7a
       :binary.encode_unsigned(tx.responder_amount),
       :binary.encode_unsigned(tx.channel_reserve),
       :binary.encode_unsigned(tx.locktime),
       :binary.encode_unsigned(datatx.ttl),
       :binary.encode_unsigned(datatx.fee),
-<<<<<<< HEAD
-      # TODO state_hash
-=======
       tx.state_hash,
->>>>>>> 78ff3c7a
       :binary.encode_unsigned(datatx.nonce)
     ]
-  end
-
-  defp decode_account_identifier_to_binary(encoded_identifier) do
-  {:ok, %Identifier{type: :account, value: value}} = Identifier.decode_from_binary(encoded_identifier)
-    value
   end
 
   @spec decode_from_list(non_neg_integer(), list()) :: {:ok, DataTx.t()} | {:error, reason()}
@@ -309,33 +255,27 @@
         locktime,
         ttl,
         fee,
-<<<<<<< HEAD
-        # TODO state_hash
+        state_hash,
         nonce
-=======
-        state_hash,
-        encoded_nonce
->>>>>>> 78ff3c7a
       ]) do
-    initiator = decode_account_identifier_to_binary(encoded_initiator)
-    responder = decode_account_identifier_to_binary(encoded_responder)
-    nonce = :binary.decode_unsigned(encoded_nonce)
-    payload = %ChannelCreateTx{
-      initiator: initiator,
-      initiator_amount: :binary.decode_unsigned(initiator_amount),
-      responder: responder,
-      responder_amount: :binary.decode_unsigned(responder_amount),
-<<<<<<< HEAD
-      locktime: :binary.decode_unsigned(locktime),
-      channel_reserve: :binary.decode_unsigned(channel_reserve)
-    }
 
     with {:ok, initiator} <- Identifier.decode_from_binary(encoded_initiator),
          {:ok, responder} <- Identifier.decode_from_binary(encoded_responder) do
+      payload = %ChannelCreateTx{
+        initiator: initiator,
+        initiator_amount: :binary.decode_unsigned(initiator_amount),
+        responder: responder,
+        responder_amount: :binary.decode_unsigned(responder_amount),
+        channel_reserve: :binary.decode_unsigned(channel_reserve),
+        locktime: :binary.decode_unsigned(locktime),
+        state_hash: state_hash,
+        channel_id: ChannelStateOnChain.id(initiator, responder, nonce)
+      }
+
       DataTx.init_binary(
         ChannelCreateTx,
         payload,
-        [initiator, responder],
+        [encoded_initiator, encoded_responder],
         :binary.decode_unsigned(fee),
         :binary.decode_unsigned(nonce),
         :binary.decode_unsigned(ttl)
@@ -343,22 +283,6 @@
     else
       {:error, _} = error -> error
     end
-=======
-      channel_reserve: :binary.decode_unsigned(channel_reserve),
-      locktime: :binary.decode_unsigned(locktime),
-      state_hash: state_hash,
-      channel_id: ChannelStateOnChain.id(initiator, responder, nonce)
-    }
-
-    DataTx.init_binary(
-      ChannelCreateTx,
-      payload,
-      [encoded_initiator, encoded_responder],
-      :binary.decode_unsigned(fee),
-      nonce,
-      :binary.decode_unsigned(ttl)
-    )
->>>>>>> 78ff3c7a
   end
 
   def decode_from_list(@version, data) do
