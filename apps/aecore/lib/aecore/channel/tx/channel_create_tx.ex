defmodule Aecore.Channel.Tx.ChannelCreateTx do
  @moduledoc """
  Module defining the ChannelCreate transaction
  """

  @behaviour Aecore.Tx.Transaction
  @behaviour Aecore.Channel.ChannelTransaction

  alias Aecore.Account.{Account, AccountStateTree}
<<<<<<< HEAD
  alias Aecore.Chain.Chainstate
  alias Aecore.Channel.{ChannelStateOnChain, ChannelStateTree, ChannelOffchainUpdate}
  alias Aecore.Chain.Identifier
  alias Aecore.Channel.Updates.ChannelCreateUpdate
=======
  alias Aecore.Chain.{Chainstate, Identifier}
  alias Aecore.Channel.{ChannelStateOnChain, ChannelStateTree}
  alias Aecore.Channel.Tx.ChannelCreateTx
  alias Aecore.Tx.DataTx
>>>>>>> e18ec840

  require Logger

  @version 1

  @typedoc "Expected structure for the ChannelCreateTx Transaction"
  @type payload :: %{
          initiator: binary(),
          initiator_amount: non_neg_integer(),
          responder: binary(),
          responder_amount: non_neg_integer(),
          locktime: non_neg_integer(),
          state_hash: binary(),
          channel_reserve: non_neg_integer(),
          channel_id: binary()
        }

  @typedoc "Reason for the error"
  @type reason :: String.t()

  @typedoc "Structure that holds specific transaction info in the chainstate."
  @type tx_type_state() :: ChannelStateTree.t()

  @typedoc "Structure of the ChannelCreate Transaction type"
  @type t :: %ChannelCreateTx{
          initiator: Identifier.t(),
          initiator_amount: non_neg_integer(),
          responder: Identifier.t(),
          responder_amount: non_neg_integer(),
          locktime: non_neg_integer(),
          state_hash: binary(),
          channel_reserve: non_neg_integer(),
          channel_id: Identifier.t()
        }

  @doc """
  Definition of the ChannelCreateTx structure

<<<<<<< HEAD
  ## Parameters
  - initiator: initiator of the channel creation
  - initiator_amount: amount that account first on the senders list commits
  - responder: responder of the channel creation
  - responder_amount: amount that account second on the senders list commits
=======
  # Parameters
  - initiator_amount: the amount that the first sender commits
  - responder_amount: the amount that the second sender commits
>>>>>>> e18ec840
  - locktime: number of blocks for dispute settling
  - state_hash: root hash of the initial offchain chainstate
  - channel_reserve: minimal ammount of tokens held by the initiator or responder
  - channel_id: id of the created channel - not sent to the blockchain but calculated here for convenience
  """
<<<<<<< HEAD
  defstruct [:initiator, :initiator_amount, :responder, :responder_amount, :locktime, :state_hash, :channel_reserve, :channel_id]
  use ExConstructor
=======
  defstruct [:initiator_amount, :responder_amount, :locktime]
>>>>>>> e18ec840

  @spec get_chain_state_name :: atom()
  def get_chain_state_name, do: :channels

  @spec init(payload()) :: ChannelCreateTx.t()
  def init(
        %{
          initiator: initiator,
          initiator_amount: initiator_amount,
          responder: responder,
          responder_amount: responder_amount,
          locktime: locktime,
          state_hash: state_hash,
          channel_reserve: channel_reserve,
          channel_id: channel_id
        } = _payload
      ) do
    %ChannelCreateTx{
      initiator: Identifier.create_identity(initiator, :account),
      initiator_amount: initiator_amount,
      responder: Identifier.create_identity(responder, :account),
      responder_amount: responder_amount,
      locktime: locktime,
      state_hash: state_hash,
      channel_reserve: channel_reserve,
      channel_id: Identifier.create_identity(channel_id, :channel)
    }
  end

  @doc """
  Validates the transaction without considering state
  """
  @spec validate(ChannelCreateTx.t(), DataTx.t()) :: :ok | {:error, reason()}
  def validate(%ChannelCreateTx{} = tx, data_tx) do
    senders = DataTx.senders(data_tx)

    cond do
      tx.initiator_amount + tx.responder_amount < 0 ->
        {:error, "#{__MODULE__}: Channel cannot have negative total balance"}

      tx.locktime < 0 ->
        {:error, "#{__MODULE__}: Locktime cannot be negative"}

      length(senders) != 2 ->
        {:error, "#{__MODULE__}: Invalid senders size"}

      tx.initiator_amount < tx.channel_reserve ->
        {:error, "#{__MODULE__}: Initiator amount does not meet minimal deposit"}

      tx.responder_amount < tx.channel_reserve ->
        {:error, "#{__MODULE__}: Responder amount does not meet minimal deposit"}

      byte_size(tx.state_hash) != 32 ->
        {:error, "#{__MODULE__}: Invalid state hash"}

      #Should we recreate the offchain chainstate and make sure that the state hash is correct?

      true ->
        :ok
    end
  end

  @doc """
  Changes the account state (balance) of both parties and creates a channel object
  """
  @spec process_chainstate(
          Chainstate.accounts(),
          ChannelStateTree.t(),
          non_neg_integer(),
          ChannelCreateTx.t(),
          DataTx.t()
        ) :: {:ok, {Chainstate.accounts(), ChannelStateTree.t()}}
  def process_chainstate(
        accounts,
        channels,
        block_height,
        %ChannelCreateTx{} = tx,
        data_tx
      ) do
    [initiator_pubkey, responder_pubkey] = DataTx.senders(data_tx)
    nonce = DataTx.nonce(data_tx)

    new_accounts =
      accounts
      |> AccountStateTree.update(initiator_pubkey, fn acc ->
        Account.apply_transfer!(acc, block_height, tx.initiator_amount * -1)
      end)
      |> AccountStateTree.update(responder_pubkey, fn acc ->
        Account.apply_transfer!(acc, block_height, tx.responder_amount * -1)
      end)

    channel =
      ChannelStateOnChain.create(
        initiator_pubkey,
        responder_pubkey,
        tx.initiator_amount,
        tx.responder_amount,
        tx.locktime,
        tx.channel_reserve,
        tx.state_hash
      )

    channel_id = ChannelStateOnChain.id(initiator_pubkey, responder_pubkey, nonce)

    new_channels = ChannelStateTree.put(channels, channel_id, channel)

    {:ok, {new_accounts, new_channels}}
  end

  @doc """
  Validates the transaction with state considered
  """
  @spec preprocess_check(
          Chainstate.accounts(),
          ChannelStateTree.t(),
          non_neg_integer(),
          ChannelCreateTx.t(),
          DataTx.t()
        ) :: :ok | {:error, reason()}
  def preprocess_check(
        accounts,
        channels,
        _block_height,
        %ChannelCreateTx{} = tx,
        data_tx
      ) do
    [initiator_pubkey, responder_pubkey] = DataTx.senders(data_tx)
    nonce = DataTx.nonce(data_tx)
    fee = DataTx.fee(data_tx)

    cond do
      AccountStateTree.get(accounts, initiator_pubkey).balance - (fee + tx.initiator_amount) < 0 ->
        {:error, "#{__MODULE__}: Negative initiator balance"}

      AccountStateTree.get(accounts, responder_pubkey).balance - tx.responder_amount < 0 ->
        {:error, "#{__MODULE__}: Negative responder balance"}

      ChannelStateTree.has_key?(
        channels,
        ChannelStateOnChain.id(initiator_pubkey, responder_pubkey, nonce)
      ) ->
        {:error, "#{__MODULE__}: Channel already exists"}

      true ->
        :ok
    end
  end

  @spec deduct_fee(
          Chainstate.accounts(),
          non_neg_integer(),
          ChannelCreateTx.t(),
          DataTx.t(),
          non_neg_integer()
        ) :: Chainstate.accounts()
  def deduct_fee(accounts, block_height, _tx, data_tx, fee) do
    DataTx.standard_deduct_fee(accounts, block_height, data_tx, fee)
  end

  @spec is_minimum_fee_met?(SignedTx.t()) :: boolean()
  def is_minimum_fee_met?(tx) do
    tx.data.fee >= Application.get_env(:aecore, :tx_data)[:minimum_fee]
  end

  @spec encode_to_list(ChannelCreateTx.t(), DataTx.t()) :: list()
  def encode_to_list(%ChannelCreateTx{} = tx, %DataTx{} = datatx) do
    [
      :binary.encode_unsigned(@version),
      Identifier.encode_to_binary(tx.initiator),
      :binary.encode_unsigned(tx.initiator_amount),
      Identifier.encode_to_binary(tx.responder),
      :binary.encode_unsigned(tx.responder_amount),
      :binary.encode_unsigned(tx.channel_reserve),
      :binary.encode_unsigned(tx.locktime),
      :binary.encode_unsigned(datatx.ttl),
      :binary.encode_unsigned(datatx.fee),
      tx.state_hash,
      :binary.encode_unsigned(datatx.nonce)
    ]
  end

<<<<<<< HEAD
  defp decode_account_identifier_to_binary(encoded_identifier) do
  {:ok, %Identifier{type: :account, value: value}} = Identifier.decode_from_binary(encoded_identifier)
    value
  end

=======
  @spec decode_from_list(non_neg_integer(), list()) :: {:ok, DataTx.t()} | {:error, reason()}
>>>>>>> e18ec840
  def decode_from_list(@version, [
        encoded_initiator,
        initiator_amount,
        encoded_responder,
        responder_amount,
        channel_reserve,
        locktime,
        ttl,
        fee,
        state_hash,
        encoded_nonce
      ]) do
    initiator = decode_account_identifier_to_binary(encoded_initiator)
    responder = decode_account_identifier_to_binary(encoded_responder)
    nonce = :binary.decode_unsigned(encoded_nonce)
    payload = %ChannelCreateTx{
      initiator: initiator,
      initiator_amount: :binary.decode_unsigned(initiator_amount),
      responder: responder,
      responder_amount: :binary.decode_unsigned(responder_amount),
      channel_reserve: :binary.decode_unsigned(channel_reserve),
      locktime: :binary.decode_unsigned(locktime),
      state_hash: state_hash,
      channel_id: ChannelStateOnChain.id(initiator, responder, nonce)
    }

    DataTx.init_binary(
      ChannelCreateTx,
      payload,
      [encoded_initiator, encoded_responder],
      :binary.decode_unsigned(fee),
      nonce,
      :binary.decode_unsigned(ttl)
    )
  end

  def decode_from_list(@version, data) do
    {:error, "#{__MODULE__}: decode_from_list: Invalid serialization: #{inspect(data)}"}
  end

  def decode_from_list(version, _) do
    {:error, "#{__MODULE__}: decode_from_list: Unknown version #{version}"}
  end

  @doc """
    Get the sequence number of the channel after applying the transaction to the offchain channel's state
  """
  @spec get_sequence(ChannelCreateTx.t()) :: non_neg_integer()
  def get_sequence(%ChannelCreateTx{}) do
    1
  end

  @doc """
    Get the state hash of the offchain chainstate after applying the transaction to the offchain channel's state
  """
  @spec get_state_hash(ChannelCreateTx.t()) :: binary()
  def get_state_hash(%ChannelCreateTx{state_hash: state_hash}) do
    state_hash
  end

  @doc """
    Get the id of the channel for which the transaction is ment to be applied
  """
  @callback get_channel_id(ChannelCreateTx.t()) :: Identifier.t()
  def get_channel_id(%ChannelCreateTx{channel_id: channel_id}) do
    channel_id
  end

  @doc """
    Get a list of offchain updates to the offchain chainstate
  """
  @spec get_updates(ChannelCreateTx.t()) :: list(ChannelOffchainUpdate.update_types())
  def get_updates(%ChannelCreateTx{} = tx) do
    [ChannelCreateUpdate.new(tx)]
  end
end<|MERGE_RESOLUTION|>--- conflicted
+++ resolved
@@ -1,23 +1,18 @@
 defmodule Aecore.Channel.Tx.ChannelCreateTx do
   @moduledoc """
-  Module defining the ChannelCreate transaction
+  Aecore structure of ChannelCreateTx transaction data.
   """
 
   @behaviour Aecore.Tx.Transaction
   @behaviour Aecore.Channel.ChannelTransaction
 
+  alias Aecore.Channel.Tx.ChannelCreateTx
+  alias Aecore.Tx.DataTx
   alias Aecore.Account.{Account, AccountStateTree}
-<<<<<<< HEAD
   alias Aecore.Chain.Chainstate
   alias Aecore.Channel.{ChannelStateOnChain, ChannelStateTree, ChannelOffchainUpdate}
   alias Aecore.Chain.Identifier
   alias Aecore.Channel.Updates.ChannelCreateUpdate
-=======
-  alias Aecore.Chain.{Chainstate, Identifier}
-  alias Aecore.Channel.{ChannelStateOnChain, ChannelStateTree}
-  alias Aecore.Channel.Tx.ChannelCreateTx
-  alias Aecore.Tx.DataTx
->>>>>>> e18ec840
 
   require Logger
 
@@ -56,28 +51,18 @@
   @doc """
   Definition of the ChannelCreateTx structure
 
-<<<<<<< HEAD
-  ## Parameters
+  # Parameters
   - initiator: initiator of the channel creation
-  - initiator_amount: amount that account first on the senders list commits
+  - initiator_amount: the amount that the first sender commits
   - responder: responder of the channel creation
-  - responder_amount: amount that account second on the senders list commits
-=======
-  # Parameters
-  - initiator_amount: the amount that the first sender commits
   - responder_amount: the amount that the second sender commits
->>>>>>> e18ec840
   - locktime: number of blocks for dispute settling
   - state_hash: root hash of the initial offchain chainstate
   - channel_reserve: minimal ammount of tokens held by the initiator or responder
   - channel_id: id of the created channel - not sent to the blockchain but calculated here for convenience
   """
-<<<<<<< HEAD
   defstruct [:initiator, :initiator_amount, :responder, :responder_amount, :locktime, :state_hash, :channel_reserve, :channel_id]
   use ExConstructor
-=======
-  defstruct [:initiator_amount, :responder_amount, :locktime]
->>>>>>> e18ec840
 
   @spec get_chain_state_name :: atom()
   def get_chain_state_name, do: :channels
@@ -259,15 +244,12 @@
     ]
   end
 
-<<<<<<< HEAD
   defp decode_account_identifier_to_binary(encoded_identifier) do
   {:ok, %Identifier{type: :account, value: value}} = Identifier.decode_from_binary(encoded_identifier)
     value
   end
 
-=======
   @spec decode_from_list(non_neg_integer(), list()) :: {:ok, DataTx.t()} | {:error, reason()}
->>>>>>> e18ec840
   def decode_from_list(@version, [
         encoded_initiator,
         initiator_amount,
