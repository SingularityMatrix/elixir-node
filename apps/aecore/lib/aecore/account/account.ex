--- conflicted
+++ resolved
@@ -20,11 +20,8 @@
   alias Aecore.Naming.Naming
   alias Aecore.Naming.NameUtil
   alias Aecore.Account.AccountStateTree
-<<<<<<< HEAD
   alias Aeutil.Serialization
-=======
   alias Aecore.Account.Tx.CoinbaseTx
->>>>>>> 00f42523
 
   @type t :: %Account{
           balance: non_neg_integer(),
@@ -312,7 +309,6 @@
     if new_balance < 0 do
       throw({:error, "#{__MODULE__}: Negative balance"})
     end
-
     %Account{account_state | balance: new_balance, last_updated: block_height}
   end
 
@@ -343,6 +339,7 @@
 
   @spec rlp_encode(Account.t(), Wallet.pubkey()) :: binary()
   def rlp_encode(%Account{} = account, pkey) when is_binary(pkey) do
+  
     [
       type_to_tag(Account),
       get_version(Account),
@@ -359,7 +356,7 @@
   end
 
   def rlp_encode(_) do
-    {:error, :illegal_serialization}
+    {:error, "Invalid Account structure"}
   end
 
   def rlp_decode(values) when is_binary(values) do
@@ -377,7 +374,6 @@
           Serialization.transform_item(height, :int),
           Serialization.transform_item(balance, :int)
         ]
-
         {:ok,
          %Account{
            balance: Serialization.transform_item(balance, :int),
@@ -388,16 +384,12 @@
       # , pkey}
 
       _ ->
-        {:error, "Invalid account serialization"}
-    end
-  end
-
-  # def rlp_decode(:none) do
-  #   :none
-  # end
+        {:error, "Illegal Account serialization"}
+    end
+  end
 
   def rlp_decode(_) do
-    {:error, :illegal_serialization}
+    {:error, "Invalid Account serialization"}
   end
 
   defp type_to_tag(Account), do: 10
