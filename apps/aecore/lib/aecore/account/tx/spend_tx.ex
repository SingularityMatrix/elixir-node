defmodule Aecore.Account.Tx.SpendTx do
  @moduledoc """
  Aecore structure of a transaction data.
  """

  @behaviour Aecore.Tx.Transaction
  alias Aecore.Tx.DataTx
  alias Aecore.Account.Tx.SpendTx
  alias Aecore.Wallet.Worker, as: Wallet
  alias Aecore.Account.{Account, AccountStateTree}
  alias Aecore.Chain.Chainstate

  require Logger

  @typedoc "Expected structure for the Spend Transaction"
  @type payload :: %{
          receiver: Wallet.pubkey(),
          amount: non_neg_integer(),
          version: non_neg_integer()
        }

  @typedoc "Reason for the error"
  @type reason :: String.t()

  @typedoc "Structure that holds specific transaction info in the chainstate.
  In the case of SpendTx we don't have a subdomain chainstate."
  @type tx_type_state() :: map()

  @typedoc "Structure of the Spend Transaction type"
  @type t :: %SpendTx{
          receiver: Wallet.pubkey(),
          amount: non_neg_integer(),
          version: non_neg_integer()
        }

  @doc """
  Definition of Aecore SpendTx structure

  ## Parameters
  - receiver: To account is the public address of the account receiving the transaction
  - amount: The amount of tokens send through the transaction
  - version: States whats the version of the Spend Transaction
  """
  defstruct [:receiver, :amount, :version]

  # Callbacks

  @spec get_chain_state_name() :: :none
  def get_chain_state_name, do: :none

  @spec init(payload()) :: SpendTx.t()
  def init(%{receiver: receiver, amount: amount}) do
    %SpendTx{receiver: receiver, amount: amount, version: get_tx_version()}
  end

  @doc """
  Checks wether the amount that is send is not a negative number
  """
  @spec validate(SpendTx.t(), DataTx.t()) :: :ok | {:error, String.t()}
  def validate(%SpendTx{receiver: receiver} = tx, data_tx) do
    senders = DataTx.senders(data_tx)

    cond do
      tx.amount < 0 ->
        {:error, "#{__MODULE__}: The amount cannot be a negative number"}

      tx.version != get_tx_version() ->
        {:error, "#{__MODULE__}: Invalid version"}

      !Wallet.key_size_valid?(receiver) ->
        {:error, "#{__MODULE__}: Wrong receiver key size"}

      length(senders) != 1 ->
        {:error, "#{__MODULE__}: Invalid senders number"}

      true ->
        :ok
    end
  end

  @doc """
  Changes the account state (balance) of the sender and receiver.
  """
  @spec process_chainstate(
<<<<<<< HEAD
          Chainstate.accounts(),
=======
          AccountStateTree.accounts_state(),
>>>>>>> b1e01f11
          tx_type_state(),
          non_neg_integer(),
          SpendTx.t(),
          DataTx.t()
<<<<<<< HEAD
        ) :: {:ok, {Chainstate.accounts(), tx_type_state()}}
=======
        ) :: {:ok, {AccountStateTree.accounts_state(), tx_type_state()}} | {:error, String.t()}
>>>>>>> b1e01f11
  def process_chainstate(accounts, %{}, block_height, %SpendTx{} = tx, data_tx) do
    sender = DataTx.main_sender(data_tx)

    new_accounts =
      accounts
      |> AccountStateTree.update(sender, fn acc ->
        Account.apply_transfer!(acc, block_height, tx.amount * -1)
      end)
      |> AccountStateTree.update(tx.receiver, fn acc ->
        Account.apply_transfer!(acc, block_height, tx.amount)
      end)

    {:ok, {new_accounts, %{}}}
  end

  @doc """
  Checks whether all the data is valid according to the SpendTx requirements,
  before the transaction is executed.
  """
  @spec preprocess_check(
<<<<<<< HEAD
          Chainstate.accounts(),
=======
          ChainState.account(),
>>>>>>> b1e01f11
          tx_type_state(),
          non_neg_integer(),
          SpendTx.t(),
          DataTx.t()
        ) :: :ok | {:error, String.t()}
  def preprocess_check(accounts, %{}, _block_height, tx, data_tx) do
    sender_state = AccountStateTree.get(accounts, DataTx.main_sender(data_tx))

    if sender_state.balance - (DataTx.fee(data_tx) + tx.amount) < 0 do
      {:error, "#{__MODULE__}: Negative balance"}
    else
      :ok
    end
  end

  @spec deduct_fee(
          Chainstate.accounts(),
          non_neg_integer(),
          SpendTx.t(),
          DataTx.t(),
          non_neg_integer()
        ) :: Chainstate.account()
  def deduct_fee(accounts, block_height, _tx, data_tx, fee) do
    DataTx.standard_deduct_fee(accounts, block_height, data_tx, fee)
  end

  @spec is_minimum_fee_met?(SignedTx.t()) :: boolean()
  def is_minimum_fee_met?(tx) do
    tx.data.fee >= Application.get_env(:aecore, :tx_data)[:minimum_fee]
  end

  def get_tx_version, do: Application.get_env(:aecore, :spend_tx)[:version]
end<|MERGE_RESOLUTION|>--- conflicted
+++ resolved
@@ -82,20 +82,12 @@
   Changes the account state (balance) of the sender and receiver.
   """
   @spec process_chainstate(
-<<<<<<< HEAD
           Chainstate.accounts(),
-=======
-          AccountStateTree.accounts_state(),
->>>>>>> b1e01f11
           tx_type_state(),
           non_neg_integer(),
           SpendTx.t(),
           DataTx.t()
-<<<<<<< HEAD
         ) :: {:ok, {Chainstate.accounts(), tx_type_state()}}
-=======
-        ) :: {:ok, {AccountStateTree.accounts_state(), tx_type_state()}} | {:error, String.t()}
->>>>>>> b1e01f11
   def process_chainstate(accounts, %{}, block_height, %SpendTx{} = tx, data_tx) do
     sender = DataTx.main_sender(data_tx)
 
@@ -116,11 +108,7 @@
   before the transaction is executed.
   """
   @spec preprocess_check(
-<<<<<<< HEAD
           Chainstate.accounts(),
-=======
-          ChainState.account(),
->>>>>>> b1e01f11
           tx_type_state(),
           non_neg_integer(),
           SpendTx.t(),
