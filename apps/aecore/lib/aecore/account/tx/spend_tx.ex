defmodule Aecore.Account.Tx.SpendTx do
  @moduledoc """
  Aecore structure of a transaction data.
  """

  @behaviour Aecore.Tx.Transaction
  alias Aecore.Tx.DataTx
  alias Aecore.Account.Tx.SpendTx
  alias Aecore.Account.Account
  alias Aecore.Wallet.Worker, as: Wallet
  alias Aecore.Account.Account
  alias Aecore.Account.AccountStateTree

  require Logger

  @typedoc "Expected structure for the Spend Transaction"
  @type payload :: %{
          receiver: Wallet.pubkey(),
          amount: non_neg_integer(),
          version: non_neg_integer()
        }

  @typedoc "Reason for the error"
  @type reason :: String.t()

  @typedoc "Structure that holds specific transaction info in the chainstate.
  In the case of SpendTx we don't have a subdomain chainstate."
  @type tx_type_state() :: %{}

  @typedoc "Structure of the Spend Transaction type"
  @type t :: %SpendTx{
          receiver: Wallet.pubkey(),
          amount: non_neg_integer(),
          version: non_neg_integer()
        }

  @doc """
  Definition of Aecore SpendTx structure

  ## Parameters
  - receiver: To account is the public address of the account receiving the transaction
  - amount: The amount of tokens send through the transaction
  - version: States whats the version of the Spend Transaction
  """
  defstruct [:receiver, :amount, :version]

  # Callbacks

  @spec get_chain_state_name() :: :none
  def get_chain_state_name, do: :none

  @spec init(payload()) :: SpendTx.t()
  def init(%{receiver: receiver, amount: amount}) do
    %SpendTx{receiver: receiver, amount: amount, version: get_tx_version()}
  end

  @doc """
  Checks wether the amount that is send is not a negative number
  """
  @spec validate(SpendTx.t(), DataTx.t()) :: :ok | {:error, String.t()}
  def validate(%SpendTx{receiver: receiver} = tx, data_tx) do
    senders = DataTx.senders(data_tx)

    cond do
      tx.amount < 0 ->
        {:error, "#{__MODULE__}: The amount cannot be a negative number"}

      tx.version != get_tx_version() ->
        {:error, "#{__MODULE__}: Invalid version"}

      !Wallet.key_size_valid?(receiver) ->
        {:error, "#{__MODULE__}: Wrong receiver key size"}

      length(senders) != 1 ->
        {:error, "#{__MODULE__}: Invalid senders number"}

      true ->
        :ok
    end
  end

  @doc """
  Changes the account state (balance) of the sender and receiver.
  """
  @spec process_chainstate(
          ChainState.account(),
          tx_type_state(),
          non_neg_integer(),
          SpendTx.t(),
          DataTx.t()
        ) :: {ChainState.accounts(), tx_type_state()}
  def process_chainstate(accounts, %{}, block_height, %SpendTx{} = tx, data_tx) do
    sender = DataTx.main_sender(data_tx)

    new_accounts =
      accounts
      |> AccountStateTree.update(sender, fn acc ->
        Account.apply_transfer!(acc, block_height, tx.amount * -1)
      end)
      |> AccountStateTree.update(tx.receiver, fn acc ->
        Account.apply_transfer!(acc, block_height, tx.amount)
      end)

    {:ok, {new_accounts, %{}}}
  end

  @doc """
  Checks whether all the data is valid according to the SpendTx requirements,
  before the transaction is executed.
  """
  @spec preprocess_check(
<<<<<<< HEAD
          SpendTx.t(),
          Wallet.pubkey(),
          Account.t(),
=======
          ChainState.accounts(),
          tx_type_state(),
>>>>>>> 00f42523
          non_neg_integer(),
          SpendTx.t(),
          DataTx.t()
        ) :: :ok | {:error, String.t()}
  def preprocess_check(accounts, %{}, _block_height, tx, data_tx) do
    sender_state = AccountStateTree.get(accounts, DataTx.main_sender(data_tx))

    if sender_state.balance - (DataTx.fee(data_tx) + tx.amount) < 0 do
      {:error, "#{__MODULE__}: Negative balance"}
    else
      :ok
    end
  end

  @spec deduct_fee(
          ChainState.accounts(),
          non_neg_integer(),
          SpendTx.t(),
          DataTx.t(),
          non_neg_integer()
        ) :: ChainState.account()
  def deduct_fee(accounts, block_height, _tx, data_tx, fee) do
    DataTx.standard_deduct_fee(accounts, block_height, data_tx, fee)
  end

  @spec is_minimum_fee_met?(SignedTx.t()) :: boolean()
  def is_minimum_fee_met?(tx) do
    tx.data.fee >= Application.get_env(:aecore, :tx_data)[:minimum_fee]
  end

  def get_tx_version, do: Application.get_env(:aecore, :spend_tx)[:version]
end<|MERGE_RESOLUTION|>--- conflicted
+++ resolved
@@ -25,7 +25,7 @@
 
   @typedoc "Structure that holds specific transaction info in the chainstate.
   In the case of SpendTx we don't have a subdomain chainstate."
-  @type tx_type_state() :: %{}
+  @type tx_type_state() :: map()
 
   @typedoc "Structure of the Spend Transaction type"
   @type t :: %SpendTx{
@@ -83,12 +83,12 @@
   Changes the account state (balance) of the sender and receiver.
   """
   @spec process_chainstate(
-          ChainState.account(),
+          AccountStateTree.accounts_state(),
           tx_type_state(),
           non_neg_integer(),
           SpendTx.t(),
           DataTx.t()
-        ) :: {ChainState.accounts(), tx_type_state()}
+        ) :: {:ok, {AccountStateTree.accounts_state(), tx_type_state()}} | {:error, String.t()}
   def process_chainstate(accounts, %{}, block_height, %SpendTx{} = tx, data_tx) do
     sender = DataTx.main_sender(data_tx)
 
@@ -109,14 +109,8 @@
   before the transaction is executed.
   """
   @spec preprocess_check(
-<<<<<<< HEAD
-          SpendTx.t(),
-          Wallet.pubkey(),
-          Account.t(),
-=======
           ChainState.accounts(),
           tx_type_state(),
->>>>>>> 00f42523
           non_neg_integer(),
           SpendTx.t(),
           DataTx.t()
