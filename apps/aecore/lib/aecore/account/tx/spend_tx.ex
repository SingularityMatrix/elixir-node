defmodule Aecore.Account.Tx.SpendTx do
  @moduledoc """
  Module defining the Spend transaction
  """

  @behaviour Aecore.Tx.Transaction

  alias Aecore.Account.{Account, AccountStateTree}
  alias Aecore.Account.Tx.SpendTx
  alias Aecore.Chain.{Identifier, Chainstate}
  alias Aecore.Keys
  alias Aecore.Tx.{DataTx, SignedTx}

  require Logger

  @version 1

  @typedoc "Expected structure for the Spend Transaction"
  @type payload :: %{
          receiver: Keys.pubkey() | Identifier.t(),
          amount: non_neg_integer(),
          version: non_neg_integer(),
          payload: binary()
        }

  @typedoc "Reason of the error"
  @type reason :: String.t()

  @typedoc "Version of SpendTx"
  @type version :: non_neg_integer()

  @typedoc "Structure that holds specific transaction info in the chainstate.
  In the case of SpendTx we don't have a subdomain chainstate."
  @type tx_type_state() :: map()

  @typedoc "Structure of the Spend Transaction type"
  @type t :: %SpendTx{
          receiver: Keys.pubkey() | Identifier.t(),
          amount: non_neg_integer(),
          version: non_neg_integer(),
          payload: binary()
        }

  @doc """
  Definition of the SpendTx structure

  # Parameters
  - receiver: the account to receive the transaction amount
  - amount: the amount of coins to be sent
  - version: specifies the version of the transaction
  - payload: any binary data (a message, a picture etc.)
  """
  defstruct [:receiver, :amount, :version, :payload]

  # Callbacks

  @spec get_chain_state_name() :: atom()
  def get_chain_state_name, do: :accounts

  @spec init(payload()) :: SpendTx.t()
  def init(%{
        receiver: %Identifier{} = identified_receiver,
        amount: amount,
        version: version,
        payload: payload
      }) do
    %SpendTx{receiver: identified_receiver, amount: amount, payload: payload, version: version}
  end

  def init(%{receiver: receiver, amount: amount, version: version, payload: payload}) do
    identified_receiver = Identifier.create_identity(receiver, :account)

    %SpendTx{receiver: identified_receiver, amount: amount, payload: payload, version: version}
  end

  @doc """
  Validates the transaction without considering state
  """
<<<<<<< HEAD
  @spec validate(SpendTx.t(), DataTx.t()) :: :ok | {:error, String.t()}
  def validate(
        %SpendTx{receiver: receiver, amount: amount, version: version, payload: payload},
        %DataTx{} = data_tx
      ) do
=======
  @spec validate(SpendTx.t(), DataTx.t()) :: :ok | {:error, reason()}
  def validate(%SpendTx{receiver: receiver} = tx, data_tx) do
>>>>>>> a37d903a
    senders = DataTx.senders(data_tx)

    cond do
      amount < 0 ->
        {:error, "#{__MODULE__}: The amount cannot be a negative number"}

      version != get_tx_version() ->
        {:error, "#{__MODULE__}: Invalid version"}

      !Keys.key_size_valid?(receiver) ->
        {:error, "#{__MODULE__}: Wrong receiver key size"}

      length(senders) != 1 ->
        {:error, "#{__MODULE__}: Invalid senders number"}

      !is_binary(payload) ->
        {:error,
         "#{__MODULE__}: Invalid payload type , expected binary , got: #{inspect(payload)} "}

      true ->
        :ok
    end
  end

  @doc """
  Deducts the transaction amount from the sender account state and adds it to the receiver
  """
  @spec process_chainstate(
          Chainstate.accounts(),
          tx_type_state(),
          non_neg_integer(),
          SpendTx.t(),
          DataTx.t()
        ) :: {:ok, {Chainstate.accounts(), tx_type_state()}}
  def process_chainstate(
        accounts,
        %{},
        block_height,
        %SpendTx{amount: amount, receiver: %Identifier{value: receiver}},
        %DataTx{} = data_tx
      ) do
    sender = DataTx.main_sender(data_tx)

    new_accounts =
      accounts
      |> AccountStateTree.update(sender, fn acc ->
        Account.apply_transfer!(acc, block_height, amount * -1)
      end)
      |> AccountStateTree.update(receiver, fn acc ->
        Account.apply_transfer!(acc, block_height, amount)
      end)

    {:ok, {new_accounts, %{}}}
  end

  @doc """
  Validates the transaction with state considered
  """
  @spec preprocess_check(
          Chainstate.accounts(),
          tx_type_state(),
          non_neg_integer(),
          SpendTx.t(),
          DataTx.t()
<<<<<<< HEAD
        ) :: :ok | {:error, String.t()}
  def preprocess_check(
        accounts,
        %{},
        _block_height,
        %SpendTx{amount: amount},
        %DataTx{fee: fee} = data_tx
      ) do
    %Account{balance: balance} = AccountStateTree.get(accounts, DataTx.main_sender(data_tx))

    if balance - (fee + amount) < 0 do
=======
        ) :: :ok | {:error, reason()}
  def preprocess_check(accounts, %{}, _block_height, tx, data_tx) do
    sender_state = AccountStateTree.get(accounts, DataTx.main_sender(data_tx))

    if sender_state.balance - (DataTx.fee(data_tx) + tx.amount) < 0 do
>>>>>>> a37d903a
      {:error, "#{__MODULE__}: Negative balance"}
    else
      :ok
    end
  end

  @spec deduct_fee(
          Chainstate.accounts(),
          non_neg_integer(),
          SpendTx.t(),
          DataTx.t(),
          non_neg_integer()
        ) :: Chainstate.accounts()
  def deduct_fee(accounts, block_height, _tx, %DataTx{} = data_tx, fee) do
    DataTx.standard_deduct_fee(accounts, block_height, data_tx, fee)
  end

  @spec is_minimum_fee_met?(SignedTx.t()) :: boolean()
  def is_minimum_fee_met?(%SignedTx{data: %DataTx{fee: fee}}) do
    fee >= Application.get_env(:aecore, :tx_data)[:minimum_fee]
  end

  @spec get_tx_version() :: version()
  def get_tx_version, do: Application.get_env(:aecore, :spend_tx)[:version]

<<<<<<< HEAD
  def encode_to_list(%SpendTx{receiver: receiver, amount: amount, payload: payload}, %DataTx{
        senders: senders,
        fee: fee,
        ttl: ttl,
        nonce: nonce
      }) do
    [sender] = senders
=======
  @spec encode_to_list(SpendTx.t(), DataTx.t()) :: list()
  def encode_to_list(%SpendTx{} = tx, %DataTx{} = datatx) do
    [sender] = datatx.senders
>>>>>>> a37d903a

    [
      :binary.encode_unsigned(@version),
      Identifier.encode_to_binary(sender),
      Identifier.encode_to_binary(receiver),
      :binary.encode_unsigned(amount),
      :binary.encode_unsigned(fee),
      :binary.encode_unsigned(ttl),
      :binary.encode_unsigned(nonce),
      payload
    ]
  end

  @spec decode_from_list(non_neg_integer(), list()) :: {:ok, DataTx.t()} | {:error, reason()}
  def decode_from_list(@version, [
        encoded_sender,
        encoded_receiver,
        amount,
        fee,
        ttl,
        nonce,
        payload
      ]) do
    case Identifier.decode_from_binary(encoded_receiver) do
      {:ok, receiver} ->
        DataTx.init_binary(
          SpendTx,
          %{
            receiver: receiver,
            amount: :binary.decode_unsigned(amount),
            version: @version,
            payload: payload
          },
          [encoded_sender],
          :binary.decode_unsigned(fee),
          :binary.decode_unsigned(nonce),
          :binary.decode_unsigned(ttl)
        )

      {:error, _} = error ->
        error
    end
  end

  def decode_from_list(@version, data) do
    {:error, "#{__MODULE__}: decode_from_list: Invalid serialization: #{inspect(data)}"}
  end

  def decode_from_list(version, _) do
    {:error, "#{__MODULE__}: decode_from_list: Unknown version #{version}"}
  end
end<|MERGE_RESOLUTION|>--- conflicted
+++ resolved
@@ -76,16 +76,11 @@
   @doc """
   Validates the transaction without considering state
   """
-<<<<<<< HEAD
   @spec validate(SpendTx.t(), DataTx.t()) :: :ok | {:error, String.t()}
   def validate(
         %SpendTx{receiver: receiver, amount: amount, version: version, payload: payload},
         %DataTx{} = data_tx
       ) do
-=======
-  @spec validate(SpendTx.t(), DataTx.t()) :: :ok | {:error, reason()}
-  def validate(%SpendTx{receiver: receiver} = tx, data_tx) do
->>>>>>> a37d903a
     senders = DataTx.senders(data_tx)
 
     cond do
@@ -150,8 +145,7 @@
           non_neg_integer(),
           SpendTx.t(),
           DataTx.t()
-<<<<<<< HEAD
-        ) :: :ok | {:error, String.t()}
+        ) :: :ok | {:error, reason()}
   def preprocess_check(
         accounts,
         %{},
@@ -162,13 +156,6 @@
     %Account{balance: balance} = AccountStateTree.get(accounts, DataTx.main_sender(data_tx))
 
     if balance - (fee + amount) < 0 do
-=======
-        ) :: :ok | {:error, reason()}
-  def preprocess_check(accounts, %{}, _block_height, tx, data_tx) do
-    sender_state = AccountStateTree.get(accounts, DataTx.main_sender(data_tx))
-
-    if sender_state.balance - (DataTx.fee(data_tx) + tx.amount) < 0 do
->>>>>>> a37d903a
       {:error, "#{__MODULE__}: Negative balance"}
     else
       :ok
@@ -194,20 +181,13 @@
   @spec get_tx_version() :: version()
   def get_tx_version, do: Application.get_env(:aecore, :spend_tx)[:version]
 
-<<<<<<< HEAD
+  @spec encode_to_list(SpendTx.t(), DataTx.t()) :: list()
   def encode_to_list(%SpendTx{receiver: receiver, amount: amount, payload: payload}, %DataTx{
-        senders: senders,
+        senders: [sender],
         fee: fee,
         ttl: ttl,
         nonce: nonce
       }) do
-    [sender] = senders
-=======
-  @spec encode_to_list(SpendTx.t(), DataTx.t()) :: list()
-  def encode_to_list(%SpendTx{} = tx, %DataTx{} = datatx) do
-    [sender] = datatx.senders
->>>>>>> a37d903a
-
     [
       :binary.encode_unsigned(@version),
       Identifier.encode_to_binary(sender),
