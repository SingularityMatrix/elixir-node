defmodule Aecore.Account.AccountStateTree do
  @moduledoc """
  Top level account state tree.
  """
  use Aecore.Util.StateTrees, [:accounts, Aecore.Account.Account]

  alias Aecore.Account.Account
  alias Aecore.Chain.Identifier
  alias Aecore.Keys
  alias Aeutil.PatriciaMerkleTree
  alias MerklePatriciaTree.Trie

  @typedoc "Accounts tree"
  @type accounts_state :: Trie.t()

<<<<<<< HEAD
  @typedoc "Hash of the tree"
  @type hash :: binary()

  @type error :: {:error, String.t()}

  @spec init_empty() :: accounts_state()
  def init_empty do
    PatriciaMerkleTree.new(:accounts)
  end

  @spec put(accounts_state(), Keys.pubkey(), Account.t()) :: accounts_state()
  def put(tree, key, value) do
    serialized_account_state = Account.rlp_encode(value)
    PatriciaMerkleTree.enter(tree, key, serialized_account_state)
  end

=======
>>>>>>> bd33aee1
  @spec get(accounts_state(), Keys.pubkey()) :: Account.t()
  def get(tree, key) do
    case PatriciaMerkleTree.lookup(tree, key) do
      {:ok, account_state} ->
        {:ok, acc} = Account.rlp_decode(account_state)
        process_struct(acc, key, tree)

      :none ->
        Account.empty()
    end
  end

  @spec process_struct(Account.t(), binary(), accounts_state()) ::
          Account.t() | {:error, String.t()}
  def process_struct(%Account{} = deserialized_value, key, _tree) do
    id = Identifier.create_identity(key, :account)
    %Account{deserialized_value | id: id}
  end

  def process_struct(deserialized_value, _key, _tree) do
    {:error,
     "#{__MODULE__}: Invalid data type: #{deserialized_value.__struct__} but expected %Account{}"}
  end
end<|MERGE_RESOLUTION|>--- conflicted
+++ resolved
@@ -13,25 +13,6 @@
   @typedoc "Accounts tree"
   @type accounts_state :: Trie.t()
 
-<<<<<<< HEAD
-  @typedoc "Hash of the tree"
-  @type hash :: binary()
-
-  @type error :: {:error, String.t()}
-
-  @spec init_empty() :: accounts_state()
-  def init_empty do
-    PatriciaMerkleTree.new(:accounts)
-  end
-
-  @spec put(accounts_state(), Keys.pubkey(), Account.t()) :: accounts_state()
-  def put(tree, key, value) do
-    serialized_account_state = Account.rlp_encode(value)
-    PatriciaMerkleTree.enter(tree, key, serialized_account_state)
-  end
-
-=======
->>>>>>> bd33aee1
   @spec get(accounts_state(), Keys.pubkey()) :: Account.t()
   def get(tree, key) do
     case PatriciaMerkleTree.lookup(tree, key) do
