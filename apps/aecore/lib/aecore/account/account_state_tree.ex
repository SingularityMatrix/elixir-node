defmodule Aecore.Account.AccountStateTree do
  @moduledoc """
  Top level account state tree.
  """
  alias Aecore.Account.Account
  alias Aecore.Keys.Wallet
  alias Aeutil.Serialization
<<<<<<< HEAD

  @type encoded_account_state :: binary()
=======
  alias Aeutil.PatriciaMerkleTree
  alias MerklePatriciaTree.Trie

  @type accounts_state :: Trie.t()
>>>>>>> c62daebf

  @type hash :: binary()

  @spec init_empty() :: Trie.t()
  def init_empty do
    PatriciaMerkleTree.new(:accounts)
  end

  @spec put(accounts_state(), Wallet.pubkey(), Account.t()) :: accounts_state()
  def put(trie, key, value) do
    account_state_updated = Map.put(value, :pubkey, key)
    serialized_account_state = Serialization.rlp_encode(account_state_updated, :account_state)
    PatriciaMerkleTree.enter(trie, key, serialized_account_state)
  end

  @spec get(accounts_state(), Wallet.pubkey()) :: binary() | :none | Account.t()
  def get(trie, key) do
    case PatriciaMerkleTree.lookup(trie, key) do
      :none ->
        Account.empty()

      {:ok, account_state} ->
        {:ok, acc} = Serialization.rlp_decode(account_state)
        acc
    end
  end

  @spec update(accounts_state(), Wallet.pubkey(), (Account.t() -> Account.t())) ::
          accounts_state()
  def update(tree, key, fun) do
    put(tree, key, fun.(get(tree, key)))
  end

  @spec has_key?(accounts_state(), Wallet.pubkey()) :: boolean()
  def has_key?(trie, key) do
    PatriciaMerkleTree.lookup(trie, key) != :none
  end

  @spec root_hash(accounts_state()) :: hash()
  def root_hash(trie) do
    PatriciaMerkleTree.root_hash(trie)
  end
end<|MERGE_RESOLUTION|>--- conflicted
+++ resolved
@@ -5,15 +5,10 @@
   alias Aecore.Account.Account
   alias Aecore.Keys.Wallet
   alias Aeutil.Serialization
-<<<<<<< HEAD
-
-  @type encoded_account_state :: binary()
-=======
   alias Aeutil.PatriciaMerkleTree
   alias MerklePatriciaTree.Trie
 
   @type accounts_state :: Trie.t()
->>>>>>> c62daebf
 
   @type hash :: binary()
 
