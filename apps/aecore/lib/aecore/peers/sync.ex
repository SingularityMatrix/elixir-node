defmodule Aecore.Peers.Sync do

  @peers_target_count Application.get_env(:aecore, :peers)[:peers_target_count]

  alias Aecore.Peers.Worker, as: Peers
  alias Aehttpclient.Client, as: HttpClient
  alias Aecore.Chain.Worker, as: Chain
  alias Aecore.Txs.Pool.Worker, as: Pool
  alias Aecore.Chain.BlockValidation

  use GenServer

  require Logger

  def start_link(_args) do
    GenServer.start_link(__MODULE__, %{}, name: __MODULE__)
  end

  def init(state) do
    {:ok, state}
  end

  def get_state() do
    GenServer.call(__MODULE__, :get_state)
  end

  @spec add_block_to_state(binary, term()) :: :ok
  def add_block_to_state(block_hash, block) do
    GenServer.call(__MODULE__, {:add_block_to_state, block_hash, block})
  end

  @spec ask_peers_for_unknown_blocks(map()) :: :ok
  def ask_peers_for_unknown_blocks(peers) do
    GenServer.call(__MODULE__, {:ask_peers_for_unknown_blocks, peers})
  end

  @spec add_valid_peer_blocks_to_chain() :: :ok
  def add_valid_peer_blocks_to_chain() do
    GenServer.call(__MODULE__, :add_valid_peer_blocks_to_chain)
  end

  def add_unknown_peer_pool_txs(peers) do
    peer_uris = peers |> Map.values() |> Enum.map(fn(%{uri: uri}) -> uri end)
    Enum.each(peer_uris, fn(peer) ->
      case HttpClient.get_pool_txs(peer) do
        {:ok, deserialized_pool_txs} ->
          Enum.each(deserialized_pool_txs, fn(tx) ->
            Pool.add_transaction(tx)
          end)
        :error ->
          Logger.error("Couldn't get pool from peer")
      end
    end)
  end

  def handle_call(:get_state, _from, state) do
    {:reply, state, state}
  end

  def handle_call({:add_block_to_state, block_hash, block}, _from, state) do
    updated_state =
      case Chain.has_block?(block_hash) do
        true ->
          state
        false ->
          try do
            BlockValidation.single_validate_block!(block)
            Map.put(state, block_hash, block)
          catch
            {:error, message} ->
              Logger.error(fn -> "Can't add block to Sync state; #{message}" end)
              state
          end
      end

    {:reply, :ok, updated_state}
  end

  def handle_call({:ask_peers_for_unknown_blocks, peers}, _from, state) do
    state = Enum.reduce(peers, state, fn ({_, %{uri: uri, latest_block: top_block_hash}}, acc) ->
        {:ok, top_hash_decoded} = Base.decode16(top_block_hash)
        Map.merge(acc, check_peer_block(uri, top_hash_decoded, %{}))
      end)

    {:reply, :ok, state}
  end

  def handle_call(:add_valid_peer_blocks_to_chain, _from, state) do
    filtered_state =
      Enum.reduce(state, state, fn({_, block}, acc) ->
          built_chain = build_chain(acc, block, [])
          add_built_chain(built_chain, acc)
      end)

    {:reply, :ok, filtered_state}
  end

  #To make sure no peer is more popular in network then others,
  #we remove one peer at random if we have at least target_count of peers.
  @spec introduce_variety :: :ok
  def introduce_variety do
    peers_count = map_size(Peers.all_peers())
    if peers_count >= @peers_target_count do
      random_peer = Enum.random(Map.keys(Peers.all_peers()))
      Logger.info(fn -> "Removing #{random_peer} to introduce variety" end)
      Peers.remove_peer(random_peer)
      :ok
    else
      :ok
    end
  end

  #If our peer count is lower then @peers_target_count,
  #we request peers list from all known peers and choose at random
  #min(peers_we_need_to_have_target_count, peers_we_currently_have)
  #new peers to add.
  @spec refill :: :ok | {:error, term()}
  def refill do
    peers_count = map_size(Peers.all_peers())
    cond do
      peers_count == 0 ->
        {:error, "No peers"}
      peers_count < @peers_target_count ->
        all_peers =
          Peers.all_peers()
            |> Map.values()
            |> Enum.map(fn(%{uri: uri}) -> uri end)
        new_count = get_newpeers_and_add(all_peers)
        if new_count > 0 do
          Logger.info(fn -> "Aquired #{new_count} new peers" end)
          :ok
        else
          Logger.debug(fn -> "No new peers added when trying to refill peers" end)
          {:error, "No new peers added"}
        end
      true ->
        :ok
    end
  end

  defp get_newpeers_and_add(known) do
    known_count = length(known)
    known_set = MapSet.new(known)
    number_of_peers_to_add = Enum.min([@peers_target_count - known_count, known_count])
    known
    |> Enum.shuffle
    |> Enum.take(@peers_target_count - known_count)
    |> Enum.reduce([], fn(peer, acc) ->
      case (HttpClient.get_peers(peer)) do
        {:ok, list} ->
          Enum.concat(acc, Enum.map(Map.values(list),
                                    fn(%{"uri" => uri}) -> uri end))
        {:error, message} ->
          Logger.error(fn -> "Couldn't get peers from #{peer}: #{message}" end)
          acc
      end
    end)
    |> Enum.reduce([], fn(peer, acc) ->
      if MapSet.member?(known_set, peer) do
        acc
      else
        [peer | acc]
      end
    end)
    |> Enum.shuffle
    |> Enum.reduce(0, fn(peer, acc) ->
      #if we have successfully added less then number_of_peers_to_add peers then try to add another one
      if acc < number_of_peers_to_add do
        case Peers.add_peer(peer) do
          :ok ->
            acc + 1
          _ ->
            acc
        end
      else
        acc
      end
    end)
  end

  # Builds a chain, starting from the given block,
  # until we reach a block, of which the previous block is the highest in our chain
  # (that means we can add this chain to ours)
  defp build_chain(state, block, chain) do
    has_parent_block_in_state = Map.has_key?(state, block.header.prev_hash)
    has_parent_in_chain = Chain.has_block?(block.header.prev_hash)
    cond do
      has_parent_block_in_state ->
        build_chain(state, state[block.header.prev_hash], [block | chain])
      has_parent_in_chain ->
        [block | chain]
      true ->
        []
    end
  end

  # Adds the given chain to the local chain and
  # deletes the blocks we added from the state
  defp add_built_chain(chain, state) do
    Enum.reduce(chain, state, fn (block, acc) ->
      Chain.add_block(block)
      Map.delete(acc, BlockValidation.block_header_hash(block.header))
    end)
  end

  # Gets all unknown blocks, starting from the given one
  defp check_peer_block(peer_uri, block_hash, state) do
    case Chain.has_block?(block_hash) do
      false ->
        case(HttpClient.get_block({peer_uri, block_hash})) do
          {:ok, deserialized_block} ->
            try do
<<<<<<< HEAD
              BlockValidation.single_validate_block!(deserialized_block)
              peer_block_hash =
                BlockValidation.block_header_hash(deserialized_block.header)
=======
              BlockValidation.single_validate_block(deserialized_block)
              peer_block_hash = BlockValidation.block_header_hash(deserialized_block.header)
>>>>>>> 0ef12a20

              if block_hash == peer_block_hash do
                updated_state = Map.put(state, peer_block_hash, deserialized_block)
                check_peer_block(peer_uri, deserialized_block.header.prev_hash, updated_state)
              else
                state
              end
            catch
              {:error, _} ->
                state
            end
          {:error, _} ->
            state
        end
      true ->
        state
    end
  end

end<|MERGE_RESOLUTION|>--- conflicted
+++ resolved
@@ -210,14 +210,8 @@
         case(HttpClient.get_block({peer_uri, block_hash})) do
           {:ok, deserialized_block} ->
             try do
-<<<<<<< HEAD
               BlockValidation.single_validate_block!(deserialized_block)
-              peer_block_hash =
-                BlockValidation.block_header_hash(deserialized_block.header)
-=======
-              BlockValidation.single_validate_block(deserialized_block)
               peer_block_hash = BlockValidation.block_header_hash(deserialized_block.header)
->>>>>>> 0ef12a20
 
               if block_hash == peer_block_hash do
                 updated_state = Map.put(state, peer_block_hash, deserialized_block)
