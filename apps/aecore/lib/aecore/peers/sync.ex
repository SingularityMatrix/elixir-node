defmodule Aecore.Peers.Sync do

  @peers_target_count Application.get_env(:aecore, :peers)[:peers_target_count]

  alias Aecore.Peers.Worker, as: Peers
  alias Aehttpclient.Client, as: HttpClient
<<<<<<< HEAD
=======
  alias Aecore.Chain.Worker, as: Chain
  alias Aecore.Chain.BlockValidation
  alias Aeutil.Serialization
>>>>>>> 26e3f23d

  use GenServer

  require Logger

  def start_link(_args) do
    GenServer.start_link(__MODULE__, %{}, name: __MODULE__)
  end

  def init(state) do
    {:ok, state}
  end

  def get_state() do
    GenServer.call(__MODULE__, :get_state)
  end

  @spec add_block_to_state(binary(), term()) :: :ok
  def add_block_to_state(block_hash, block) do
    GenServer.call(__MODULE__, {:add_block_to_state, block_hash, block})
  end

  @spec ask_peers_for_unknown_blocks(map()) :: :ok
  def ask_peers_for_unknown_blocks(peers) do
    GenServer.call(__MODULE__, {:ask_peers_for_unknown_blocks, peers})
  end

  @spec add_valid_peer_blocks_to_chain() :: :ok
  def add_valid_peer_blocks_to_chain() do
    GenServer.call(__MODULE__, :add_valid_peer_blocks_to_chain)
  end

  def handle_call(:get_state, _from, state) do
    {:reply, state, state}
  end

  def handle_call({:add_block_to_state, block_hash, block}, _from, state) do
    updated_state =
      case Chain.has_block?(Base.encode16(block_hash)) do
        true ->
          state
        false ->
          try do
            BlockValidation.single_validate_block(block)
            Map.put(state, block_hash, block)
          catch
            {:error, message} ->
              Logger.error(fn -> "Can't add block to Sync state; #{message}" end)
              state
          end
      end

    {:reply, :ok, updated_state}
  end

  def handle_call({:ask_peers_for_unknown_blocks, peers}, _from, state) do
    state = Enum.reduce(peers, state, fn ({_, %{uri: uri, latest_block: latest_block}}, acc) ->
        Map.merge(acc, check_peer_block(uri, latest_block, %{}))
      end)

    {:reply, :ok, state}
  end

  def handle_call(:add_valid_peer_blocks_to_chain, _from, state) do
    filtered_state =
      Enum.reduce(state, state, fn({_, block}, acc) ->
          built_chain = build_chain(acc, block, [])
          add_built_chain(built_chain, acc)
      end)

    {:reply, :ok, filtered_state}
  end

  #To make sure no peer is more popular in network then others,
  #we remove one peer at random if we have at least target_count of peers.
  @spec introduce_variety :: :ok
  def introduce_variety do
    peers_count = map_size(Peers.all_peers())
    if peers_count >= @peers_target_count do
      random_peer = Enum.random(Map.keys(Peers.all_peers()))
      Logger.info(fn -> "Removing #{random_peer} to introduce variety" end)
      Peers.remove_peer(random_peer)
      :ok
    else
      :ok
    end
  end

  #If our peer count is lower then @peers_target_count,
  #we request peers list from all known peers and choose at random
  #min(peers_we_need_to_have_target_count, peers_we_currently_have)
  #new peers to add.
  @spec refill :: :ok | {:error, term()}
  def refill do
    peers_count = map_size(Peers.all_peers())
    cond do
      peers_count == 0 ->
        {:error, "No peers"}
      peers_count < @peers_target_count ->
        all_peers =
          Peers.all_peers()
            |> Map.values()
            |> Enum.map(fn(%{uri: uri}) -> uri end)
        new_count = get_newpeers_and_add(all_peers)
        if new_count > 0 do
          Logger.info(fn -> "Aquired #{new_count} new peers" end)
          :ok
        else
          Logger.debug(fn -> "No new peers added when trying to refill peers" end)
          {:error, "No new peers added"}
        end
      true ->
        :ok
    end
  end

  defp get_newpeers_and_add(known) do
    known_count = length(known)
    known_set = MapSet.new(known)
    number_of_peers_to_add = Enum.min([@peers_target_count - known_count, known_count])
    known
    |> Enum.shuffle
    |> Enum.take(@peers_target_count - known_count)
    |> Enum.reduce([], fn(peer, acc) ->
      case (HttpClient.get_peers(peer)) do
        {:ok, list} ->
          Enum.concat(acc, Enum.map(Map.values(list),
                                    fn(%{"uri" => uri}) -> uri end))
        :error ->
          acc
      end
    end)
    |> Enum.reduce([], fn(peer, acc) ->
      if MapSet.member?(known_set, peer) do
        acc
      else
        [peer | acc]
      end
    end)
    |> Enum.shuffle
    |> Enum.reduce(0, fn(peer, acc) ->
      #if we have successfully added less then number_of_peers_to_add peers then try to add another one
      if acc < number_of_peers_to_add do
        case Peers.add_peer(peer) do
          :ok ->
            acc + 1
          _ ->
            acc
        end
      else
        acc
      end
    end)
  end

  # Builds a chain, starting from the given block,
  # until we reach a block, of which the previous block is the highest in our chain
  # (that means we can add this chain to ours)
  defp build_chain(state, block, chain) do
    has_parent_block_in_state = Map.has_key?(state, block.header.prev_hash)
    has_parent_in_chain =
      block.header.prev_hash == BlockValidation.block_header_hash(Chain.latest_block().header)
    cond do
      has_parent_block_in_state ->
        build_chain(state, state[block.header.prev_hash], [block | chain])
      has_parent_in_chain ->
        [block | chain]
      true ->
        []
    end
  end

  # Adds the given chain to the local chain and
  # deletes the blocks we added from the state
  defp add_built_chain(chain, state) do
    Enum.reduce(chain, state, fn (block, acc) ->
        case Chain.add_block(block) do
          :ok ->
            Map.delete(acc, BlockValidation.block_header_hash(block.header))
          :error ->
            acc
        end
      end)
  end

  # Gets all unknown blocks, starting from the given one
  defp check_peer_block(peer_uri, block_hash, state) do
    case Chain.has_block?(block_hash) do
      false ->
        case(HttpClient.get_block({peer_uri, block_hash})) do
          {:ok, deserialized_block} ->
            try do
              BlockValidation.single_validate_block(deserialized_block)
              peer_block_hash =
                BlockValidation.block_header_hash(deserialized_block.header)

              if(block_hash == Base.encode16(peer_block_hash)) do
                check_peer_block(peer_uri, Serialization.hex_binary(deserialized_block.header.prev_hash, :serialize),
                  Map.put(state, peer_block_hash, deserialized_block))
              else
                state
              end
            catch
              {:error, _} ->
                state
            end
          :error ->
            state
        end
      true ->
        state
    end
  end
end<|MERGE_RESOLUTION|>--- conflicted
+++ resolved
@@ -4,12 +4,9 @@
 
   alias Aecore.Peers.Worker, as: Peers
   alias Aehttpclient.Client, as: HttpClient
-<<<<<<< HEAD
-=======
   alias Aecore.Chain.Worker, as: Chain
   alias Aecore.Chain.BlockValidation
   alias Aeutil.Serialization
->>>>>>> 26e3f23d
 
   use GenServer
 
