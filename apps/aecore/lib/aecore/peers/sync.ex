--- conflicted
+++ resolved
@@ -195,13 +195,8 @@
               peer_block_hash =
                 BlockValidation.block_header_hash(deserialized_block.header)
 
-<<<<<<< HEAD
               if(block_hash == Base.encode16(peer_block_hash)) do
                 check_peer_block(peer_uri, Serialization.hex_binary(deserialized_block.header.prev_hash, :serialize),
-=======
-              if block_hash == Base.encode16(peer_block_hash) do
-                check_peer_block(peer_uri, peer_block.header.prev_hash,
->>>>>>> b66a7df1
                   Map.put(state, peer_block_hash, deserialized_block))
               else
                 state
