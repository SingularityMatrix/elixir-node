--- conflicted
+++ resolved
@@ -48,9 +48,6 @@
 
   use ExConstructor
 
-  @type peer_blocks :: map()
-  @type peer_block_tasks :: map()
-
   def start_link(_args) do
     GenServer.start_link(__MODULE__, %{:sync_pool => [], :hash_pool => []}, name: __MODULE__)
   end
@@ -64,18 +61,12 @@
     {:ok, state}
   end
 
-<<<<<<< HEAD
   @doc """
   Starts a synchronizing process between our node and the node of the given peer_id
   """
   @spec start_sync(String.t(), binary()) :: :ok | {:error, String.t()}
   def start_sync(peer_id, remote_hash) do
     GenServer.cast(__MODULE__, {:start_sync, peer_id, remote_hash})
-=======
-  @spec get_peer_blocks() :: peer_blocks()
-  def get_peer_blocks do
-    GenServer.call(__MODULE__, :get_peer_blocks)
->>>>>>> b8c5a1e2
   end
 
   @spec fetch_mempool(String.t()) :: :ok | {:error, String.t()}
@@ -88,14 +79,8 @@
     GenServer.cast(__MODULE__, {:schedule_ping, peer_id})
   end
 
-<<<<<<< HEAD
   def delete_from_pool(peer_id) do
     GenServer.cast(__MODULE__, {:delete_from_pool, peer_id})
-=======
-  @spec get_running_tasks() :: peer_block_tasks()
-  def get_running_tasks do
-    GenServer.call(__MODULE__, :get_running_tasks)
->>>>>>> b8c5a1e2
   end
 
   def state do
@@ -420,7 +405,7 @@
 
       {:error, reason} ->
         Logger.error("#{__MODULE__}: Fetching top block from
-        #{inspect(peer_id)} failed with: #{inspect(reason)} ")
+                      #{inspect(peer_id)} failed with: #{inspect(reason)} ")
     end
   end
 
