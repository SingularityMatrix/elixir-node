--- conflicted
+++ resolved
@@ -150,8 +150,6 @@
       end
     end)
   end
-<<<<<<< HEAD
-=======
 
   # Builds a chain, starting from the given block,
   # until we reach a block, of which the previous block is the highest in our chain
@@ -212,5 +210,4 @@
         state
     end
   end
->>>>>>> 1521208a
 end