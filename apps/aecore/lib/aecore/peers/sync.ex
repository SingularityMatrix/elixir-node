defmodule Aecore.Peers.Sync do
  @moduledoc """
  Contains peer sync functionality
  """

  use GenServer

  alias Aecore.Peers.Worker, as: Peers
  alias Aehttpclient.Client, as: HttpClient
  alias Aecore.Chain.Worker, as: Chain
  alias Aecore.Txs.Pool.Worker, as: Pool
  alias Aecore.Chain.BlockValidation
  alias Aecore.Peers.PeerBlocksTask
  alias Aecore.Structures.Header

  require Logger

  @peers_target_count Application.get_env(:aecore, :peers)[:peers_target_count]

  def start_link(_args) do
    GenServer.start_link(
      __MODULE__,
      %{peer_blocks: %{}, peer_block_tasks: %{}, chain_sync_running: false},
      name: __MODULE__
    )
  end

  def init(state) do
    {:ok, state}
  end

  @spec get_peer_blocks() :: map()
  def get_peer_blocks do
    GenServer.call(__MODULE__, :get_peer_blocks)
  end

  @spec add_running_task(String.t()) :: :ok
  def add_running_task(peer_uri) do
    GenServer.call(__MODULE__, {:add_running_task, peer_uri})
  end

  @spec remove_running_task(String.t()) :: :ok
  def remove_running_task(peer_uri) do
    GenServer.call(__MODULE__, {:remove_running_task, peer_uri})
  end

  @spec get_running_tasks() :: map()
  def get_running_tasks do
    GenServer.call(__MODULE__, :get_running_tasks)
  end

  @spec chain_sync_running?() :: boolean()
  def chain_sync_running? do
    GenServer.call(__MODULE__, :chain_sync_running)
  end

  @spec set_chain_sync_status(boolean()) :: :ok
  def set_chain_sync_status(status) do
    GenServer.call(__MODULE__, {:set_chain_sync_status, status})
  end

  @spec add_block_to_state(binary(), term()) :: :ok
  def add_block_to_state(block_hash, block) do
    GenServer.call(__MODULE__, {:add_block_to_state, block_hash, block})
  end

  @spec remove_block_from_state(binary()) :: :ok
  def remove_block_from_state(block_hash) do
    GenServer.call(__MODULE__, {:remove_block_from_state, block_hash})
  end

  @spec ask_peers_for_unknown_blocks(Peers.peers()) :: :ok
  def ask_peers_for_unknown_blocks(peers) do
    Enum.each(peers, fn {_, %{uri: uri, latest_block: top_block_hash}} ->
      top_hash_decoded = Header.base58c_decode(top_block_hash)

      if !Map.has_key?(get_running_tasks(), uri) do
        PeerBlocksTask.start_link([uri, top_hash_decoded])
      end
    end)
  end

  @spec add_peer_blocks_to_sync_state(String.t(), binary()) :: :ok
  def add_peer_blocks_to_sync_state(peer_uri, from_block_hash) do
    if Chain.has_block?(from_block_hash) do
      remove_running_task(peer_uri)
    else
      add_running_task(peer_uri)

      case HttpClient.get_raw_blocks({peer_uri, from_block_hash, Chain.top_block_hash()}) do
        {:ok, blocks} ->
          if !Enum.empty?(blocks) do
            Enum.each(blocks, fn block ->
              try do
                BlockValidation.single_validate_block!(block)
                peer_block_hash = BlockValidation.block_header_hash(block.header)

                if !Chain.has_block?(peer_block_hash) do
                  add_block_to_state(peer_block_hash, block)
                end
              catch
                {:error, message} ->
                  Logger.error(fn -> message end)
              end
            end)

            earliest_block = Enum.at(blocks, Enum.count(blocks) - 1)
            add_peer_blocks_to_sync_state(peer_uri, earliest_block.header.prev_hash)
          end

        {:error, message} ->
          Logger.error(fn -> message end)
          remove_running_task(peer_uri)
      end
    end
  end

  @spec add_valid_peer_blocks_to_chain(map()) :: :ok
  def add_valid_peer_blocks_to_chain(state) do
    unless chain_sync_running?() do
      set_chain_sync_status(true)

      Enum.each(state, fn {_, block} ->
        built_chain = build_chain(state, block, [])
        add_built_chain(built_chain)
      end)

      set_chain_sync_status(false)
    end
  end

  @spec add_unknown_peer_pool_txs(Peers.peers()) :: :ok
  def add_unknown_peer_pool_txs(peers) do
    peer_uris = peers |> Map.values() |> Enum.map(fn %{uri: uri} -> uri end)

    Enum.each(peer_uris, fn peer ->
      case HttpClient.get_pool_txs(peer) do
        {:ok, deserialized_pool_txs} ->
          Enum.each(deserialized_pool_txs, fn tx ->
            Pool.add_transaction(tx)
          end)

        :error ->
          Logger.error("Couldn't get pool from peer")
      end
    end)
  end

  def handle_call(:get_peer_blocks, _from, %{peer_blocks: peer_blocks} = state) do
    {:reply, peer_blocks, state}
  end

  def handle_call(
        {:add_running_task, peer_uri},
        from,
        %{peer_block_tasks: peer_block_tasks} = state
      ) do
    updated_tasks = Map.put(peer_block_tasks, peer_uri, from)

    {:reply, :ok, %{state | peer_block_tasks: updated_tasks}}
  end

  def handle_call(
        {:remove_running_task, peer_uri},
        _from,
        %{peer_block_tasks: peer_block_tasks} = state
      ) do
    updated_tasks = Map.delete(peer_block_tasks, peer_uri)

    {:reply, :ok, %{state | peer_block_tasks: updated_tasks}}
  end

  def handle_call(:get_running_tasks, _from, %{peer_block_tasks: peer_block_tasks} = state) do
    {:reply, peer_block_tasks, state}
  end

  def handle_call(
        :get_chain_sync_status,
        _from,
        %{chain_sync_running: chain_sync_running} = state
      ) do
    {:reply, chain_sync_running, state}
  end

  def handle_call({:set_chain_sync_status, status}, _from, state) do
    {:reply, :ok, %{state | chain_sync_running: status}}
  end

  def handle_call(
        {:add_block_to_state, block_hash, block},
        _from,
        %{peer_blocks: peer_blocks} = state
      ) do
    updated_peer_blocks =
      if Chain.has_block?(block_hash) do
        peer_blocks
      else
        try do
          BlockValidation.single_validate_block!(block)
          Map.put(peer_blocks, block_hash, block)
        catch
          {:error, message} ->
            Logger.error(fn -> "Can't add block to Sync state - #{message}" end)
            peer_blocks
<<<<<<< HEAD
=======

          false ->
            try do
              BlockValidation.single_validate_block!(block)
              Map.put(peer_blocks, block_hash, block)
            catch
              {:error, message} ->
                Logger.error(fn -> "Can't add block to Sync state - #{message}" end)
                peer_blocks
            end
>>>>>>> bd7dfba1
        end
      end

    {:reply, :ok, %{state | peer_blocks: updated_peer_blocks}}
  end

  def handle_call(
        {:remove_block_from_state, block_hash},
        _from,
        %{peer_blocks: peer_blocks} = state
      ) do
    updated_peer_blocks = Map.delete(peer_blocks, block_hash)

    {:reply, :ok, %{state | peer_blocks: updated_peer_blocks}}
  end

  def handle_info(_any, state) do
    {:noreply, state}
  end

  # To make sure no peer is more popular in network then others,
  # we remove one peer at random if we have at least target_count of peers.
  @spec introduce_variety :: :ok
  def introduce_variety do
    peers_count = map_size(Peers.all_peers())

    if peers_count >= @peers_target_count do
      random_peer = Enum.random(Map.keys(Peers.all_peers()))
      Logger.info(fn -> "Removing #{random_peer} to introduce variety" end)
      Peers.remove_peer(random_peer)
      :ok
    else
      :ok
    end
  end

  # If our peer count is lower then @peers_target_count,
  # we request peers list from all known peers and choose at random
  # min(peers_we_need_to_have_target_count, peers_we_currently_have)
  # new peers to add.
  @spec refill :: :ok | {:error, term()}
  def refill do
    peers_count = map_size(Peers.all_peers())

    cond do
      peers_count == 0 ->
        {:error, "No peers"}

      peers_count < @peers_target_count ->
        all_peers =
          Peers.all_peers()
          |> Map.values()
          |> Enum.map(fn %{uri: uri} -> uri end)

        new_count = get_newpeers_and_add(all_peers)

        if new_count > 0 do
          Logger.info(fn -> "Aquired #{new_count} new peers" end)
          :ok
        else
          Logger.debug(fn -> "No new peers added when trying to refill peers" end)
          {:error, "No new peers added"}
        end

      true ->
        :ok
    end
  end

  defp get_newpeers_and_add(known) do
    known_count = length(known)
    known_set = MapSet.new(known)
    number_of_peers_to_add = Enum.min([@peers_target_count - known_count, known_count])

    known
    |> Enum.shuffle()
    |> Enum.take(@peers_target_count - known_count)
    |> Enum.reduce([], fn peer, acc ->
      case HttpClient.get_peers(peer) do
        {:ok, list} ->
          Enum.concat(acc, Enum.map(Map.values(list), fn %{"uri" => uri} -> uri end))

        {:error, message} ->
          Logger.error(fn -> "Couldn't get peers from #{peer}: #{message}" end)
          acc
      end
    end)
    |> Enum.reduce([], fn peer, acc ->
      if MapSet.member?(known_set, peer) do
        acc
      else
        [peer | acc]
      end
    end)
    |> Enum.shuffle()
    |> Enum.reduce(0, fn peer, acc ->
      # if we have successfully added less then number_of_peers_to_add peers
      # then try to add another one
      if acc < number_of_peers_to_add do
        case Peers.add_peer(peer) do
          :ok ->
            acc + 1

          _ ->
            acc
        end
      else
        acc
      end
    end)
  end

  # Builds a chain, starting from the given block,
  # until we reach a block, of which the previous block is the highest in our chain
  # (that means we can add this chain to ours)
  defp build_chain(state, block, chain) do
    has_parent_block_in_state = Map.has_key?(state, block.header.prev_hash)
    has_parent_in_chain = Chain.has_block?(block.header.prev_hash)
    block_header_hash = BlockValidation.block_header_hash(block.header)

    if Chain.has_block?(block_header_hash) do
      chain
    else
      cond do
        has_parent_block_in_state ->
          build_chain(state, state[block.header.prev_hash], [block | chain])

        has_parent_in_chain ->
          [block | chain]

        true ->
          []
      end
    end
  end

  # Adds the given chain to the local chain and
  # deletes the blocks we added from the state
  defp add_built_chain(chain) do
    Enum.each(chain, fn block ->
      case Chain.add_block(block) do
        :ok ->
          remove_block_from_state(BlockValidation.block_header_hash(block.header))

        :error ->
          Logger.info("Block couldn't be added to chain")
      end
    end)
  end
end<|MERGE_RESOLUTION|>--- conflicted
+++ resolved
@@ -202,19 +202,6 @@
           {:error, message} ->
             Logger.error(fn -> "Can't add block to Sync state - #{message}" end)
             peer_blocks
-<<<<<<< HEAD
-=======
-
-          false ->
-            try do
-              BlockValidation.single_validate_block!(block)
-              Map.put(peer_blocks, block_hash, block)
-            catch
-              {:error, message} ->
-                Logger.error(fn -> "Can't add block to Sync state - #{message}" end)
-                peer_blocks
-            end
->>>>>>> bd7dfba1
         end
       end
 
