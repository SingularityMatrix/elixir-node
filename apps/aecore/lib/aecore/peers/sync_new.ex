defmodule Aecore.Peers.SyncNew do
  @moduledoc """
  This module is responsible for the Sync logic between Peers to share blocks between eachother
  """

  use GenServer

  alias Aecore.Chain.Header
  alias Aecore.Chain.Worker, as: Chain
  alias Aecore.Persistence.Worker, as: Persistence

  require Logger

  @typedoc "Structure of a peer to sync with"
  @type sync_peer :: %{
          difficulty: non_neg_integer(),
          from: non_neg_integer(),
          to: non_neg_integer(),
          hash: binary(),
          peer: String.t(),
          pid: binary()
        }

  @type peer_id_map :: %{peer: String.t()}

  @typedoc "List of all the syncing peers"
  @type sync_pool :: list(sync_peer())

  @type hash_pool :: {{non_neg_integer(), non_neg_integer()}, Block.t() | peer_id_map()}

  defstruct difficulty: nil,
            from: nil,
            to: nil,
            hash: nil,
            peer: nil,
            pid: nil

  use ExConstructor

  def start_link(_args) do
    GenServer.start_link(__MODULE__, %{:sync_pool => [], :hash_pool => []}, name: __MODULE__)
  end

  def init(state) do
    {:ok, state}
  end

  @doc """
  Starts a synchronizing process between our node and the node of the given peer_id
  """
  @spec start_sync(String.t(), binary(), non_neg_integer()) :: :ok | {:error, String.t()}
  def start_sync(peer_id, remote_hash, remote_difficulty) do
    GenServer.cast(__MODULE__, {:start_sync, peer_id, remote_hash, remote_difficulty})
  end

  @doc """
  Checks weather the sync is in progress
  """
  @spec sync_in_progress?(String.t()) :: {true | false, non_neg_integer}
  def sync_in_progress?(peer_id) do
    GenServer.call(__MODULE__, {:sync_in_progress, peer_id})
  end

  @spec new_header?(String.t(), Header.t(), non_neg_integer(), binary()) :: true | false
  def new_header?(peer_id, header, agreed_height, hash) do
    GenServer.call(__MODULE__, {:new_header, self(), peer_id, header, agreed_height, hash})
  end

<<<<<<< HEAD
  @spec forward_block(Block.t(), String.t()) :: :ok | {:error, String.t()}
  def forward_block(block, peer_id) do
    GenServer.call(__MODULE__, {:forward_block, block, peer_id})
  end

  @spec forward_tx(SignedTx.t(), String.t()) :: :ok | {:error, String.t()}
  def forward_tx(tx, peer_id) do
    GenServer.call(__MODULE__, {:forward_tx, tx, peer_id})
=======
  @spec fetch_next(String.t(), non_neg_integer(), binary(), any()) :: tuple()
  def fetch_next(peer_id, height_in, hash_in, result) do
    GenServer.call(__MODULE__, {:fetch_next, peer_id, height_in, hash_in, result}, 30_000)
>>>>>>> 63634519
  end

  ## INNER FUNCTIONS ##

  def handle_cast({:start_sync, peer_id, remote_hash}, _from, state) do
    case sync_in_progress?(peer_id) do
      false ->
        do_start_sync(peer_id, remote_hash)

      true ->
        Logger.info("#{__MODULE__}: sync is already in progress with #{inspect(peer_id)}")
    end

    {:noreply, state}
  end

  def handle_call(
        {:new_header, pid, peer_id, header, agreed_height, hash},
        _from,
        %{sync_pool: pool} = state
      ) do
    height = header.height
    difficulty = header.difficulty

    {is_new, new_pool} =
      insert_header(
        SyncNew.new(
          %{
            difficulty: difficulty,
            from: agreed_height,
            to: height,
            hash: hash,
            peer: peer_id,
            pid: pid
          },
          pool
        )
      )

    case is_new do
      true ->
        # do something with process
        :ok

      false ->
        :ok
    end

    {:no_reply, is_new, %{state | sync_pool: new_pool}}
  end

  def handle_call({:sync_in_progress, peer_id}, _from, %{sync_pool: pool} = state) do
    result =
      case Enum.find(list, false, fn peer -> Map.get(peer, :id) == peer_id end) do
        false ->
          false

        peer ->
          {true, peer}
      end

    {:no_reply, result, state}
  end

  def handle_call({:forward_block, block, peer_id}, _from, state) do
    {:no_reply, do_forward_block(block, peer_id), state}
  end

  def handle_call({:forward_tx, tx, peer_id}, _from, state) do
    {:no_reply, do_forward_tx(tx, peer_id), state}
  end

  def handle_call({:fetch_next, peer_id, height_in, hash_in, result}, _, state) do
    hash_pool =
      case result do
        {:ok, block} ->
          block_height = block.header.height
          block_hash = block.header.hash
          List.keyreplace(
            {block_height, block_hash},
            1,
            state.hash_pool,
            {{block_height, block_hash}, %{block: block}}
          )
        _ ->
          state.hash_pool
      end
    Logger.info("#{__MODULE__}: fetch next from Hashpool")
    case update_chain_from_pool(height_in, hash_in, hash_pool) do
      {:error, reason} ->
        Logger.info("#{__MODULE__}: Chain update failed", reason)
        {:reply, {:error, :sync_stopped}, %{state | hash_pool: hash_pool}}
      {:ok, new_height, new_hash, []} ->
        Logger.debug("Got all the blocks from Hashpool")
        case Enum.find(state.sync_pool, false, fn peer -> Map.get(peer, :id) == peer_id end) do
          false ->
            ##abort sync
            {:reply, {:error, :sync_stopped}, %{state | hash_pool: []}}
          %{to: to} = peer when to <= new_height ->
            new_sync_pool =
              Enum.reject(state.sync_pool, fn peers -> Map.get(peer, :id) == peer_id end)
            {:reply, :done, %{state | hash_pool: [], sync_pool: new_sync_pool}}
          peer ->
            {:reply, {:fill_pool, new_height, new_hash}, %{state | hash_pool: []}}
        end
      {:ok, new_height, new_hash, new_hash_pool} ->
        Logger.debug("Updated Hashpool")
        sliced_hash_pool =
        for {{height, hash}, %{peer_id: id}} <- new_hash_pool do
          {height, hash}
        end
        case sliced_hash_pool do
          [] ->
            ## We have all blocks
            {:reply, {:insert, new_height, new_hash}, %{state | hash_pool: new_hash_pool}}
          pick_from_hashes ->
            random = :rand.uniform(length(pick_from_hashes))
            {pick_height, pick_hash} = Enum.fetch(pick_from_hashes, random)
            {:reply, {:fetch, new_height, new_hash, pick_hash}, %{state | hash_pool: new_hash_pool}}
        end
    end
  end

  @spec insert_header(sync_peer(), sync_pool()) :: {true | false, sync_pool()}
  defp insert_header(
         %{
           difficulty: difficulty,
           from: agreed_height,
           to: height,
           hash: hash,
           peer: peer_id,
           pid: pid
         } = new_sync,
         sync_pool
       ) do
    {new_peer?, new_pool} =
      case Enum.find(sync_pool, false, fn peer -> Map.get(peer, :id) == peer_id end) do
        false ->
          {true, [new_sync | sync_pool]}

        old_sync ->
          new_sync1 =
            case old_sync.from > from do
              true ->
                old_sync

              false ->
                new_sync
            end

          max_diff = max(difficulty, old_sync.difficulty)
          max_to = max(to, old_sync.to)
          new_sync2 = %{new_sync1 | difficulty: max_diff, to: max_to}
          new_pool = List.delete(sync_pool, old_sync)

          {false, [new_sync2 | sync_pool]}
      end

    {new_peer?, Enum.sort_by(new_pool, fn peer -> peer.difficulty end)}
  end

  ## TODO: Fix the return value
  @spec do_start_sync(String.t(), binary()) :: String.t()
  defp do_start_sync(peer_id, remote_hash) do
    case get_header_by_hash(peer_id, remote_hash) do
      {:ok, remote_header} ->
        remote_height = remote_header.height
        local_height = Chain.top_height()
        {:ok, genesis_block} = Chain.get_block_by_height(0)
        min_agreed_hash = genesis_block.header.height
        max_agreed_height = min(local_height, remote_height)

        {agreed_height, agreed_hash} =
          agree_on_height(
            peer_id,
            remote_header,
            remote_height,
            max_agreed_height,
            min_agreed_hash
          )

        case new_header?(peer_id, remote_header, agreed_height, agreed_hash) do
          false ->
            # Already syncing with this peer
            :ok

          true ->
            # TODO: pool_result = fill_pool(peer_id, agreed_hash)
            # TODO: fetch_more(peer_id, agreed_height, agreed_hash, pool_result)
            :ok
        end

      {:error, reason} ->
        Logger.error("#{__MODULE__}: Fetching top block from
        #{inspect(peer_id)} failed with: #{inspect(reason)} ")
    end
  end

  defp do_forward_block(block, peer_id) do
    height = block.header.height

    case sync_in_progress?(peer_id) do
      {true, %{to: to_height}} when to_height > height + @max_diff_for_sync ->
        Logger.debug("#{__MODULE__}: Not forwarding to #{inspect(peer_id)}, too far ahead")

      false ->
        # send_block(peer_id, block) Send block through the peer module
        :ok
    end
  end

  defp do_forward_tx(tx, peer_id) do
    send_tx(peer_id, tx)
    Logger.debug("#{__MODULE__}: sent tx: #{inspect(tx)} to peer #{inspect(peer_id)}")
  end

  @spec agree_on_height(String.t(), binary(), non_neg_integer(), non_neg_integer(), binary())
<<<<<<< HEAD
  defp agree_on_height(_peer_id, _r_header, _r_height, l_height, agreed_hash) when l_height == 0 do
=======
  def agree_on_height(_peer_id, _r_header, _r_height, l_height, agreed_hash) when l_height == 0 do
>>>>>>> 63634519
    {0, agreed_hash}
  end

  defp agree_on_height(peer_id, r_header, r_height, l_height, agreed_hash)
       when r_height == l_height do
    r_hash = r_header.root_hash

    case Persistence.get_block_by_hash(r_hash) do
      {:ok, _} ->
        # We agree on this block height
        {r_height, r_hash}

      _ ->
        # We are on a fork
        agree_on_height(peer_id, r_header, r_height, l_height - 1, agreed_hash)
    end
  end

  defp agree_on_height(peer_id, r_header, r_height, l_height, agreed_hash)
       when r_height != l_height do
    case get_header_by_height(peer_id, l_height) do
      {:ok, header} ->
        agree_on_height(peer_id, header, l_height, l_height, agreed_hash)

      {:error, reason} ->
        {0, agreed_hash}
    end
  end
end<|MERGE_RESOLUTION|>--- conflicted
+++ resolved
@@ -66,7 +66,6 @@
     GenServer.call(__MODULE__, {:new_header, self(), peer_id, header, agreed_height, hash})
   end
 
-<<<<<<< HEAD
   @spec forward_block(Block.t(), String.t()) :: :ok | {:error, String.t()}
   def forward_block(block, peer_id) do
     GenServer.call(__MODULE__, {:forward_block, block, peer_id})
@@ -75,11 +74,11 @@
   @spec forward_tx(SignedTx.t(), String.t()) :: :ok | {:error, String.t()}
   def forward_tx(tx, peer_id) do
     GenServer.call(__MODULE__, {:forward_tx, tx, peer_id})
-=======
+  end
+
   @spec fetch_next(String.t(), non_neg_integer(), binary(), any()) :: tuple()
   def fetch_next(peer_id, height_in, hash_in, result) do
     GenServer.call(__MODULE__, {:fetch_next, peer_id, height_in, hash_in, result}, 30_000)
->>>>>>> 63634519
   end
 
   ## INNER FUNCTIONS ##
@@ -158,47 +157,64 @@
         {:ok, block} ->
           block_height = block.header.height
           block_hash = block.header.hash
+
           List.keyreplace(
+            state.hash_pool,
             {block_height, block_hash},
             1,
-            state.hash_pool,
             {{block_height, block_hash}, %{block: block}}
           )
+
         _ ->
           state.hash_pool
       end
+
     Logger.info("#{__MODULE__}: fetch next from Hashpool")
-    case update_chain_from_pool(height_in, hash_in, hash_pool) do
+
+    case update_chain_from_pool(height_in, hash_in, hash_pool) do # TODO: write this func
       {:error, reason} ->
         Logger.info("#{__MODULE__}: Chain update failed", reason)
         {:reply, {:error, :sync_stopped}, %{state | hash_pool: hash_pool}}
+
       {:ok, new_height, new_hash, []} ->
         Logger.debug("Got all the blocks from Hashpool")
+
         case Enum.find(state.sync_pool, false, fn peer -> Map.get(peer, :id) == peer_id end) do
           false ->
-            ##abort sync
+            ## abort sync
             {:reply, {:error, :sync_stopped}, %{state | hash_pool: []}}
-          %{to: to} = peer when to <= new_height ->
+
+          %{to: to_height} = peer when to_height <= new_height ->
             new_sync_pool =
               Enum.reject(state.sync_pool, fn peers -> Map.get(peer, :id) == peer_id end)
+
             {:reply, :done, %{state | hash_pool: [], sync_pool: new_sync_pool}}
+
           peer ->
+            # TODO: Figure out what :fill_pool should do and where it is handled
             {:reply, {:fill_pool, new_height, new_hash}, %{state | hash_pool: []}}
         end
+
       {:ok, new_height, new_hash, new_hash_pool} ->
         Logger.debug("Updated Hashpool")
+
         sliced_hash_pool =
-        for {{height, hash}, %{peer_id: id}} <- new_hash_pool do
-          {height, hash}
-        end
+          for {{height, hash}, %{peer_id: id}} <- new_hash_pool do
+            {height, hash}
+          end
+
         case sliced_hash_pool do
           [] ->
             ## We have all blocks
             {:reply, {:insert, new_height, new_hash}, %{state | hash_pool: new_hash_pool}}
+
           pick_from_hashes ->
             random = :rand.uniform(length(pick_from_hashes))
             {pick_height, pick_hash} = Enum.fetch(pick_from_hashes, random)
-            {:reply, {:fetch, new_height, new_hash, pick_hash}, %{state | hash_pool: new_hash_pool}}
+
+            # TODO: Figure out what :fetch should do and where it is handled
+            {:reply, {:fetch, new_height, new_hash, pick_hash},
+             %{state | hash_pool: new_hash_pool}}
         end
     end
   end
@@ -297,11 +313,7 @@
   end
 
   @spec agree_on_height(String.t(), binary(), non_neg_integer(), non_neg_integer(), binary())
-<<<<<<< HEAD
   defp agree_on_height(_peer_id, _r_header, _r_height, l_height, agreed_hash) when l_height == 0 do
-=======
-  def agree_on_height(_peer_id, _r_header, _r_height, l_height, agreed_hash) when l_height == 0 do
->>>>>>> 63634519
     {0, agreed_hash}
   end
 
