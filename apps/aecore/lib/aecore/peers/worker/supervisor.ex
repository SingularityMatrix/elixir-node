defmodule Aecore.Peers.Worker.Supervisor do
  use Supervisor

<<<<<<< HEAD
  alias Aecore.Wallet.Worker, as: Wallet
  alias Aecore.Peers.Sync
=======
  alias Aecore.Peers.SyncNew, as: Sync
>>>>>>> ae3a9fd9
  alias Aecore.Peers.Worker, as: Peers
  alias Aecore.Peers.PeerConnection
  alias Aecore.Peers.Worker.PeerConnectionSupervisor

  def start_link(_args) do
    Supervisor.start_link(__MODULE__, :ok)
  end

  def init(:ok) do
    {privkey, pubkey} =
      {<<160, 201, 72, 107, 212, 95, 216, 197, 145, 103, 254, 171, 105, 50, 65, 129, 67, 86, 101,
         117, 95, 252, 60, 45, 124, 212, 113, 162, 153, 165, 216, 93>>,
       <<154, 121, 221, 190, 251, 229, 233, 152, 87, 78, 165, 55, 76, 196, 152, 221, 142, 210, 81,
         18, 248, 95, 199, 248, 5, 7, 103, 191, 139, 138, 249, 61>>}

    children = [
      Sync,
      PeerConnectionSupervisor,
      Peers,
      :ranch.child_spec(
        :peer_pool,
        num_of_acceptors(),
        :ranch_tcp,
        [port: sync_port()],
        PeerConnection,
        %{
          port: sync_port(),
          privkey: privkey,
          pubkey: pubkey
        }
      )
    ]

    Supervisor.init(children, strategy: :one_for_one)
  end

  def sync_port do
    Application.get_env(:aecore, :peers)[:sync_port]
  end

  def num_of_acceptors do
    Application.get_env(:aecore, :peers)[:ranch_acceptors]
  end
end<|MERGE_RESOLUTION|>--- conflicted
+++ resolved
@@ -1,12 +1,7 @@
 defmodule Aecore.Peers.Worker.Supervisor do
   use Supervisor
 
-<<<<<<< HEAD
-  alias Aecore.Wallet.Worker, as: Wallet
   alias Aecore.Peers.Sync
-=======
-  alias Aecore.Peers.SyncNew, as: Sync
->>>>>>> ae3a9fd9
   alias Aecore.Peers.Worker, as: Peers
   alias Aecore.Peers.PeerConnection
   alias Aecore.Peers.Worker.PeerConnectionSupervisor
