--- conflicted
+++ resolved
@@ -8,11 +8,9 @@
   alias Aehttpclient.Client
   alias Aecore.Structures.Block
   alias Aecore.Utils.Blockchain.BlockValidation
-<<<<<<< HEAD
   alias Aehttpclient.Client, as: HttpClient
-=======
   alias Aecore.Utils.Serialization
->>>>>>> ab8ba3f8
+
 
   require Logger
 
@@ -57,9 +55,9 @@
   @doc """
   Every async requests to the peers will be send from here
   """
-  @spec async_send({operation :: atom(), data :: term()}) :: :ok | :error
-  def async_send({operation, data}) do
-    GenServer.cast(__MODULE__, {operation, data})
+  @spec async_request({type :: atom(), data :: term()}) :: :ok | :error
+  def async_request({type, data}) do
+    GenServer.cast(__MODULE__, {:async_request, {type, data}})
   end
 
   ## Server side
@@ -125,28 +123,28 @@
     {:reply, peers, peers}
   end
 
-<<<<<<< HEAD
-  def handle_cast({:send_block, b}, peers) do
-    for peer <- Map.keys(peers) do
-      HttpClient.post(peer, b, :new_block)
-    end
+  ## Async operations
+
+  def handle_cast({:async_request, {type, data}}, peers) do
+    send_to_peers(:post, type, data, Map.keys(peers))
     {:noreply, peers}
   end
+
   def handle_cast(_any, peers) do
-    Logger.info("Receiving unhandled cast message:  #{inspect(peers)}")
-=======
-  def handle_cast({:broadcast_tx, tx}, peers) do
-    serialized_tx = 
-    Serialization.tx(tx, :serialize)
-    |> Poison.encode!()
+    Logger.info("[Peers] Unhandled cast message:  #{inspect(peers)}")
+  end
+
+  ## Internal functions
+  defp send_to_peers(:post, uri, data, []) do
+    Logger.warn("Empty peers list")
+  end
+  defp send_to_peers(:post, uri, data, peers) do
     for peer <- peers do
-      Client.send_tx(peer, serialized_tx)
+      HttpClient.post(peer, data, uri)
     end
+  end
+  defp send_to_peers(_, _, _, _) do
+    Logger.error("[Peers] Unknown request type")
+  end
 
-    {:noreply, peers}
-  end
-  def handle_cast(_any, peers) do
->>>>>>> ab8ba3f8
-    {:noreply, peers}
-  end
 end