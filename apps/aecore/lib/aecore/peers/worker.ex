--- conflicted
+++ resolved
@@ -87,41 +87,17 @@
     {:ok, initial_peers}
   end
 
-<<<<<<< HEAD
-def handle_call({:add_peer,uri}, _from, peers) do
-    case(Client.get_info(uri)) do
-      {:ok, info} ->
-        case get_peer_nonce() == info.peer_nonce do
-          false ->
-            if(info.genesis_block_hash == genesis_block_header_hash()) do
-              updated_peers = Map.put(peers, uri, info.current_block_hash)
-              Logger.info(fn -> "Added #{uri} to the peer list" end)
-              {:reply, :ok, updated_peers}
-            else
-              Logger.error(fn ->
-                "Failed to add #{uri}, genesis header hash not valid" end)
-              {:reply, {:error, "Genesis header hash not valid"}, peers}
-            end
-          true ->
-            Logger.debug(fn ->
-              "Failed to add #{uri}, equal peer nonces" end)
-            {:reply, {:error, "Equal peer nonces"}, peers}
-        end
-      :error ->
-        Logger.error("GET /info request error")
-        {:reply, :error, peers}
-=======
-  def handle_call({:add_peer,uri}, _from, %{peers: peers, nonce: own_nonce} = state) do
+  def handle_call({:add_peer,uri}, _from, peers) do
     if Map.has_key?(peers, uri) do
       Logger.debug(fn ->
-              "Skipped adding #{uri}, already known" end)
-      {:reply, {:error, "Peer already known"}, state}
+        "Skipped adding #{uri}, already known" end)
+      {:reply, {:error, "Peer already known"}, peers}
     else
-      case check_peer(uri, own_nonce) do
+      case check_peer(uri, get_peer_nonce()) do
         {:ok, info} ->
           if should_a_peer_be_added(map_size(peers)) do
             peers_update1 =
-              if map_size(peers) >= @peers_max_count do
+            if map_size(peers) >= @peers_max_count do
                 random_peer = Enum.random(Map.keys(peers))
                 Logger.debug(fn -> "Max peers reached. #{random_peer} removed" end)
                 Map.delete(peers, random_peer)
@@ -130,16 +106,15 @@
               end
             updated_peers = Map.put(peers_update1, uri, info.current_block_hash)
             Logger.info(fn -> "Added #{uri} to the peer list" end)
-            {:reply, :ok, %{state | peers: updated_peers}}
+            {:reply, :ok, updated_peers}
           else
             Logger.debug(fn -> "Max peers reached. #{uri} not added" end)
-            {:reply, :ok, state}
+            {:reply, :ok, peers}
           end
         {:error, reason} ->
           Logger.error(fn -> "Failed to add peer. reason=#{reason}" end)
-          {:reply, {:error, reason}, state}
+          {:reply, {:error, reason}, peers}
       end
->>>>>>> 7075d932
     end
   end
 
@@ -234,4 +209,4 @@
   defp prep_data(:new_tx, %{}=data), do: Serialization.tx(data, :serialize)
   defp prep_data(:new_block, %{}=data), do: Serialization.block(data, :serialize)
 
-end
+end