--- conflicted
+++ resolved
@@ -263,10 +263,7 @@
 
               Logger.info(fn -> "Added #{uri} to the peer list" end)
               Sync.ask_peers_for_unknown_blocks(updated_peers)
-<<<<<<< HEAD
-=======
               Sync.add_unknown_peer_pool_txs(updated_peers)
->>>>>>> 6b69e477
               {:reply, :ok, %{state | peers: updated_peers}}
 
             true ->
