defmodule Aecore.Peers.Worker do
  @moduledoc """
  Peer manager module
  """

  use GenServer

  alias Aecore.Peers.Sync
  alias Aehttpclient.Client
  alias Aecore.Chain.Worker, as: Chain
  alias Aecore.Structures.Block
  alias Aecore.Structures.SignedTx
  alias Aecore.Chain.BlockValidation
  alias Aehttpclient.Client, as: HttpClient
  alias Aeutil.Serialization

  require Logger

  @mersenne_prime 2_147_483_647
  @peers_max_count Application.get_env(:aecore, :peers)[:peers_max_count]
  @probability_of_peer_remove_when_max 0.5


  def start_link(_args) do
    GenServer.start_link(__MODULE__, %{peers: %{}, nonce: get_peer_nonce()}, name: __MODULE__)
  end

  ## Client side

  @spec is_chain_synced?() :: boolean()
  def is_chain_synced?() do
    GenServer.call(__MODULE__, :is_chain_synced)
  end

  @spec add_peer(term) :: :ok | {:error, term()} | :error
  def add_peer(uri) do
    GenServer.call(__MODULE__, {:add_peer, uri})
  end

  @spec remove_peer(term) :: :ok | :error
  def remove_peer(uri) do
    GenServer.call(__MODULE__, {:remove_peer, uri})
  end

  @spec check_peers() :: :ok
  def check_peers() do
    GenServer.call(__MODULE__, :check_peers)
  end

  @spec all_uris() :: list(binary())
  def all_uris() do
    all_peers() 
    |> Map.keys
  end

  @spec all_peers() :: map()
  def all_peers() do
    GenServer.call(__MODULE__, :all_peers)
  end

  @spec genesis_block_header_hash() :: term()
  def genesis_block_header_hash() do
    Block.genesis_block().header
    |> BlockValidation.block_header_hash()
    |> Base.encode16()
  end

<<<<<<< HEAD

  @doc """
  Making async post requests to the users
  `type` is related to the uri e.g. /new_block
  """
  @spec broadcast_to_all({type :: atom(), data :: term()}) :: :ok | :error
  def broadcast_to_all({type, data}) do
    data = prep_data(type, data)
    GenServer.cast(__MODULE__, {:broadcast_to_all, {type, data}})
  end

  @spec schedule_add_peer(uri :: term(), nonce :: integer()) :: term()
  def schedule_add_peer(uri, nonce) do
    GenServer.cast(__MODULE__, {:schedule_add_peer, uri, nonce})
=======
  @spec schedule_add_peer(uri :: term()) :: term()
  def schedule_add_peer(uri) do
    GenServer.cast(__MODULE__, {:schedule_add_peer, uri})
>>>>>>> 5e68df66
  end

  @doc """
  Gets a random peer nonce
  """
  @spec get_peer_nonce() :: integer()
  def get_peer_nonce() do
    case :ets.info(:nonce_table) do
      :undefined -> create_nonce_table()
      _ -> :table_created
    end
    case :ets.lookup(:nonce_table, :nonce) do
      [] ->
        nonce = :rand.uniform(@mersenne_prime)
        :ets.insert(:nonce_table, {:nonce, nonce})
        nonce
      _ ->
        :ets.lookup(:nonce_table, :nonce)[:nonce]
    end
  end
 
  @spec broadcast_block(%Block{}) :: :ok
  def broadcast_block(block) do
    spawn fn -> 
      Client.send_block(block, all_uris())
    end
    :ok
  end

  @spec broadcast_tx(%SignedTx{}) :: :ok
  def broadcast_tx(tx) do
    spawn fn ->
      Client.send_tx(tx, all_uris())
    end
    :ok
  end 

  ## Server side

  def init(initial_peers) do
    {:ok, initial_peers}
  end

  def handle_call(:is_chain_synced, _from, %{peers: peers} = state) do
    local_latest_block_height = Chain.latest_block().header.height
    peer_uris = peers
      |> Map.values()
      |> Enum.map(fn(%{uri: uri}) -> uri end)
    peer_latest_block_heights =
      Enum.map(peer_uris, fn(uri) ->
          case Client.get_info(uri) do
            {:ok, info} ->
              info.current_block_height
            :error ->
              0
          end
        end)
    is_synced =
      if(Enum.empty?(peer_uris)) do
        true
      else
        Enum.max(peer_latest_block_heights) <= local_latest_block_height
      end

    {:reply, is_synced, state}
  end

  def handle_call({:add_peer,uri}, _from, state) do
    add_peer(uri, state)
  end

  def handle_call({:remove_peer, uri}, _from, %{peers: peers} = state) do
    if Map.has_key?(peers, uri) do
      Logger.info(fn -> "Removed #{uri} from the peer list" end)
      {:reply, :ok, %{state | peers: Map.delete(peers, uri)}}
    else
      Logger.error(fn -> "#{uri} is not in the peer list" end)
      {:reply, {:error, "Peer not found"}, %{state | peers: peers}}
    end
  end

  @doc """
  Filters the peers map by checking if the response status from a GET /info
  request is :ok and if the genesis block hash is the same as the one
  in the current node. After that the current block hash for every peer
  is updated if the one in the latest GET /info request is different.
  """
  def handle_call(:check_peers, _from, %{peers: peers} = state) do
    filtered_peers = :maps.filter(fn(_, %{uri: uri}) ->
        case Client.get_info(uri) do
          {:ok, info} ->
            info.genesis_block_hash == genesis_block_header_hash()
          _ ->
            false
        end
      end, peers)
    updated_peers =
      for {nonce, %{uri: uri, latest_block: latest_block}} <- filtered_peers, into: %{} do
        {_, info} = Client.get_info(uri)
        if info.current_block_hash != latest_block do
          {nonce, %{uri: uri, latest_block: info.current_block_hash}}
        else
          {nonce, %{uri: uri, latest_block: latest_block}}
        end
      end

    removed_peers_count = Enum.count(peers) - Enum.count(filtered_peers)
    if removed_peers_count > 0 do
      Logger.info(fn -> "#{removed_peers_count} peers were removed after the check" end)
    end

    {:reply, :ok, %{state | peers: updated_peers}}
  end

  def handle_call(:all_peers, _from, %{peers: peers} = state) do
    {:reply, peers, state}
  end

  ## Async operations

<<<<<<< HEAD
  def handle_cast({:broadcast_to_all, {type, data}}, %{peers: peers} = state) do
    peer_uris = peers
      |> Map.values()
      |> Enum.map(fn(%{uri: uri}) -> uri end)
    send_to_peers(type, data, peer_uris)
    {:noreply, state}
  end

  def handle_cast({:schedule_add_peer, uri, nonce}, %{peers: peers} = state) do
    if Map.has_key?(peers, nonce) do
      {:noreply, state}
    else
      {:reply, _, newstate} = add_peer(uri, state)
      {:noreply, newstate}
    end
=======
  def handle_cast({:schedule_add_peer, uri}, state) do
    {:reply, _, state} = add_peer(uri, state)
    {:noreply, state}
>>>>>>> 5e68df66
  end

  def handle_cast(any, state) do
    Logger.info("[Peers] Unhandled cast message:  #{inspect(any)}")
    {:noreply, state}
  end

  ## Internal functions
  defp add_peer(uri, state) do
    %{peers: peers} = state
    state_has_uri = peers
      |> Map.values()
      |> Enum.map(fn(%{uri: uri}) -> uri end)
      |> Enum.member?(uri)

    if state_has_uri do
      Logger.debug(fn ->
        "Skipped adding #{uri}, already known" end)
      {:reply, {:error, "Peer already known"}, state}
    else
      case check_peer(uri, get_peer_nonce()) do
        {:ok, info} ->
          if(!Map.has_key?(peers, info.peer_nonce)) do
            if should_a_peer_be_added(map_size(peers)) do
              peers_update1 =
                if map_size(peers) >= @peers_max_count do
                  random_peer = Enum.random(Map.keys(peers))
                  Logger.debug(fn -> "Max peers reached. #{random_peer} removed" end)
                  Map.delete(peers, random_peer)
                else
                  peers
                end
              updated_peers =
                Map.put(peers_update1, info.peer_nonce,
                        %{uri: uri, latest_block: info.current_block_hash})
              Logger.info(fn -> "Added #{uri} to the peer list" end)
              Sync.ask_peers_for_unknown_blocks(updated_peers)
              Sync.add_valid_peer_blocks_to_chain()
              {:reply, :ok, %{state | peers: updated_peers}}
            else
              Logger.debug(fn -> "Max peers reached. #{uri} not added" end)
              {:reply, :ok, state}
            end
          else
            Logger.debug(fn ->
              "Skipped adding #{uri}, same nonce already present" end)
            {:reply, {:error, "Peer already known"}, state}
          end
        {:error, "Equal peer nonces"} ->
          {:reply, :ok, state}
        {:error, reason} ->
          Logger.error(fn -> "Failed to add peer. reason=#{reason}" end)
          {:reply, {:error, reason}, state}
      end
    end
  end

  defp create_nonce_table() do
    :ets.new(:nonce_table, [:named_table])
  end

  defp check_peer(uri, own_nonce) do
    case(Client.get_info(uri)) do
      {:ok, info} ->
        case own_nonce == info.peer_nonce do
          false ->
            cond do
              info.genesis_block_hash != genesis_block_header_hash() ->
                {:error, "Genesis header hash not valid"}
              !Map.has_key?(info, :server) || info.server != "aehttpserver" ->
                {:error, "Peer is not an aehttpserver"}
              true ->
                {:ok, info}
            end
          true ->
            {:error, "Equal peer nonces"}
        end
      :error ->
        {:error, "Request error"}
    end
  end

  defp should_a_peer_be_added peers_count do
    peers_count < @peers_max_count
    || :rand.uniform() < @probability_of_peer_remove_when_max
  end

end<|MERGE_RESOLUTION|>--- conflicted
+++ resolved
@@ -49,7 +49,7 @@
 
   @spec all_uris() :: list(binary())
   def all_uris() do
-    all_peers() 
+    all_peers()
     |> Map.keys
   end
 
@@ -65,26 +65,9 @@
     |> Base.encode16()
   end
 
-<<<<<<< HEAD
-
-  @doc """
-  Making async post requests to the users
-  `type` is related to the uri e.g. /new_block
-  """
-  @spec broadcast_to_all({type :: atom(), data :: term()}) :: :ok | :error
-  def broadcast_to_all({type, data}) do
-    data = prep_data(type, data)
-    GenServer.cast(__MODULE__, {:broadcast_to_all, {type, data}})
-  end
-
   @spec schedule_add_peer(uri :: term(), nonce :: integer()) :: term()
   def schedule_add_peer(uri, nonce) do
     GenServer.cast(__MODULE__, {:schedule_add_peer, uri, nonce})
-=======
-  @spec schedule_add_peer(uri :: term()) :: term()
-  def schedule_add_peer(uri) do
-    GenServer.cast(__MODULE__, {:schedule_add_peer, uri})
->>>>>>> 5e68df66
   end
 
   @doc """
@@ -105,10 +88,10 @@
         :ets.lookup(:nonce_table, :nonce)[:nonce]
     end
   end
- 
+
   @spec broadcast_block(%Block{}) :: :ok
   def broadcast_block(block) do
-    spawn fn -> 
+    spawn fn ->
       Client.send_block(block, all_uris())
     end
     :ok
@@ -120,7 +103,7 @@
       Client.send_tx(tx, all_uris())
     end
     :ok
-  end 
+  end
 
   ## Server side
 
@@ -204,16 +187,6 @@
   end
 
   ## Async operations
-
-<<<<<<< HEAD
-  def handle_cast({:broadcast_to_all, {type, data}}, %{peers: peers} = state) do
-    peer_uris = peers
-      |> Map.values()
-      |> Enum.map(fn(%{uri: uri}) -> uri end)
-    send_to_peers(type, data, peer_uris)
-    {:noreply, state}
-  end
-
   def handle_cast({:schedule_add_peer, uri, nonce}, %{peers: peers} = state) do
     if Map.has_key?(peers, nonce) do
       {:noreply, state}
@@ -221,11 +194,6 @@
       {:reply, _, newstate} = add_peer(uri, state)
       {:noreply, newstate}
     end
-=======
-  def handle_cast({:schedule_add_peer, uri}, state) do
-    {:reply, _, state} = add_peer(uri, state)
-    {:noreply, state}
->>>>>>> 5e68df66
   end
 
   def handle_cast(any, state) do
