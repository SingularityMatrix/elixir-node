--- conflicted
+++ resolved
@@ -213,27 +213,8 @@
       {:reply, {:error, "Peer already known"}, state}
     else
       case check_peer(uri, get_peer_nonce()) do
-<<<<<<< HEAD
-        {:ok, info} ->
-          if(!Map.has_key?(peers, info.peer_nonce)) do
-            if should_a_peer_be_added(map_size(peers)) do
-              peers_update1 = trim_peers(peers)
-              updated_peers =
-                Map.put(peers_update1, info.peer_nonce,
-                        %{uri: uri, latest_block: info.current_block_hash})
-              Logger.info(fn -> "Added #{uri} to the peer list" end)
-              Sync.ask_peers_for_unknown_blocks(updated_peers)
-              Sync.add_unknown_peer_pool_txs(updated_peers)
-              {:reply, :ok, %{state | peers: updated_peers}}
-            else
-              Logger.debug(fn -> "Max peers reached. #{uri} not added" end)
-              {:reply, :ok, state}
-            end
-          else
-=======
         {:ok, info} -> cond do
           Map.has_key?(peers, info.peer_nonce) ->
->>>>>>> b9dcee9d
             Logger.debug(fn ->
               "Skipped adding #{uri}, same nonce already present" end)
             {:reply, {:error, "Peer already known"}, state}
@@ -243,8 +224,6 @@
                               %{uri: uri, latest_block: info.current_block_hash})
             Logger.info(fn -> "Added #{uri} to the peer list" end)
             Sync.ask_peers_for_unknown_blocks(updated_peers)
-            Sync.add_valid_peer_blocks_to_chain()
-            Sync.add_unknown_peer_pool_txs(updated_peers)
             {:reply, :ok, %{state | peers: updated_peers}}
           true ->
             Logger.debug(fn -> "Max peers reached. #{uri} not added" end)
