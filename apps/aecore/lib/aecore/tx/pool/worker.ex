--- conflicted
+++ resolved
@@ -14,11 +14,8 @@
   alias Aecore.Oracle.Tx.OracleResponseTx
   alias Aecore.Oracle.Tx.OracleExtendTx
   alias Aecore.Chain.BlockValidation
-<<<<<<< HEAD
   alias Aecore.Peers.Worker, as: Peers
   alias Aecore.Peers.PeerConnection, as: PeerConn
-=======
->>>>>>> 387f96f0
   alias Aecore.Chain.Worker, as: Chain
   alias Aeutil.Serialization
   alias Aeutil.Hash
@@ -93,7 +90,6 @@
         else
           # Broadcasting notifications for new transaction in a pool(per account and every)
           Notify.broadcast_new_transaction_in_the_pool(tx)
-<<<<<<< HEAD
 
           if Enum.empty?(Peers.all_peers()) do
             Logger.debug(fn -> "List of peers is empty" end)
@@ -102,10 +98,6 @@
               PeerConn.send_new_tx(tx, peer.connection)
             end
           end
-
-          # Events.publish(:tx_created, tx)
-=======
->>>>>>> 387f96f0
         end
 
         {:reply, :ok, updated_pool}
