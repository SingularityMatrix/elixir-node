--- conflicted
+++ resolved
@@ -14,11 +14,8 @@
   alias Aecore.Oracle.Tx.OracleResponseTx
   alias Aecore.Oracle.Tx.OracleExtendTx
   alias Aecore.Chain.BlockValidation
-<<<<<<< HEAD
   alias Aecore.Peers.Worker, as: Peers
-  alias Aecore.Peers.PeerConnection, as: PeerConn
-=======
->>>>>>> 3d8d5964
+  alias Aecore.Peers.Sync
   alias Aecore.Chain.Worker, as: Chain
   alias Aeutil.Serialization
   alias Aeutil.Hash
@@ -93,19 +90,15 @@
         else
           # Broadcasting notifications for new transaction in a pool(per account and every)
           Notify.broadcast_new_transaction_in_the_pool(tx)
-<<<<<<< HEAD
-
-          if Enum.empty?(Peers.all_peers()) do
+
+          if Enum.empty?(Peers.all_pids()) do
             Logger.debug(fn -> "List of peers is empty" end)
           else
-            for peer <- Peers.all_peers() do
-              PeerConn.send_new_tx(tx, peer.connection)
+            for pid <- Peers.all_pids() do
+              Sync.forward_tx(tx, pid)
+              Sync.process_jobs()
             end
           end
-
-          # Events.publish(:tx_created, tx)
-=======
->>>>>>> 3d8d5964
         end
 
         {:reply, :ok, updated_pool}
