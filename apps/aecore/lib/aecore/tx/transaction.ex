--- conflicted
+++ resolved
@@ -9,25 +9,17 @@
   alias Aecore.Structures.OracleResponseTx
   alias Aecore.Structures.OracleExtendTx
   alias Aecore.Structures.SpendTx
+  alias Aecore.Tx.DataTx
   alias Aecore.Account.Tx.SpendTx
   alias Aecore.Naming.Tx.NamePreClaimTx
   alias Aecore.Naming.Tx.NameClaimTx
   alias Aecore.Naming.Tx.NameUpdateTx
   alias Aecore.Naming.Tx.NameRevokeTx
-  alias Aecore.Account.Account
-<<<<<<< HEAD
   alias Aecore.Account.AccountStateTree
-  alias Aecore.Wallet.Worker, as: Wallet
-  alias Aecore.Structures.OracleExtendTx
-  alias Aecore.Structures.OracleQueryTx
-  alias Aecore.Structures.OracleRegistrationTx
-  alias Aecore.Structures.OracleResponseTx
-=======
   alias Aecore.Oracle.Tx.OracleExtendTx
   alias Aecore.Oracle.Tx.OracleQueryTx
   alias Aecore.Oracle.Tx.OracleRegistrationTx
   alias Aecore.Oracle.Tx.OracleResponseTx
->>>>>>> 00f42523
   @typedoc "Arbitrary map holding all the specific elements required
   by the specified transaction type"
   @type payload :: map()
@@ -66,16 +58,12 @@
   the transaction (Transaction type-specific chainstate)
   """
   @callback process_chainstate(
+              AccountStateTree.accounts_state(),
+              tx_type_state(),
+              block_height :: non_neg_integer(),
               tx_types(),
-              DataTx.t(),
-              block_height :: non_neg_integer(),
-<<<<<<< HEAD
-              AccountStateTree.accounts_state(),
-=======
-              ChainState.account(),
->>>>>>> 00f42523
-              tx_type_state()
-            ) :: {AccountStateTree.accounts_state(), tx_type_state()} | {:error, String.t()}
+              DataTx.t()
+            ) :: {:ok, {AccountStateTree.accounts_state(), tx_type_state()}} | {:error, String.t()}
 
   @doc """
   Default preprocess_check implementation for deduction of the fee.
