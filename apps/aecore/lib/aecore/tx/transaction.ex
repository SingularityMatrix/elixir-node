--- conflicted
+++ resolved
@@ -3,14 +3,6 @@
   Behaviour that states all the necessary functions that every custom transaction,
   child tx of DataTx should implement to work correctly on the blockchain
   """
-
-<<<<<<< HEAD
-  alias Aecore.Oracle.Tx.OracleRegistrationTx
-  alias Aecore.Oracle.Tx.OracleQueryTx
-  alias Aecore.Oracle.Tx.OracleResponseTx
-  alias Aecore.Oracle.Tx.OracleExtendTx
-=======
->>>>>>> 2a697b61
   alias Aecore.Structures.SpendTx
   alias Aecore.Tx.DataTx
   alias Aecore.Account.Tx.SpendTx
