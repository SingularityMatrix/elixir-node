defmodule Aecore.Tx.SignedTx do
  @moduledoc """
  Module defining the Signed transaction
  """

  alias Aecore.Tx.SignedTx
  alias Aecore.Tx.DataTx
  alias Aecore.Tx.SignedTx
  alias Aeutil.Serialization
  alias Aecore.Chain.Chainstate
  alias Aecore.Account.Account
  alias Aecore.Keys
  alias Aeutil.Bits
  alias Aeutil.Hash

  require Logger

  @typedoc "Structure of the SignedTx Transaction type"
  @type t :: %SignedTx{
          data: DataTx.t(),
          signatures: list(Keys.pubkey())
        }

  @version 1

  defstruct [:data, :signatures]
  use ExConstructor
  use Aecore.Util.Serializable

  @spec create(DataTx.t(), list(Keys.pubkey())) :: SignedTx.t()
  def create(data, signatures \\ []) do
    %SignedTx{data: data, signatures: signatures}
  end

  def data_tx(%SignedTx{data: data}) do
    data
  end

  @doc """
  Validates the transaction without considering state
  """
  @spec validate(SignedTx.t()) :: :ok | {:error, String.t()}
  def validate(%SignedTx{data: data} = tx) do
    if DataTx.chainstate_senders?(data) || signatures_valid?(tx, DataTx.senders(data)) do
      DataTx.validate(data)
    else
      {:error, "#{__MODULE__}: Signatures invalid"}
    end
  end

  @spec validate(SignedTx.t(), non_neg_integer()) :: :ok | {:error, String.t()}
  def validate(%SignedTx{data: data} = tx, block_height) do
    if DataTx.chainstate_senders?(data) || signatures_valid?(tx, DataTx.senders(data)) do
      DataTx.validate(data, block_height)
    else
      {:error, "#{__MODULE__}: Signatures invalid"}
    end
  end

  @spec process_chainstate(Chainstate.t(), non_neg_integer(), SignedTx.t()) ::
          {:ok, Chainstate.t()} | {:error, String.t()}
  def process_chainstate(chainstate, block_height, %SignedTx{data: data} = tx) do
    if DataTx.chainstate_senders?(data) &&
         !signatures_valid?(tx, DataTx.senders_from_chainstate(data, chainstate)) do
      {:error, "#{__MODULE__}: Signatures invalid"}
    else
      with :ok <- DataTx.preprocess_check(chainstate, block_height, data) do
        DataTx.process_chainstate(chainstate, block_height, data)
      else
        err ->
          err
      end
    end
  end

  @doc """
  Takes the transaction that needs to be signed
  and the private key of the sender.
  Returns a signed tx

  # Parameters
     - tx: The transaction data that it's going to be signed
     - priv_key: The priv key to sign with
  """
  @spec sign_tx(DataTx.t() | SignedTx.t(), binary()) ::
          {:ok, SignedTx.t()} | {:error, String.t()}
  def sign_tx(%DataTx{} = tx, priv_key) do
    sign_tx(%SignedTx{data: tx, signatures: []}, priv_key)
  end

  def sign_tx(%SignedTx{data: data, signatures: sigs}, priv_key) do
    new_signature =
      data
      |> DataTx.rlp_encode()
      |> Keys.sign(priv_key)

    #We need to make sure the sigs are sorted in order for the json/websocket api to function properly
    {:ok, %SignedTx{data: data, signatures: Enum.sort([new_signature | sigs])}}
  end

  def sign_tx(tx, _priv_key) do
    {:error, "#{__MODULE__}: Wrong Transaction data structure: #{inspect(tx)}"}
  end

  def get_sign_max_size do
    Application.get_env(:aecore, :signed_tx)[:sign_max_size]
  end

  @spec hash_tx(SignedTx.t() | DataTx.t()) :: binary()
  def hash_tx(%SignedTx{data: data}) do
    hash_tx(data)
  end

  def hash_tx(%DataTx{} = data) do
    Hash.hash(DataTx.rlp_encode(data))
  end

  @spec reward(DataTx.t(), Account.t()) :: Account.t()
  def reward(%DataTx{type: type, payload: payload}, account_state) do
    type.reward(payload, account_state)
  end

  @spec base58c_encode(binary) :: String.t()
  def base58c_encode(bin) do
    Bits.encode58c("tx", bin)
  end

  @spec base58c_decode(String.t()) :: binary() | {:error, String.t()}
  def base58c_decode(<<"tx$", payload::binary>>) do
    Bits.decode58(payload)
  end

  def base58c_decode(bin) do
    {:error, "#{__MODULE__}: Wrong data: #{inspect(bin)}"}
  end

  @spec base58c_encode_root(binary) :: String.t()
  def base58c_encode_root(bin) do
    Bits.encode58c("bx", bin)
  end

  @spec base58c_decode_root(String.t()) :: binary() | {:error, String.t()}
  def base58c_decode_root(<<"bx$", payload::binary>>) do
    Bits.decode58(payload)
  end

  def base58c_decode_root(bin) do
    {:error, "#{__MODULE__}: Wrong data: #{inspect(bin)}"}
  end

  @spec base58c_encode_signature(binary) :: nil | String.t()
  def base58c_encode_signature(bin) do
    if bin == nil do
      nil
    else
      Bits.encode58c("sg", bin)
    end
  end

  @spec base58c_decode_signature(String.t()) :: binary() | {:error, String.t()}
  def base58c_decode_signature(<<"sg$", payload::binary>>) do
    Bits.decode58(payload)
  end

  def base58c_decode_signature(_) do
    {:error, "#{__MODULE__}: Wrong data"}
  end

  @spec serialize(map()) :: map()
  def serialize(%SignedTx{} = tx) do
    signatures_length = length(tx.signatures)

    case signatures_length do
      0 ->
        %{"data" => DataTx.serialize(tx.data)}

      1 ->
        signature_serialized =
          tx.signatures
          |> Enum.at(0)
          |> Serialization.serialize_value(:signature)

        %{"data" => DataTx.serialize(tx.data), "signature" => signature_serialized}

      _ ->
        serialized_signatures =
          for signature <- tx.signatures do
            Serialization.serialize_value(signature, :signature)
          end

        %{
          "data" => DataTx.serialize(tx.data),
          "signatures" => serialized_signatures
        }
    end
  end

  @spec deserialize(map()) :: SignedTx.t()
  def deserialize(tx) do
    signed_tx = Serialization.deserialize_value(tx)
    data = DataTx.deserialize(signed_tx.data)

    cond do
      Map.has_key?(signed_tx, :signature) && signed_tx.signature != nil ->
        create(data, [signed_tx.signature])

      Map.has_key?(signed_tx, :signatures) && signed_tx.signatures != nil ->
        create(data, signed_tx.signatures)

      true ->
        create(data, [])
    end
  end

<<<<<<< HEAD
  defp signatures_valid?(%SignedTx{data: data, signatures: sigs}, senders) do
=======
  @doc """
  Checks if SignedTx contains a valid signature for each sender
  """
  @spec signatures_valid?(SignedTx.t()) :: boolean()
  def signatures_valid?(%SignedTx{data: data, signatures: sigs}) do
    senders = DataTx.senders(data)
>>>>>>> 78ff3c7a
    if length(sigs) != length(senders) do
      Logger.error("Wrong signature count")
      false
    else
      data_binary = DataTx.rlp_encode(data)
      check_multiple_signatures(sigs, data_binary, senders)
    end
  end

<<<<<<< HEAD
      sigs
      |> Enum.zip(senders)
      |> Enum.reduce(true, fn {sig, acc}, validity ->
        cond do
          sig == nil ->
            Logger.error("Missing signature of #{inspect(acc)}")
            false

          !Keys.key_size_valid?(acc) ->
            Logger.error("Wrong sender size #{inspect(acc)}")
            false

          Keys.verify(data_binary, sig, acc) ->
            validity

          true ->
            Logger.error("Signature of #{inspect(acc)} invalid")
            false
        end
      end)
=======
  @doc """
  Checks if the SignedTx contains a valid signature for the provided public key
  """
  @spec signature_valid_for?(SignedTx.t(), Keys.pubkey()) :: boolean()
  def signature_valid_for?(%SignedTx{data: data, signatures: signatures}, pubkey) do
    data_binary = DataTx.rlp_encode(data)
    if pubkey not in DataTx.senders(data) do
      false
    else
      case single_signature_check(signatures, data_binary, pubkey) do
        {:ok, _} ->
          true
        :error ->
          false
      end
>>>>>>> 78ff3c7a
    end
  end

  @spec check_multiple_signatures(list(binary()), binary(), list(Keys.pubkey())) :: boolean()
  defp check_multiple_signatures(signatures, data_binary, [pubkey | remaining_pubkeys]) do
    case single_signature_check(signatures, data_binary, pubkey) do
      {:ok, remaining_signatures} ->
        check_multiple_signatures(remaining_signatures, data_binary, remaining_pubkeys)
      :error ->
        false
    end
  end

  defp check_multiple_signatures([], _data_binary, []) do
    true
  end

  defp check_multiple_signatures(_, _, _) do
    false
  end

  @spec single_signature_check(list(binary()), binary(), Keys.pubkey()) :: {:ok, list(binary())} | :error
  defp single_signature_check(signatures, data_binary, pubkey) do
    if Keys.key_size_valid?(pubkey) do
      do_single_signature_check(signatures, data_binary, pubkey)
    else
      Logger.error("Wrong pubkey size #{inspect(pubkey)}")
      :error
    end
  end

  @spec do_single_signature_check(list(binary()), binary(), Keys.pubkey()) :: {:ok, list(binary())} | :error
  defp do_single_signature_check([signature | rest_signatures], data_binary, pubkey) do
    if Keys.verify(data_binary, signature, pubkey) do
      {:ok, rest_signatures}
    else
      case do_single_signature_check(rest_signatures, data_binary, pubkey) do
        {:ok, unchecked_sigs} ->
          {:ok, [signature | unchecked_sigs]}
        :error ->
          :error
      end
    end
  end

  defp do_single_signature_check([], _data_binary, pubkey) do
    Logger.error("Signature of #{inspect(pubkey)} invalid")
    :error
  end

  @spec encode_to_list(SignedTx.t()) :: list()
  def encode_to_list(%SignedTx{} = tx) do
    [
      :binary.encode_unsigned(@version),
      Enum.sort(tx.signatures),
      DataTx.rlp_encode(tx.data)
    ]
  end

  @spec decode_from_list(non_neg_integer(), list()) :: {:ok, SignedTx.t()} | {:error, String.t()}
  def decode_from_list(@version, [signatures, data]) do
    case DataTx.rlp_decode(data) do
      {:ok, data} ->
        #make sure that the sigs are sorted - we cannot trust user input ;)
        {:ok, %SignedTx{data: data, signatures: Enum.sort(signatures)}}

      {:error, _} = error ->
        error
    end
  end

  def decode_from_list(@version, data) do
    {:error, "#{__MODULE__}: decode_from_list: Invalid serialization: #{inspect(data)}"}
  end

  def decode_from_list(version, _) do
    {:error, "#{__MODULE__}: decode_from_list: Unknown version #{version}"}
  end
end<|MERGE_RESOLUTION|>--- conflicted
+++ resolved
@@ -212,16 +212,11 @@
     end
   end
 
-<<<<<<< HEAD
-  defp signatures_valid?(%SignedTx{data: data, signatures: sigs}, senders) do
-=======
   @doc """
   Checks if SignedTx contains a valid signature for each sender
   """
   @spec signatures_valid?(SignedTx.t()) :: boolean()
-  def signatures_valid?(%SignedTx{data: data, signatures: sigs}) do
-    senders = DataTx.senders(data)
->>>>>>> 78ff3c7a
+  def signatures_valid?(%SignedTx{data: data, signatures: sigs}, senders) do
     if length(sigs) != length(senders) do
       Logger.error("Wrong signature count")
       false
@@ -231,28 +226,6 @@
     end
   end
 
-<<<<<<< HEAD
-      sigs
-      |> Enum.zip(senders)
-      |> Enum.reduce(true, fn {sig, acc}, validity ->
-        cond do
-          sig == nil ->
-            Logger.error("Missing signature of #{inspect(acc)}")
-            false
-
-          !Keys.key_size_valid?(acc) ->
-            Logger.error("Wrong sender size #{inspect(acc)}")
-            false
-
-          Keys.verify(data_binary, sig, acc) ->
-            validity
-
-          true ->
-            Logger.error("Signature of #{inspect(acc)} invalid")
-            false
-        end
-      end)
-=======
   @doc """
   Checks if the SignedTx contains a valid signature for the provided public key
   """
@@ -268,7 +241,6 @@
         :error ->
           false
       end
->>>>>>> 78ff3c7a
     end
   end
 
