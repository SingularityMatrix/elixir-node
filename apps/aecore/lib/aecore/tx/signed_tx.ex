--- conflicted
+++ resolved
@@ -44,20 +44,13 @@
 
   @spec check_apply_transaction(Chainstate.t(), non_neg_integer(), SignedTx.t()) ::
           {:ok, Chainstate.t()} | {:error, String.t()}
-<<<<<<< HEAD
-  def process_chainstate(chainstate, block_height, %SignedTx{data: data} = tx) do
+  def check_apply_transaction(chainstate, block_height, %SignedTx{data: data} = tx) do
     with true <- signatures_valid?(tx, DataTx.senders(data, chainstate)),
          :ok <- DataTx.preprocess_check(chainstate, block_height, data) do
       DataTx.process_chainstate(chainstate, block_height, data)
     else
       false ->
         {:error, "#{__MODULE__}: Signatures invalid"}
-=======
-  def check_apply_transaction(chainstate, block_height, %SignedTx{data: data}) do
-    case DataTx.preprocess_check(chainstate, block_height, data) do
-      :ok ->
-        DataTx.process_chainstate(chainstate, block_height, data)
->>>>>>> fc2f7caa
 
       {:error, _} = error ->
         error
