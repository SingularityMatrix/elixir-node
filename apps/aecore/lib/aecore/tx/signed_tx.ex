defmodule Aecore.Tx.SignedTx do
  @moduledoc """
  Aecore structure of a signed transaction.
  """

  alias Aecore.Tx.SignedTx
  alias Aecore.Tx.DataTx
  alias Aecore.Tx.SignedTx
  alias Aeutil.Serialization
  alias Aecore.Chain.Chainstate
  alias Aecore.Account.Account
  alias Aecore.Keys
  alias Aeutil.Bits
  alias Aeutil.Hash

  require Logger

  @type t :: %SignedTx{
          data: DataTx.t(),
          signatures: list(Keys.pubkey())
        }

  @version 1

  defstruct [:data, :signatures]
  use ExConstructor
  use Aecore.Util.Serializable

  @spec create(DataTx.t(), list(Keys.pubkey())) :: t()
  def create(data, signatures \\ []) do
    %SignedTx{data: data, signatures: signatures}
  end

  def data_tx(%SignedTx{data: data}) do
    data
  end

  @spec validate(t()) :: :ok | {:error, String.t()}
  def validate(%SignedTx{data: data} = tx) do
    if signatures_valid?(tx) do
      DataTx.validate(data)
    else
      {:error, "#{__MODULE__}: Signatures invalid"}
    end
  end

  @spec validate(t(), non_neg_integer()) :: :ok | {:error, String.t()}
  def validate(%SignedTx{data: data} = tx, block_height) do
    if signatures_valid?(tx) do
      DataTx.validate(data, block_height)
    else
      {:error, "#{__MODULE__}: Signatures invalid"}
    end
  end

  @spec process_chainstate(Chainstate.t(), non_neg_integer(), t()) ::
          {:ok, Chainstate.t()} | {:error, String.t()}
  def process_chainstate(chainstate, block_height, %SignedTx{data: data}) do
    with :ok <- DataTx.preprocess_check(chainstate, block_height, data) do
      DataTx.process_chainstate(chainstate, block_height, data)
    else
      err ->
        err
    end
  end

  @doc """
  Takes the transaction that needs to be signed
  and the private key of the sender.
  Returns a signed tx

  ## Parameters
     - tx: The transaction data that it's going to be signed
     - priv_key: The priv key to sign with

  """

  @spec sign_tx(DataTx.t() | t(), binary(), binary()) :: {:ok, t()} | {:error, String.t()}
  def sign_tx(%DataTx{} = tx, pub_key, priv_key) do
    signatures =
      for _ <- DataTx.senders(tx) do
        nil
      end

    sign_tx(%SignedTx{data: tx, signatures: signatures}, pub_key, priv_key)
  end

  def sign_tx(%SignedTx{data: data, signatures: sigs}, pub_key, priv_key) do
    new_signature =
      data
<<<<<<< HEAD
      |> Serialization.rlp_encode(:tx)
      |> Keys.sign(priv_key)
=======
      |> DataTx.rlp_encode()
      |> Signing.sign(priv_key)
>>>>>>> eb188f35

    {success, new_sigs_reversed} =
      sigs
      |> Enum.zip(DataTx.senders(data))
      |> Enum.reduce({false, []}, fn {sig, sender}, {success, acc} ->
        if sender == pub_key do
          {true, [new_signature | acc]}
        else
          {success, [sig | acc]}
        end
      end)

    new_sigs = Enum.reverse(new_sigs_reversed)

    if success do
      {:ok, %SignedTx{data: data, signatures: new_sigs}}
    else
      {:error, "#{__MODULE__}: Not in senders"}
    end
  end

  def sign_tx(tx, _pub_key, _priv_key) do
    {:error, "#{__MODULE__}: Wrong Transaction data structure: #{inspect(tx)}"}
  end

  def get_sign_max_size do
    Application.get_env(:aecore, :signed_tx)[:sign_max_size]
  end

  @spec hash_tx(SignedTx.t() | DataTx.t()) :: binary()
  def hash_tx(%SignedTx{data: data}) do
    hash_tx(data)
  end

  def hash_tx(%DataTx{} = data) do
    Hash.hash(DataTx.rlp_encode(data))
  end

  @spec reward(DataTx.t(), Account.t()) :: Account.t()
  def reward(%DataTx{type: type, payload: payload}, account_state) do
    type.reward(payload, account_state)
  end

  def base58c_encode(bin) do
    Bits.encode58c("tx", bin)
  end

  def base58c_decode(<<"tx$", payload::binary>>) do
    Bits.decode58(payload)
  end

  def base58c_decode(bin) do
    {:error, "#{__MODULE__}: Wrong data: #{inspect(bin)}"}
  end

  def base58c_encode_root(bin) do
    Bits.encode58c("bx", bin)
  end

  def base58c_decode_root(<<"bx$", payload::binary>>) do
    Bits.decode58(payload)
  end

  def base58c_decode_root(bin) do
    {:error, "#{__MODULE__}: Wrong data: #{inspect(bin)}"}
  end

  def base58c_encode_signature(bin) do
    if bin == nil do
      nil
    else
      Bits.encode58c("sg", bin)
    end
  end

  def base58c_decode_signature(<<"sg$", payload::binary>>) do
    Bits.decode58(payload)
  end

  def base58c_decode_signature(_) do
    {:error, "#{__MODULE__}: Wrong data"}
  end

  @spec serialize(map()) :: map()
  def serialize(%SignedTx{} = tx) do
    signatures_length = length(tx.signatures)

    case signatures_length do
      0 ->
        %{"data" => DataTx.serialize(tx.data)}

      1 ->
        signature_serialized =
          tx.signatures
          |> Enum.at(0)
          |> Serialization.serialize_value(:signature)

        %{"data" => DataTx.serialize(tx.data), "signature" => signature_serialized}

      _ ->
        serialized_signatures =
          for signature <- tx.signatures do
            Serialization.serialize_value(signature, :signature)
          end

        %{
          "data" => DataTx.serialize(tx.data),
          "signatures" => serialized_signatures
        }
    end
  end

  @spec deserialize(map()) :: t()
  def deserialize(tx) do
    signed_tx = Serialization.deserialize_value(tx)
    data = DataTx.deserialize(signed_tx.data)

    cond do
      Map.has_key?(signed_tx, :signature) && signed_tx.signature != nil ->
        create(data, [signed_tx.signature])

      Map.has_key?(signed_tx, :signatures) && signed_tx.signatures != nil ->
        create(data, signed_tx.signatures)

      true ->
        create(data, [])
    end
  end

  defp signatures_valid?(%SignedTx{data: data, signatures: sigs}) do
    if length(sigs) != length(DataTx.senders(data)) do
      Logger.error("Wrong signature count")
      false
    else
      data_binary = DataTx.rlp_encode(data)

      sigs
      |> Enum.zip(DataTx.senders(data))
      |> Enum.reduce(true, fn {sig, acc}, validity ->
        cond do
          sig == nil ->
            Logger.error("Missing signature of #{inspect(acc)}")
            false

          !Keys.key_size_valid?(acc) ->
            Logger.error("Wrong sender size #{inspect(acc)}")
            false

          Keys.verify(data_binary, sig, acc) ->
            validity

          true ->
            Logger.error("Signature of #{inspect(acc)} invalid")
            false
        end
      end)
    end
  end

  def encode_to_list(%SignedTx{} = tx) do
    [
      @version,
      tx.signatures,
      DataTx.rlp_encode(tx.data)
    ]
  end

  def decode_from_list(@version, [signatures, data]) do
    case DataTx.rlp_decode(data) do
      {:ok, data} ->
        {:ok, %SignedTx{data: data, signatures: signatures}}

      {:error, _} = error ->
        error
    end
  end

  def decode_from_list(@version, data) do
    {:error, "#{__MODULE__}: decode_from_list: Invalid serialization: #{inspect(data)}"}
  end

  def decode_from_list(version, _) do
    {:error, "#{__MODULE__}: decode_from_list: Unknown version #{version}"}
  end
end<|MERGE_RESOLUTION|>--- conflicted
+++ resolved
@@ -88,13 +88,8 @@
   def sign_tx(%SignedTx{data: data, signatures: sigs}, pub_key, priv_key) do
     new_signature =
       data
-<<<<<<< HEAD
-      |> Serialization.rlp_encode(:tx)
+      |> DataTx.rlp_encode()
       |> Keys.sign(priv_key)
-=======
-      |> DataTx.rlp_encode()
-      |> Signing.sign(priv_key)
->>>>>>> eb188f35
 
     {success, new_sigs_reversed} =
       sigs
