--- conflicted
+++ resolved
@@ -7,17 +7,25 @@
   alias Aeutil.Bits
   alias Aecore.Account.Account
   alias Aecore.Account.AccountStateTree
-<<<<<<< HEAD
-  alias Aecore.Wallet.Worker, as: Wallet
-=======
+  alias Aecore.Keys.Wallet
+  alias Aecore.Chain.Chainstate
+  alias Aecore.Chain.Worker, as: Chain
+  alias Aecore.Account.Tx.SpendTx
   alias Aecore.Oracle.Tx.OracleExtendTx
-  alias Aecore.Oracle.Tx.OracleQueryTx
   alias Aecore.Oracle.Tx.OracleRegistrationTx
   alias Aecore.Oracle.Tx.OracleResponseTx
-  alias Aecore.Keys.Wallet
->>>>>>> 698896bc
-  alias Aecore.Chain.Chainstate
-  alias Aecore.Chain.Worker, as: Chain
+  alias Aecore.Oracle.Tx.OracleResponseTx
+  alias Aecore.Oracle.Tx.OracleQueryTx
+  alias Aecore.Naming.Tx.NamePreClaimTx
+  alias Aecore.Naming.Tx.NameClaimTx
+  alias Aecore.Naming.Tx.NameUpdateTx
+  alias Aecore.Naming.Tx.NameTransferTx
+  alias Aecore.Naming.Tx.NameRevokeTx
+  alias Aecore.Channel.Tx.ChannelCreateTx
+  alias Aecore.Channel.Tx.ChannelCloseMutalTx
+  alias Aecore.Channel.Tx.ChannelCloseSoloTx
+  alias Aecore.Channel.Tx.ChannelSlashTx
+  alias Aecore.Channel.Tx.ChannelSettleTx
 
   require Logger
 
@@ -687,7 +695,7 @@
   end
 
   defp decode(NamePreClaimTx, [senders, nonce, commitment, fee, ttl]) do
-    payload = %NamePreClaimTx{commitment: commitment}
+    payload = %Aecore.Naming.Tx.NamePreClaimTx{commitment: commitment}
 
     DataTx.init(
       NamePreClaimTx,
