--- conflicted
+++ resolved
@@ -10,9 +10,7 @@
   alias Aecore.Keys.Wallet
   alias Aecore.Chain.Chainstate
   alias Aecore.Chain.Worker, as: Chain
-<<<<<<< HEAD
   alias Aecore.Chain.Identifier
-=======
   alias Aecore.Account.Tx.SpendTx
   alias Aecore.Oracle.Tx.OracleExtendTx
   alias Aecore.Oracle.Tx.OracleRegistrationTx
@@ -30,7 +28,6 @@
   alias Aecore.Channel.Tx.ChannelSlashTx
   alias Aecore.Channel.Tx.ChannelSettleTx
   alias Aecore.Channel.ChannelStateOffChain
->>>>>>> b5522f42
 
   require Logger
 
@@ -678,10 +675,18 @@
   end
 
   defp encode(tag, version, %DataTx{type: ChannelCloseMutalTx} = tx) do
-    list = [
-      tag,
-      version,
-      tx.senders,
+    senders =
+      for acc <- tx.senders do
+        case Identifier.encode_data(acc) do
+          {:ok, tagged_pub_key} -> tagged_pub_key
+          {:error, msg} -> {:error, msg}
+        end
+      end
+
+    list = [
+      tag,
+      version,
+      senders,
       tx.nonce,
       tx.payload.channel_id,
       tx.payload.initiator_amount,
@@ -698,10 +703,18 @@
   end
 
   defp encode(tag, version, %DataTx{type: ChannelCloseSoloTx} = tx) do
-    list = [
-      tag,
-      version,
-      tx.senders,
+    senders =
+      for acc <- tx.senders do
+        case Identifier.encode_data(acc) do
+          {:ok, tagged_pub_key} -> tagged_pub_key
+          {:error, msg} -> {:error, msg}
+        end
+      end
+
+    list = [
+      tag,
+      version,
+      senders,
       tx.nonce,
       ChannelStateOffChain.encode(tx.payload.state),
       tx.fee,
@@ -716,10 +729,18 @@
   end
 
   defp encode(tag, version, %DataTx{type: ChannelCreateTx} = tx) do
-    list = [
-      tag,
-      version,
-      tx.senders,
+    senders =
+      for acc <- tx.senders do
+        case Identifier.encode_data(acc) do
+          {:ok, tagged_pub_key} -> tagged_pub_key
+          {:error, msg} -> {:error, msg}
+        end
+      end
+
+    list = [
+      tag,
+      version,
+      senders,
       tx.nonce,
       tx.payload.initiator_amount,
       tx.payload.responder_amount,
@@ -728,6 +749,8 @@
       tx.ttl
     ]
 
+    IO.inspect(list)
+
     try do
       ExRLP.encode(list)
     rescue
@@ -736,10 +759,18 @@
   end
 
   defp encode(tag, version, %DataTx{type: ChannelSettleTx} = tx) do
-    list = [
-      tag,
-      version,
-      tx.senders,
+    senders =
+      for acc <- tx.senders do
+        case Identifier.encode_data(acc) do
+          {:ok, tagged_pub_key} -> tagged_pub_key
+          {:error, msg} -> {:error, msg}
+        end
+      end
+
+    list = [
+      tag,
+      version,
+      senders,
       tx.nonce,
       tx.payload.channel_id,
       tx.fee,
@@ -754,10 +785,18 @@
   end
 
   defp encode(tag, version, %DataTx{type: ChannelSlashTx} = tx) do
-    list = [
-      tag,
-      version,
-      tx.senders,
+    senders =
+      for acc <- tx.senders do
+        case Identifier.encode_data(acc) do
+          {:ok, tagged_pub_key} -> tagged_pub_key
+          {:error, msg} -> {:error, msg}
+        end
+      end
+
+    list = [
+      tag,
+      version,
+      senders,
       tx.nonce,
       ChannelStateOffChain.encode(tx.payload.state),
       tx.fee,
@@ -1100,7 +1139,7 @@
   end
 
   defp decode(ChannelCloseMutalTx, [
-         senders,
+         encoded_senders,
          nonce,
          channel_id,
          initiator_amount,
@@ -1114,6 +1153,14 @@
       responder_amount: Serialization.transform_item(responder_amount, :int)
     }
 
+    senders =
+      for sender <- encoded_senders do
+        case Identifier.decode_data(sender) do
+          {:ok, extracted_data} -> extracted_data
+          {:error, msg} -> {:error, msg}
+        end
+      end
+
     DataTx.init(
       ChannelCloseMutalTx,
       payload,
@@ -1124,11 +1171,19 @@
     )
   end
 
-  defp decode(ChannelCloseSoloTx, [senders, nonce, state, fee, ttl]) do
+  defp decode(ChannelCloseSoloTx, [encoded_senders, nonce, state, fee, ttl]) do
     payload = %ChannelCloseSoloTx{
       state: ChannelStateOffChain.decode(state)
     }
 
+    senders =
+      for sender <- encoded_senders do
+        case Identifier.decode_data(sender) do
+          {:ok, extracted_data} -> extracted_data
+          {:error, msg} -> {:error, msg}
+        end
+      end
+
     DataTx.init(
       ChannelCloseSoloTx,
       payload,
@@ -1140,7 +1195,7 @@
   end
 
   defp decode(ChannelCreateTx, [
-         senders,
+         encoded_senders,
          nonce,
          initiator_amount,
          responder_amount,
@@ -1154,6 +1209,14 @@
       locktime: Serialization.transform_item(locktime, :int)
     }
 
+    senders =
+      for sender <- encoded_senders do
+        case Identifier.decode_data(sender) do
+          {:ok, extracted_data} -> extracted_data
+          {:error, msg} -> {:error, msg}
+        end
+      end
+
     DataTx.init(
       ChannelCreateTx,
       payload,
@@ -1164,9 +1227,17 @@
     )
   end
 
-  defp decode(ChannelSettleTx, [senders, nonce, channel_id, fee, ttl]) do
+  defp decode(ChannelSettleTx, [encoded_senders, nonce, channel_id, fee, ttl]) do
     payload = %ChannelSettleTx{channel_id: channel_id}
 
+    senders =
+      for sender <- encoded_senders do
+        case Identifier.decode_data(sender) do
+          {:ok, extracted_data} -> extracted_data
+          {:error, msg} -> {:error, msg}
+        end
+      end
+
     DataTx.init(
       ChannelSettleTx,
       payload,
@@ -1177,8 +1248,16 @@
     )
   end
 
-  defp decode(ChannelSlashTx, [senders, nonce, state, fee, ttl]) do
+  defp decode(ChannelSlashTx, [encoded_senders, nonce, state, fee, ttl]) do
     payload = %ChannelSlashTx{state: ChannelStateOffChain.decode(state)}
+
+    senders =
+      for sender <- encoded_senders do
+        case Identifier.decode_data(sender) do
+          {:ok, extracted_data} -> extracted_data
+          {:error, msg} -> {:error, msg}
+        end
+      end
 
     DataTx.init(
       ChannelSlashTx,
