--- conflicted
+++ resolved
@@ -4,14 +4,11 @@
   """
 
   alias Aecore.Tx.DataTx
+  alias Aecore.Chain.Chainstate
   alias Aecore.Account.Tx.SpendTx
   alias Aeutil.Serialization
-<<<<<<< HEAD
-=======
-  alias Aeutil.Parser
   alias Aeutil.Bits
   alias Aecore.Wallet.Worker, as: Wallet
->>>>>>> 3accb8fe
   alias Aecore.Account.Account
   alias Aecore.Account.AccountStateTree
 
@@ -98,7 +95,6 @@
   validation checks. Otherwise we return error.
   """
   @spec is_valid?(DataTx.t()) :: boolean()
-<<<<<<< HEAD
   def is_valid?(%DataTx{fee: fee, type: type} = tx) do
     cond do
       !Enum.member?(valid_types(), type) ->
@@ -114,22 +110,6 @@
 
       true ->
         true
-=======
-  def is_valid?(%DataTx{sender: sender, type: type, payload: payload, fee: fee}) do
-    cond do
-      fee <= 0 ->
-        Logger.error("Fee not enough")
-        false
-
-      !Wallet.key_size_valid?(sender) ->
-        Logger.error("Wrong sender key size")
-        false
-
-      true ->
-        payload
-        |> type.init()
-        |> type.is_valid?()
->>>>>>> 3accb8fe
     end
   end
 
@@ -207,6 +187,18 @@
     init(data_tx.type, data_tx.payload, senders, data_tx.fee, data_tx.nonce)
   end
 
+  def base58c_encode(bin) do
+    Bits.encode58c("th", bin)
+  end
+
+  def base58c_decode(<<"th$", payload::binary>>) do
+    Bits.decode58(payload)
+  end
+
+  def base58c_decode(_) do
+    {:error, "Wrong data"}
+  end
+
   @spec standard_deduct_fee(AccountStateTree.t(), DataTx.t(), non_neg_integer()) ::
           ChainState.account()
   def standard_deduct_fee(accounts, data_tx, fee) do
@@ -222,16 +214,4 @@
     |> type.init()
     |> type.is_valid?(data_tx)
   end
-
-  def base58c_encode(bin) do
-    Bits.encode58c("th", bin)
-  end
-
-  def base58c_decode(<<"th$", payload::binary>>) do
-    Bits.decode58(payload)
-  end
-
-  def base58c_decode(_) do
-    {:error, "Wrong data"}
-  end
 end