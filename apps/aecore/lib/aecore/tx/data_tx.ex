--- conflicted
+++ resolved
@@ -18,11 +18,7 @@
   alias Aecore.Oracle.Tx.OracleRegistrationTx
   alias Aecore.Oracle.Tx.OracleResponseTx
   alias Aecore.Wallet.Worker, as: Wallet
-<<<<<<< HEAD
-  alias Aecore.Account.Tx.CoinbaseTx
   alias Aecore.Chain.Chainstate
-=======
->>>>>>> bc603cdc
 
   require Logger
 
@@ -38,7 +34,6 @@
           | NameUpdateTx
           | NameTransferTx
           | NameRevokeTx
-          | CoinbaseTx
 
   @typedoc "Structure of a transaction that may be added to be blockchain"
   @type payload ::
@@ -52,7 +47,6 @@
           | NameUpdateTx.t()
           | NameTransferTx.t()
           | NameRevokeTx.t()
-          | CoinbaseTx.t()
 
   @typedoc "Reason for the error"
   @type reason :: String.t()
