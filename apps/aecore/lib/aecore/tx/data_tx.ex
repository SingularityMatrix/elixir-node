defmodule Aecore.Tx.DataTx do
  @moduledoc """
  Aecore structure of a transaction data.
  """
  alias Aecore.Naming.Tx.NamePreClaimTx
  alias Aecore.Naming.Tx.NameClaimTx
  alias Aecore.Naming.Tx.NameUpdateTx
  alias Aecore.Naming.Tx.NameTransferTx
  alias Aecore.Naming.Tx.NameRevokeTx
  alias Aecore.Tx.DataTx
  alias Aecore.Account.Tx.SpendTx
  alias Aeutil.Serialization
  alias Aecore.Structures.OracleRegistrationTx
  alias Aecore.Structures.OracleQueryTx
  alias Aecore.Structures.OracleResponseTx
  alias Aecore.Structures.OracleExtendTx
  alias Aeutil.Bits
  alias Aecore.Account.Account
  alias Aecore.Account.AccountStateTree
  alias Aecore.Oracle.Tx.OracleExtendTx
  alias Aecore.Oracle.Tx.OracleQueryTx
  alias Aecore.Oracle.Tx.OracleRegistrationTx
  alias Aecore.Oracle.Tx.OracleResponseTx
<<<<<<< HEAD
  alias Aecore.Account.Tx.CoinbaseTx
  alias Aecore.Keys.Wallet
=======
  alias Aecore.Wallet.Worker, as: Wallet
>>>>>>> bc603cdc

  require Logger

  @typedoc "Name of the specified transaction module"
  @type tx_types ::
          SpendTx
          | OracleExtendTx
          | OracleRegistrationTx
          | OracleResponseTx
          | OracleResponseTx
          | NamePreClaimTx
          | NameClaimTx
          | NameUpdateTx
          | NameTransferTx
          | NameRevokeTx

  @typedoc "Structure of a transaction that may be added to be blockchain"
  @type payload ::
          SpendTx.t()
          | OracleExtendTx.t()
          | OracleQueryTx.t()
          | OracleRegistrationTx.t()
          | OracleResponseTx.t()
          | NamePreClaimTx.t()
          | NameClaimTx.t()
          | NameUpdateTx.t()
          | NameTransferTx.t()
          | NameRevokeTx.t()

  @typedoc "Reason for the error"
  @type reason :: String.t()

  @typedoc "Structure of the main transaction wrapper"
  @type t :: %DataTx{
          type: tx_types(),
          payload: payload(),
          senders: list(binary()),
          fee: non_neg_integer(),
          nonce: non_neg_integer()
        }

  @doc """
  Definition of Aecore DataTx structure

  ## Parameters
  - type: The type of transaction that may be added to the blockchain
  - payload: The strcuture of the specified transaction type
  - senders: The public addresses of the accounts originating the transaction. First element of this list is special - it's the main sender. Nonce is applied to main sender Account.
  - fee: The amount of tokens given to the miner
  - nonce: An integer bigger then current nonce of main sender Account. (see senders)
  """
  defstruct [:type, :payload, :senders, :fee, :nonce]
  use ExConstructor

  def valid_types do
    [
      Aecore.Account.Tx.SpendTx,
      Aecore.Oracle.Tx.OracleExtendTx,
      Aecore.Oracle.Tx.OracleQueryTx,
      Aecore.Oracle.Tx.OracleRegistrationTx,
      Aecore.Oracle.Tx.OracleResponseTx,
      Aecore.Naming.Tx.NameClaimTx,
      Aecore.Naming.Tx.NamePreClaimTx,
      Aecore.Naming.Tx.NameRevokeTx,
      Aecore.Naming.Tx.NameTransferTx,
      Aecore.Naming.Tx.NameUpdateTx
    ]
  end

  @spec init(tx_types(), payload(), list(binary()) | binary(), non_neg_integer(), integer()) ::
          DataTx.t()
  def init(type, payload, senders, fee, nonce) when is_list(senders) do
    %DataTx{type: type, payload: type.init(payload), senders: senders, nonce: nonce, fee: fee}
  end

  def init(type, payload, sender, fee, nonce) when is_binary(sender) do
    %DataTx{type: type, payload: type.init(payload), senders: [sender], nonce: nonce, fee: fee}
  end

  @spec fee(DataTx.t()) :: non_neg_integer()
  def fee(%DataTx{fee: fee}) do
    fee
  end

  @spec senders(DataTx.t()) :: list(binary())
  def senders(%DataTx{senders: senders}) do
    senders
  end

  @spec main_sender(DataTx.t()) :: binary() | nil
  def main_sender(tx) do
    List.first(senders(tx))
  end

  @spec nonce(DataTx.t()) :: non_neg_integer()
  def nonce(%DataTx{nonce: nonce}) do
    nonce
  end

  @spec payload(DataTx.t()) :: map()
  def payload(%DataTx{payload: payload, type: type}) do
    if Enum.member?(valid_types(), type) do
      type.init(payload)
    else
      Logger.error("Call to DataTx payload with invalid transaction type")
      %{}
    end
  end

  @doc """
  Checks whether the fee is above 0.
  """
  @spec validate(DataTx.t()) :: :ok | {:error, String.t()}
  def validate(%DataTx{fee: fee, type: type} = tx) do
    cond do
      !Enum.member?(valid_types(), type) ->
        {:error, "#{__MODULE__}: Invalid tx type=#{type}"}

      fee < 0 ->
        {:error, "#{__MODULE__}: Negative fee"}

      !senders_pubkeys_size_valid?(tx.senders) ->
        {:error, "#{__MODULE__}: Invalid senders pubkey size"}

      true ->
        payload_validate(tx)
    end
  end

  @doc """
  Changes the chainstate (account state and tx_type_state) according
  to the given transaction requirements
  """
  @spec process_chainstate(ChainState.chainstate(), non_neg_integer(), DataTx.t()) ::
          {:ok, ChainState.chainstate()} | {:error, String.t()}
  def process_chainstate(chainstate, block_height, %DataTx{fee: fee} = tx) do
    accounts_state = chainstate.accounts
    payload = payload(tx)

    tx_type_state = Map.get(chainstate, tx.type.get_chain_state_name(), %{})

    nonce_accounts_state =
      if Enum.empty?(tx.senders) do
        accounts_state
      else
        AccountStateTree.update(accounts_state, main_sender(tx), fn acc ->
          Account.apply_nonce!(acc, tx.nonce)
        end)
      end

    with {:ok, {new_accounts_state, new_tx_type_state}} <-
           nonce_accounts_state
           |> tx.type.deduct_fee(block_height, payload, tx, fee)
           |> tx.type.process_chainstate(
             tx_type_state,
             block_height,
             payload,
             tx
           ) do
      new_chainstate =
        if tx.type.get_chain_state_name() == nil do
          %{chainstate | accounts: new_accounts_state}
        else
          %{chainstate | accounts: new_accounts_state}
          |> Map.put(tx.type.get_chain_state_name(), new_tx_type_state)
        end

      {:ok, new_chainstate}
    else
      err ->
        err
    end
  end

  @spec preprocess_check(ChainState.chainstate(), non_neg_integer(), DataTx.t()) ::
          :ok | {:error, String.t()}
  def preprocess_check(chainstate, block_height, tx) do
    accounts_state = chainstate.accounts
    payload = payload(tx)
    tx_type_state = Map.get(chainstate, tx.type.get_chain_state_name(), %{})

    with :ok <- tx.type.preprocess_check(accounts_state, tx_type_state, block_height, payload, tx) do
      if main_sender(tx) == nil || Account.nonce(chainstate.accounts, main_sender(tx)) < tx.nonce do
        :ok
      else
        {:error, "#{__MODULE__}: Too small nonce"}
      end
    else
      err ->
        err
    end
  end

  @spec serialize(DataTx.t()) :: map()
  def serialize(%DataTx{} = tx) do
    map_without_senders = %{
      "type" => Serialization.serialize_value(tx.type),
      "payload" => Serialization.serialize_value(tx.payload),
      "fee" => Serialization.serialize_value(tx.fee),
      "nonce" => Serialization.serialize_value(tx.nonce)
    }

    if length(tx.senders) == 1 do
      Map.put(
        map_without_senders,
        "sender",
        Serialization.serialize_value(main_sender(tx), :sender)
      )
    else
      Map.put(map_without_senders, "senders", Serialization.serialize_value(tx.senders, :sender))
    end
  end

  @spec deserialize(map()) :: DataTx.t()
  def deserialize(%{sender: sender} = data_tx) do
    init(data_tx.type, data_tx.payload, [sender], data_tx.fee, data_tx.nonce)
  end

  def deserialize(%{senders: senders} = data_tx) do
    init(data_tx.type, data_tx.payload, senders, data_tx.fee, data_tx.nonce)
  end

  def base58c_encode(bin) do
    Bits.encode58c("th", bin)
  end

  def base58c_decode(<<"th$", payload::binary>>) do
    Bits.decode58(payload)
  end

  def base58c_decode(_) do
    {:error, "#{__MODULE__}: Wrong data"}
  end

  @spec standard_deduct_fee(
          AccountStateTree.accounts_state(),
          non_neg_integer(),
          DataTx.t(),
          non_neg_integer()
        ) :: Account.t()
  def standard_deduct_fee(accounts, block_height, data_tx, fee) do
    sender = DataTx.main_sender(data_tx)

    AccountStateTree.update(accounts, sender, fn acc ->
      Account.apply_transfer!(acc, block_height, fee * -1)
    end)
  end

  defp payload_validate(%DataTx{type: type, payload: payload} = data_tx) do
    payload
    |> type.init()
    |> type.validate(data_tx)
  end

  defp senders_pubkeys_size_valid?([sender | rest]) do
    if Wallet.key_size_valid?(sender) do
      senders_pubkeys_size_valid?(rest)
    else
      false
    end
  end

  defp senders_pubkeys_size_valid?([]) do
    true
  end

  @spec rlp_encode(non_neg_integer(), non_neg_integer(), DataTx.t()) ::
          binary() | {:error, String.t()}
  def rlp_encode(tag, version, term) do
    encode(tag, version, term)
  end

  defp encode(tag, version, %DataTx{type: SpendTx} = tx) do
    list = [
      tag,
      version,
      tx.senders,
      tx.payload.receiver,
      tx.payload.amount,
      tx.fee,
      tx.nonce,
      tx.payload.payload
    ]

    try do
      ExRLP.encode(list)
    rescue
      e -> {:error, "#{__MODULE__}: " <> Exception.message(e)}
    end
  end

  defp encode(tag, version, %DataTx{type: OracleRegistrationTx} = tx) do
    ttl_type = Serialization.encode_ttl_type(tx.payload.ttl)

    list = [
      tag,
      version,
      tx.senders,
      tx.nonce,
      "$æx" <> Serialization.transform_item(tx.payload.query_format),
      "$æx" <> Serialization.transform_item(tx.payload.response_format),
      tx.payload.query_fee,
      ttl_type,
      tx.payload.ttl.ttl,
      tx.fee
    ]

    try do
      ExRLP.encode(list)
    rescue
      e -> {:error, "#{__MODULE__}: " <> Exception.message(e)}
    end
  end

  defp encode(tag, version, %DataTx{type: OracleQueryTx} = tx) do
    ttl_type_q = Serialization.encode_ttl_type(tx.payload.query_ttl)
    ttl_type_r = Serialization.encode_ttl_type(tx.payload.response_ttl)

    list = [
      tag,
      version,
      tx.senders,
      tx.nonce,
      tx.payload.oracle_address,
      "$æx" <> Serialization.transform_item(tx.payload.query_data),
      tx.payload.query_fee,
      ttl_type_q,
      tx.payload.query_ttl.ttl,
      ttl_type_r,
      tx.payload.response_ttl.ttl,
      tx.fee
    ]

    try do
      ExRLP.encode(list)
    rescue
      e -> {:error, "#{__MODULE__}: " <> Exception.message(e)}
    end
  end

  defp encode(tag, version, %DataTx{type: OracleResponseTx} = tx) do
    list = [
      tag,
      version,
      tx.senders,
      tx.nonce,
      tx.payload.query_id,
      "$æx" <> Serialization.transform_item(tx.payload.response),
      tx.fee
    ]

    try do
      ExRLP.encode(list)
    rescue
      e -> {:error, "#{__MODULE__}: " <> Exception.message(e)}
    end
  end

  defp encode(tag, version, %DataTx{type: OracleExtendTx} = tx) do
    list = [
      tag,
      version,
      tx.senders,
      tx.nonce,
      tx.payload.ttl,
      tx.fee
    ]

    try do
      ExRLP.encode(list)
    rescue
      e -> {:error, "#{__MODULE__}: " <> Exception.message(e)}
    end
  end

  defp encode(tag, version, %DataTx{type: NamePreClaimTx} = tx) do
    list = [
      tag,
      version,
      tx.senders,
      tx.nonce,
      tx.payload.commitment,
      tx.fee
    ]

    try do
      ExRLP.encode(list)
    rescue
      e -> {:error, "#{__MODULE__}: " <> Exception.message(e)}
    end
  end

  defp encode(tag, version, %DataTx{type: NameClaimTx} = tx) do
    list = [
      tag,
      version,
      tx.senders,
      tx.nonce,
      tx.payload.name,
      tx.payload.name_salt,
      tx.fee
    ]

    try do
      ExRLP.encode(list)
    rescue
      e -> {:error, "#{__MODULE__}: " <> Exception.message(e)}
    end
  end

  defp encode(tag, version, %DataTx{type: NameUpdateTx} = tx) do
    list = [
      tag,
      version,
      tx.senders,
      tx.nonce,
      tx.payload.hash,
      tx.payload.client_ttl,
      tx.payload.pointers,
      tx.payload.expire_by,
      tx.fee
    ]

    try do
      ExRLP.encode(list)
    rescue
      e -> {:error, "#{__MODULE__}: " <> Exception.message(e)}
    end
  end

  defp encode(tag, version, %DataTx{type: NameRevokeTx} = tx) do
    list = [
      tag,
      version,
      tx.senders,
      tx.nonce,
      tx.payload.hash,
      tx.fee
    ]

    try do
      ExRLP.encode(list)
    rescue
      e -> {:error, "#{__MODULE__}: " <> Exception.message(e)}
    end
  end

  defp encode(tag, version, %DataTx{type: NameTransferTx} = tx) do
    list = [
      tag,
      version,
      tx.senders,
      tx.nonce,
      tx.payload.hash,
      tx.payload.target,
      tx.fee
    ]

    try do
      ExRLP.encode(list)
    rescue
      e -> {:error, "#{__MODULE__}: " <> Exception.message(e)}
    end
  end

  @spec rlp_decode(non_neg_integer(), list()) :: tx_types() | {:error, String.t()}
  def rlp_decode(tag, values) when is_list(values) do
    decode(tag, values)
  end

  def rlp_decode(data) when is_binary(data) do
    ExRLP.decode(data)
  end

  defp decode(SpendTx, [senders, receiver, amount, fee, nonce, payload]) do
    DataTx.init(
      SpendTx,
      %{
        receiver: receiver,
        amount: Serialization.transform_item(amount, :int),
        version: 1,
        payload: payload
      },
      senders,
      Serialization.transform_item(fee, :int),
      Serialization.transform_item(nonce, :int)
    )
  end

  defp decode(OracleQueryTx, [
         senders,
         nonce,
         oracle_address,
         encoded_query_data,
         query_fee,
         encoded_query_ttl_type,
         query_ttl_value,
         encoded_response_ttl_type,
         response_ttl_value,
         fee
       ]) do
    query_ttl_type =
      encoded_query_ttl_type
      |> Serialization.transform_item(:int)
      |> Serialization.decode_ttl_type()

    response_ttl_type =
      encoded_response_ttl_type
      |> Serialization.transform_item(:int)
      |> Serialization.decode_ttl_type()

    query_data = decode_format(encoded_query_data)

    payload = %{
      oracle_address: oracle_address,
      query_data: query_data,
      query_fee: Serialization.transform_item(query_fee, :int),
      query_ttl: %{ttl: Serialization.transform_item(query_ttl_value, :int), type: query_ttl_type},
      response_ttl: %{
        ttl: Serialization.transform_item(response_ttl_value, :int),
        type: response_ttl_type
      }
    }

    DataTx.init(
      OracleQueryTx,
      payload,
      senders,
      Serialization.transform_item(fee, :int),
      Serialization.transform_item(nonce, :int)
    )
  end

  defp decode(OracleRegistrationTx, [
         senders,
         nonce,
         encoded_query_format,
         encoded_response_format,
         query_fee,
         encoded_ttl_type,
         ttl_value,
         fee
       ]) do
    ttl_type =
      encoded_ttl_type
      |> Serialization.transform_item(:int)
      |> Serialization.decode_ttl_type()

    query_format = decode_format(encoded_query_format)

    response_format = decode_format(encoded_response_format)

    payload = %{
      query_format: query_format,
      response_format: response_format,
      ttl: %{ttl: Serialization.transform_item(ttl_value, :int), type: ttl_type},
      query_fee: Serialization.transform_item(query_fee, :int)
    }

    DataTx.init(
      OracleRegistrationTx,
      payload,
      senders,
      Serialization.transform_item(fee, :int),
      Serialization.transform_item(nonce, :int)
    )
  end

  defp decode(OracleResponseTx, [senders, nonce, encoded_query_id, encoded_response, fee]) do
    query_id = decode_format(encoded_query_id)
    response = decode_format(encoded_response)

    payload = %{
      query_id: query_id,
      response: response
    }

    DataTx.init(
      OracleResponseTx,
      payload,
      senders,
      Serialization.transform_item(fee, :int),
      Serialization.transform_item(nonce, :int)
    )
  end

  defp decode(OracleExtendTx, [senders, nonce, ttl_value, fee]) do
    payload = %{
      ttl: Serialization.transform_item(ttl_value, :int)
    }

    DataTx.init(
      OracleExtendTx,
      payload,
      senders,
      Serialization.transform_item(fee, :int),
      Serialization.transform_item(nonce, :int)
    )
  end

  defp decode(NamePreClaimTx, [senders, nonce, commitment, fee]) do
    payload = %NamePreClaimTx{commitment: commitment}

    DataTx.init(
      NamePreClaimTx,
      payload,
      senders,
      Serialization.transform_item(fee, :int),
      Serialization.transform_item(nonce, :int)
    )
  end

  defp decode(NameClaimTx, [senders, nonce, name, name_salt, fee]) do
    payload = %NameClaimTx{name: name, name_salt: name_salt}

    DataTx.init(
      NameClaimTx,
      payload,
      senders,
      Serialization.transform_item(fee, :int),
      Serialization.transform_item(nonce, :int)
    )
  end

  defp decode(NameUpdateTx, [senders, nonce, hash, name_ttl, pointers, ttl, fee]) do
    payload = %NameUpdateTx{
      client_ttl: Serialization.transform_item(ttl, :int),
      expire_by: Serialization.transform_item(name_ttl, :int),
      hash: hash,
      pointers: pointers
    }

    DataTx.init(
      NameUpdateTx,
      payload,
      senders,
      Serialization.transform_item(fee, :int),
      Serialization.transform_item(nonce, :int)
    )
  end

  defp decode(NameRevokeTx, [senders, nonce, hash, fee]) do
    payload = %NameRevokeTx{hash: hash}

    DataTx.init(
      NameRevokeTx,
      payload,
      senders,
      Serialization.transform_item(fee, :int),
      Serialization.transform_item(nonce, :int)
    )
  end

  defp decode(NameTransferTx, [senders, nonce, hash, recipient, fee]) do
    payload = %NameTransferTx{hash: hash, target: recipient}

    DataTx.init(
      NameTransferTx,
      payload,
      senders,
      Serialization.transform_item(fee, :int),
      Serialization.transform_item(nonce, :int)
    )
  end

  defp decode(_, _) do
    {:error, "#{__MODULE__}: Unknown DataTx structure"}
  end

  # Optional function-workaround:
  # As we have differences in value types in some fields,
  # which means that we encode these fields different apart from what Epoch does,
  # we need to recognize the origins of this value.
  # My proposal is (until the problem is solved) to add
  # specific prefix to the data before encodings, for example, "$æx"
  # this prefix will allow us to know, how the data should be handled.
  # But it also makes problems and inconsistency in Epoch, because they dont handle these prefixes.
  @spec decode_format(binary()) :: binary()
  defp decode_format(<<"$æx", binary::binary>>) do
    Serialization.transform_item(binary, :binary)
  end

  defp decode_format(binary) when is_binary(binary) do
    binary
  end
end<|MERGE_RESOLUTION|>--- conflicted
+++ resolved
@@ -21,12 +21,7 @@
   alias Aecore.Oracle.Tx.OracleQueryTx
   alias Aecore.Oracle.Tx.OracleRegistrationTx
   alias Aecore.Oracle.Tx.OracleResponseTx
-<<<<<<< HEAD
-  alias Aecore.Account.Tx.CoinbaseTx
   alias Aecore.Keys.Wallet
-=======
-  alias Aecore.Wallet.Worker, as: Wallet
->>>>>>> bc603cdc
 
   require Logger
 
