defmodule Aecore.Miner.Worker do
  use GenStateMachine, callback_mode: :state_functions

  alias Aecore.Chain.Worker, as: Chain
  alias Aecore.Utils.Blockchain.BlockValidation
  alias Aecore.Utils.Blockchain.Difficulty
  alias Aecore.Structures.Header
  alias Aecore.Structures.Block
<<<<<<< HEAD
=======
  alias Aecore.Pow.Cuckoo
>>>>>>> 870331cf
  alias Aecore.Keys.Worker, as: Keys
  alias Aecore.Structures.TxData
  alias Aecore.Structures.SignedTx
  alias Aecore.Chain.ChainState
  alias Aecore.Txs.Pool.Worker, as: Pool

  require Logger

  @coinbase_transaction_value 100
  @nonce_per_cycle 1

  def start_link() do
    GenStateMachine.start_link(__MODULE__, %{}, name: __MODULE__)
  end

  def resume() do
    GenStateMachine.call(__MODULE__, :start)
  end

  def suspend() do
    GenStateMachine.call(__MODULE__, :suspend)
  end

  def init(data) do
    GenStateMachine.cast(__MODULE__, :idle)
    {:ok, :running, data}
  end

  def get_state() do
    GenStateMachine.call(__MODULE__, :get_state)
  end

  ## Idle ##
  def idle({:call, from}, :start, _data) do
    IO.puts("Mining resuming by user")
    GenStateMachine.cast(__MODULE__, :mine)
    {:next_state, :running, 0, [{:reply, from, :ok}]}
  end

  def idle({:call, from}, :suspend, data) do
    {:next_state, :idle, data, [{:reply, from, :not_started}]}
  end

  def idle({:call, from}, :get_state, _data) do
    {:keep_state_and_data, [{:reply, from, {:state, :idle}}]}
  end

  def idle({:call, from}, _, data) do
    {:next_state, :idle, data, [{:reply, from, :not_started}]}
  end

  def idle(_type, _state, data) do
    {:next_state, :idle, data}
  end

  ## Running ##
  def running(:cast, :mine, start_nonce) do
    {_, next_nonce} = mine_next_block(start_nonce)
    GenStateMachine.cast(__MODULE__, :mine)
    {:next_state, :running, next_nonce}
  end

  def running({:call, from}, :get_state, _data) do
    {:keep_state_and_data, [{:reply, from, {:state, :running}}]}
  end

  def running({:call, from}, :start, data) do
    {:next_state, :running, data, [{:reply, from, :already_started}]}
  end

  def running({:call, from}, :suspend, data) do
    IO.puts("Mined stop by user")
    {:next_state, :idle, data, [{:reply, from, :ok}]}
  end

  def running({:call, from}, _, data) do
    {:next_state, :running, data, [{:reply, from, :not_suported}]}
  end

  def running(_, _, data) do
    {:next_state, :idle, data}
  end

  def get_coinbase_transaction(to_acc) do
    tx_data = %TxData{
      from_acc: nil,
      to_acc: to_acc,
      value: @coinbase_transaction_value,
      nonce: 0
    }

    %SignedTx{data: tx_data, signature: nil}
  end

  def coinbase_transaction_value, do: @coinbase_transaction_value

  ## Internal
  @spec mine_next_block(integer()) :: :ok | :error
  defp mine_next_block(start_nonce) do
    latest_block = Chain.latest_block()
    latest_block_hash = BlockValidation.block_header_hash(latest_block.header)
    chain_state = Chain.chain_state(latest_block_hash)

    txs_list = Map.values(Pool.get_pool())
    ordered_txs_list = Enum.sort(txs_list, fn(tx1, tx2) -> tx1.data.nonce < tx2.data.nonce end)

    blocks_for_difficulty_calculation = Chain.get_blocks(latest_block_hash, Difficulty.get_number_of_blocks())
    previous_block = cond do
      latest_block == Block.genesis_block() -> nil
      true ->
        blocks = Chain.get_blocks(latest_block_hash, 2)
        Enum.at(blocks, 1)
    end
    
    BlockValidation.validate_block!(latest_block, previous_block, chain_state)

    valid_txs = BlockValidation.filter_invalid_transactions_chainstate(ordered_txs_list, chain_state)
    {_, pubkey} = Keys.pubkey()
    valid_txs = [get_coinbase_transaction(pubkey) | valid_txs]
    root_hash = BlockValidation.calculate_root_hash(valid_txs)

    new_block_state = ChainState.calculate_block_state(valid_txs)
    new_chain_state = ChainState.calculate_chain_state(new_block_state, chain_state)
    chain_state_hash = ChainState.calculate_chain_state_hash(new_chain_state)

    latest_block_hash = BlockValidation.block_header_hash(latest_block.header)

    difficulty = Difficulty.calculate_next_difficulty(blocks_for_difficulty_calculation)

    unmined_header =
      Header.create(
        latest_block.header.height + 1,
        latest_block_hash,
        root_hash,
        chain_state_hash,
        difficulty,
        0, #start from nonce 0, will be incremented in mining
        Block.current_block_version()
      )
    Logger.debug("start nonce #{start_nonce}. Final nonce = #{start_nonce + @nonce_per_cycle}")
    case Cuckoo.generate(%{unmined_header
                           | nonce: start_nonce + @nonce_per_cycle}) do
      {:ok, mined_header} ->
        block = %Block{header: mined_header, txs: valid_txs}
        Chain.add_block(block)
        Logger.info(fn ->
          "Mined block ##{block.header.height}, difficulty target #{block.header.difficulty_target}, nonce #{block.header.nonce}"
          end)
        {:block_found, 0}

      {:error, _message} ->
        {:no_block_found, start_nonce + @nonce_per_cycle}
    end
  end
end<|MERGE_RESOLUTION|>--- conflicted
+++ resolved
@@ -6,10 +6,7 @@
   alias Aecore.Utils.Blockchain.Difficulty
   alias Aecore.Structures.Header
   alias Aecore.Structures.Block
-<<<<<<< HEAD
-=======
   alias Aecore.Pow.Cuckoo
->>>>>>> 870331cf
   alias Aecore.Keys.Worker, as: Keys
   alias Aecore.Structures.TxData
   alias Aecore.Structures.SignedTx
@@ -123,7 +120,7 @@
         blocks = Chain.get_blocks(latest_block_hash, 2)
         Enum.at(blocks, 1)
     end
-    
+
     BlockValidation.validate_block!(latest_block, previous_block, chain_state)
 
     valid_txs = BlockValidation.filter_invalid_transactions_chainstate(ordered_txs_list, chain_state)
