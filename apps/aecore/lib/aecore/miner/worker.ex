--- conflicted
+++ resolved
@@ -41,11 +41,7 @@
 
   ## Idle ##
   def idle({:call, from}, :start, _data) do
-<<<<<<< HEAD
-    Logger.info("Mining resuming by user")
-=======
-    IO.puts("Mining resumed by user")
->>>>>>> cc7d42b6
+    Logger.info("Mining resumed by user")
     GenStateMachine.cast(__MODULE__, :mine)
     {:next_state, :running, 0, [{:reply, from, :ok}]}
   end
@@ -82,11 +78,7 @@
   end
 
   def running({:call, from}, :suspend, data) do
-<<<<<<< HEAD
-    Logger.info("Mined stop by user")
-=======
-    IO.puts("Mining stopped by user")
->>>>>>> cc7d42b6
+    Logger.info("Mined stopped by user")
     {:next_state, :idle, data, [{:reply, from, :ok}]}
   end
 
