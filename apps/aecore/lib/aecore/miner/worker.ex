--- conflicted
+++ resolved
@@ -120,46 +120,6 @@
         blocks = Chain.get_blocks(latest_block_hash, 2)
         Enum.at(blocks, 1)
     end
-<<<<<<< HEAD
-
-    BlockValidation.validate_block!(latest_block, previous_block, chain_state)
-
-    valid_txs = BlockValidation.filter_invalid_transactions_chainstate(ordered_txs_list, chain_state)
-    {_, pubkey} = Keys.pubkey()
-    valid_txs = [get_coinbase_transaction(pubkey) | valid_txs]
-    root_hash = BlockValidation.calculate_root_hash(valid_txs)
-
-    new_block_state = ChainState.calculate_block_state(valid_txs)
-    new_chain_state = ChainState.calculate_chain_state(new_block_state, chain_state)
-
-    chain_state_hash = ChainState.calculate_chain_state_hash(new_chain_state)
-
-    latest_block_hash = BlockValidation.block_header_hash(latest_block.header)
-
-    difficulty = Difficulty.calculate_next_difficulty(blocks_for_difficulty_calculation)
-
-    unmined_header =
-      Header.create(
-        latest_block.header.height + 1,
-        latest_block_hash,
-        root_hash,
-        chain_state_hash,
-        difficulty,
-        0, #start from nonce 0, will be incremented in mining
-        Block.current_block_version()
-      )
-    Logger.debug("start nonce #{start_nonce}. Final nonce = #{start_nonce + @nonce_per_cycle}")
-    case Cuckoo.generate(%{unmined_header
-                           | nonce: start_nonce + @nonce_per_cycle}) do
-      {:ok, mined_header} ->
-        block = %Block{header: mined_header, txs: valid_txs}
-        Chain.add_block(block)
-        Logger.info(fn ->
-          "Mined block ##{block.header.height}, difficulty target #{block.header.difficulty_target}, nonce #{block.header.nonce}"
-          end)
-        {:block_found, 0}
-
-=======
     try do
       BlockValidation.validate_block!(latest_block, previous_block, chain_state)
 
@@ -201,7 +161,6 @@
           {:no_block_found, start_nonce + @nonce_per_cycle}
       end
     catch
->>>>>>> cc7d42b6
       {:error, _message} ->
         Logger.error(fn ->
           "Failed to mine block"
