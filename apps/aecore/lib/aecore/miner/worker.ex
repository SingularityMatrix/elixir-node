--- conflicted
+++ resolved
@@ -12,11 +12,8 @@
   alias Aecore.Structures.SignedTx
   alias Aecore.Chain.ChainState
   alias Aecore.Txs.Pool.Worker, as: Pool
-<<<<<<< HEAD
   alias Aeutil.Bits
-=======
   alias Aecore.Peers.Worker, as: Peers
->>>>>>> e15b548b
 
   require Logger
 
