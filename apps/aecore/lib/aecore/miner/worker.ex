defmodule Aecore.Miner.Worker do

  use GenStateMachine, callback_mode: :state_functions

  require Logger

  alias Aecore.Chain.Worker, as: Chain
  alias Aecore.Utils.Blockchain.BlockValidation
  alias Aecore.Utils.Blockchain.Difficulty
  alias Aecore.Structures.Header
  alias Aecore.Structures.Block
  alias Aecore.Pow.Hashcash
  alias Aecore.Keys.Worker, as: Keys
  alias Aecore.Structures.TxData
  alias Aecore.Structures.SignedTx
  alias Aecore.Chain.ChainState
  alias Aecore.Txs.Pool.Worker, as: Pool

  @coinbase_transaction_value 100

  def start_link() do
    GenStateMachine.start_link(__MODULE__, %{}, name: __MODULE__)
  end

  def resume() do
    GenStateMachine.call(__MODULE__, :start)
  end

  def suspend() do
    GenStateMachine.call(__MODULE__, :suspend)
  end

  def init(data) do
    GenStateMachine.cast(__MODULE__, :idle)
    {:ok, :running, data}
  end

  def get_state() do
    GenStateMachine.call(__MODULE__, :get_state)
  end

  ## Idle ##
   def idle({:call, from}, :start , data) do
     IO.puts "Mining resuming by user"
     GenStateMachine.cast(__MODULE__, :mine)
     {:next_state, :running, data, [{:reply, from, :ok}]}
   end

   def idle({:call, from}, :suspend , data) do
     {:next_state, :idle, data, [{:reply, from, :not_started}]}
   end

   def idle({:call, from}, :get_state, data) do
     {:keep_state_and_data, [{:reply, from, {:state, :idle}}]}
   end

   def idle({:call, from}, _ , data) do
     {:next_state, :idle, data, [{:reply, from, :not_started}]}
   end

   def idle(type, state , data) do
     {:next_state, :idle, data}
   end

   ## Running ##
   def running(:cast, :mine, data) do
     mine_next_block()
     GenStateMachine.cast(__MODULE__,:mine)
     {:next_state, :running, data}
   end

   def running({:call, from}, :get_state, data) do
     {:keep_state_and_data, [{:reply, from, {:state, :running}}]}
   end

   def running({:call, from}, :start, data) do
     {:next_state, :running, data, [{:reply, from, :already_started}]}
   end

   def running({:call, from}, :suspend, data) do
     IO.puts "Mined stop by user"
     {:next_state, :idle, data, [{:reply, from, :ok}]}
   end

   def running({:call, from}, _, data) do
     {:next_state, :running, data, [{:reply, from, :not_suported}]}
   end

   def running(_, _, data) do
     {:next_state, :idle, data}
   end

  def get_coinbase_transaction(to_acc) do
    tx_data = %TxData{
      from_acc: nil,
      to_acc: to_acc,
      value: @coinbase_transaction_value,
      nonce: Enum.random(0..1000000000000)
    }
    %SignedTx{data: tx_data, signature: nil}
  end

  def coinbase_transaction_value, do: @coinbase_transaction_value

  ## Internal
  @spec mine_next_block() :: :ok
  defp mine_next_block() do
    chain_state = Chain.chain_state()

    txs_list = Map.values(Pool.get_and_empty_pool())

    blocks_for_difficulty_calculation = Chain.get_blocks_for_difficulty_calculation()
    {latest_block, previous_block} = Chain.get_prior_blocks_for_validity_check()

    if(!(previous_block == nil)) do
      BlockValidation.validate_block!(latest_block, previous_block, chain_state)
    end

    valid_txs = BlockValidation.filter_invalid_transactions(txs_list)
    {_, pubkey} = Keys.pubkey()
    valid_txs = [get_coinbase_transaction(pubkey) | valid_txs]
    root_hash = BlockValidation.calculate_root_hash(valid_txs)

    new_block_state = ChainState.calculate_block_state(valid_txs)
    new_chain_state =
      ChainState.calculate_chain_state(new_block_state, chain_state)
    chain_state_hash = ChainState.calculate_chain_state_hash(new_chain_state)

    latest_block_hash = BlockValidation.block_header_hash(latest_block.header)
    difficulty = Difficulty.calculate_next_difficulty(blocks_for_difficulty_calculation)

    unmined_header = Header.create(latest_block.header.height + 1, latest_block_hash,
      root_hash, chain_state_hash, difficulty, 0, 1)
    {:ok, mined_header} = Hashcash.generate(unmined_header)
<<<<<<< HEAD
    block = %Block{header: mined_header, txs: valid_txs}

    IO.inspect("block: #{block.header.height} difficulty: #{block.header.difficulty_target}")
=======
    {:ok, block} = Blocks.new(mined_header, valid_txs)
    IO.inspect("block: #{block.header.height} difficulty:
               #{block.header.difficulty_target}")
               
    Logger.info(fn -> "Mined block ##{block.header.height}" end, miner: :info)

>>>>>>> 97cc106b
    Chain.add_block(block)
  end

end<|MERGE_RESOLUTION|>--- conflicted
+++ resolved
@@ -103,7 +103,7 @@
   def coinbase_transaction_value, do: @coinbase_transaction_value
 
   ## Internal
-  @spec mine_next_block() :: :ok
+  @spec mine_next_block() :: :ok | :error
   defp mine_next_block() do
     chain_state = Chain.chain_state()
 
@@ -132,18 +132,13 @@
     unmined_header = Header.create(latest_block.header.height + 1, latest_block_hash,
       root_hash, chain_state_hash, difficulty, 0, 1)
     {:ok, mined_header} = Hashcash.generate(unmined_header)
-<<<<<<< HEAD
     block = %Block{header: mined_header, txs: valid_txs}
 
     IO.inspect("block: #{block.header.height} difficulty: #{block.header.difficulty_target}")
-=======
-    {:ok, block} = Blocks.new(mined_header, valid_txs)
-    IO.inspect("block: #{block.header.height} difficulty:
-               #{block.header.difficulty_target}")
-               
-    Logger.info(fn -> "Mined block ##{block.header.height}" end, miner: :info)
+    Logger.info(fn ->
+      "Mined block ##{block.header.height} with a difficulty target of #{block.header.difficulty_target}"
+      end, miner: :info)
 
->>>>>>> 97cc106b
     Chain.add_block(block)
   end
 
