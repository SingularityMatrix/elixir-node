defmodule Aecore.Oracle.Tx.OracleQueryTx do
  @moduledoc """
  Contains the transaction structure for oracle queries
  and functions associated with those transactions.
  """

  @behaviour Aecore.Tx.Transaction

  alias __MODULE__
  alias Aecore.Tx.DataTx
  alias Aecore.Account.Account
  alias Aecore.Keys
  alias Aecore.Chain.Worker, as: Chain
  alias Aecore.Oracle.{Oracle, OracleStateTree}
  alias Aeutil.Bits
  alias Aeutil.Hash
  alias Aecore.Account.AccountStateTree
  alias Aecore.Chain.Chainstate
  alias Aecore.Chain.Identifier

  @type id :: binary()

  @type payload :: %{
<<<<<<< HEAD
          oracle_address: Keys.pubkey(),
          query_data: Oracle.json(),
=======
          oracle_address: Identifier.t(),
          query_data: String.t(),
>>>>>>> 05d78303
          query_fee: non_neg_integer(),
          query_ttl: Oracle.ttl(),
          response_ttl: Oracle.ttl()
        }

  @type t :: %OracleQueryTx{
<<<<<<< HEAD
          oracle_address: Keys.pubkey(),
          query_data: Oracle.json(),
=======
          oracle_address: Identifier.t(),
          query_data: String.t(),
>>>>>>> 05d78303
          query_fee: non_neg_integer(),
          query_ttl: Oracle.ttl(),
          response_ttl: Oracle.ttl()
        }

  @type tx_type_state() :: Chainstate.oracles()

  @nonce_size 256

  defstruct [
    :oracle_address,
    :query_data,
    :query_fee,
    :query_ttl,
    :response_ttl
  ]

  use ExConstructor

  @spec get_chain_state_name() :: :oracles
  def get_chain_state_name, do: :oracles

  @spec init(payload()) :: t()
  def init(%{
        oracle_address: oracle_address,
        query_data: query_data,
        query_fee: query_fee,
        query_ttl: query_ttl,
        response_ttl: response_ttl
      }) do
    {:ok, identified_orc_address} = Identifier.create_identity(oracle_address, :oracle)

    %OracleQueryTx{
      oracle_address: identified_orc_address,
      query_data: query_data,
      query_fee: query_fee,
      query_ttl: query_ttl,
      response_ttl: response_ttl
    }
  end

  @spec validate(t(), DataTx.t()) :: :ok | {:error, String.t()}
  def validate(
        %OracleQueryTx{
          query_ttl: query_ttl,
          response_ttl: response_ttl,
          oracle_address: oracle_address
        },
        data_tx
      ) do
    senders = DataTx.senders(data_tx)

    cond do
      !Oracle.ttl_is_valid?(query_ttl) ->
        {:error, "#{__MODULE__}: Invalid query ttl"}

      !Oracle.ttl_is_valid?(response_ttl) ->
        {:error, "#{__MODULE__}: Invalid response ttl"}

      !match?(%{type: :relative}, response_ttl) ->
        {:error, "#{__MODULE__}: Invalid ttl type"}

<<<<<<< HEAD
      !Keys.key_size_valid?(oracle_address) ->
=======
      !validate_identifier(oracle_address) ->
        {:error, "#{__MODULE__}: Invalid oracle identifier: #{inspect(oracle_address)}"}

      !Wallet.key_size_valid?(oracle_address.value) ->
>>>>>>> 05d78303
        {:error, "#{__MODULE__}: oracle_adddress size invalid"}

      length(senders) != 1 ->
        {:error, "#{__MODULE__}: Invalid senders number"}

      true ->
        :ok
    end
  end

  @spec process_chainstate(
          Chainstate.accounts(),
          tx_type_state(),
          non_neg_integer(),
          t(),
          DataTx.t()
        ) :: {:ok, {Chainstate.accounts(), tx_type_state()}}
  def process_chainstate(
        accounts,
        oracles,
        block_height,
        %OracleQueryTx{} = tx,
        data_tx
      ) do
    sender = DataTx.main_sender(data_tx)
    nonce = DataTx.nonce(data_tx)

    updated_accounts_state =
      accounts
      |> AccountStateTree.update(sender, fn acc ->
        Account.apply_transfer!(acc, block_height, tx.query_fee * -1)
      end)

    {:ok, identified_sender} = Identifier.create_identity(sender, :account)

    query = %{
      sender_address: identified_sender,
      sender_nonce: nonce,
      oracle_address: tx.oracle_address,
      query: tx.query_data,
      has_response: false,
      response: :undefined,
      expires: Oracle.calculate_absolute_ttl(tx.query_ttl, block_height),
      response_ttl: tx.response_ttl.ttl,
      fee: tx.query_fee
    }

    new_oracle_tree = OracleStateTree.insert_query(oracles, query)

    {:ok, {updated_accounts_state, new_oracle_tree}}
  end

  @spec preprocess_check(
          Chainstate.accounts(),
          tx_type_state(),
          non_neg_integer(),
          t(),
          DataTx.t()
        ) :: :ok | {:error, String.t()}
  def preprocess_check(
        accounts,
        oracles,
        block_height,
        tx,
        data_tx
      ) do
    sender = DataTx.main_sender(data_tx)
    fee = DataTx.fee(data_tx)

    cond do
      AccountStateTree.get(accounts, sender).balance - fee - tx.query_fee < 0 ->
        {:error, "#{__MODULE__}: Negative balance"}

      !Oracle.tx_ttl_is_valid?(tx, block_height) ->
        {:error, "#{__MODULE__}: Invalid transaction TTL: #{inspect(tx.ttl)}"}

      !OracleStateTree.exists_oracle?(oracles, tx.oracle_address.value) ->
        {:error, "#{__MODULE__}: No oracle registered with the address:
         #{inspect(tx.oracle_address)}"}

      !is_binary(tx.query_data) ->
        {:error, "#{__MODULE__}: Invalid query data: #{inspect(tx.query_data)}"}

      tx.query_fee < OracleStateTree.get_oracle(oracles, tx.oracle_address.value).query_fee ->
        {:error, "#{__MODULE__}: The query fee: #{inspect(tx.query_fee)} is
         lower than the one required by the oracle"}

      !is_minimum_fee_met?(tx, fee, block_height) ->
        {:error, "#{__MODULE__}: Fee: #{inspect(fee)} is too low"}

      true ->
        :ok
    end
  end

  @spec deduct_fee(
          Chainstate.accounts(),
          non_neg_integer(),
          t(),
          DataTx.t(),
          non_neg_integer()
        ) :: Chainstate.accounts()
  def deduct_fee(accounts, block_height, _tx, data_tx, fee) do
    DataTx.standard_deduct_fee(accounts, block_height, data_tx, fee)
  end

  @spec get_oracle_query_fee(binary()) :: non_neg_integer()
  def get_oracle_query_fee(oracle_address) do
    Chain.chain_state().oracles
    |> OracleStateTree.get_oracle(oracle_address)
    |> Map.get(:query_fee)
  end

  @spec is_minimum_fee_met?(t(), non_neg_integer(), non_neg_integer() | nil) :: boolean()
  def is_minimum_fee_met?(tx, fee, block_height) do
    tx_query_fee_is_met =
      tx.query_fee >=
        Chain.chain_state().oracles
        |> OracleStateTree.get_oracle(tx.oracle_address.value)
        |> Map.get(:query_fee)

    tx_fee_is_met =
      case tx.query_ttl do
        %{ttl: ttl, type: :relative} ->
          fee >= calculate_minimum_fee(ttl)

        %{ttl: ttl, type: :absolute} ->
          if block_height != nil do
            fee >=
              ttl
              |> Oracle.calculate_relative_ttl(block_height)
              |> calculate_minimum_fee()
          else
            true
          end
      end

    tx_fee_is_met && tx_query_fee_is_met
  end

<<<<<<< HEAD
  @spec id(Keys.pubkey(), non_neg_integer(), Keys.pubkey()) :: binary()
=======
  @spec id(Wallet.pubkey(), non_neg_integer(), Identifier.t()) :: binary()
>>>>>>> 05d78303
  def id(sender, nonce, oracle_address) do
    bin = sender <> <<nonce::@nonce_size>> <> oracle_address
    Hash.hash(bin)
  end

  def base58c_encode(bin) do
    Bits.encode58c("qy", bin)
  end

  def base58c_decode(<<"qy$", payload::binary>>) do
    Bits.decode58(payload)
  end

  def base58c_decode(_) do
    {:error, "#{__MODULE__}: Wrong data"}
  end

  @spec validate_identifier(Identifier.t()) :: boolean()
  defp validate_identifier(%Identifier{} = id) do
    {:ok, check_id} = Identifier.create_identity(id.value, :oracle)
    check_id == id
  end

  @spec calculate_minimum_fee(non_neg_integer()) :: non_neg_integer()
  defp calculate_minimum_fee(ttl) do
    blocks_ttl_per_token = Application.get_env(:aecore, :tx_data)[:blocks_ttl_per_token]

    base_fee = Application.get_env(:aecore, :tx_data)[:oracle_query_base_fee]
    round(Float.ceil(ttl / blocks_ttl_per_token) + base_fee)
  end
end<|MERGE_RESOLUTION|>--- conflicted
+++ resolved
@@ -21,26 +21,16 @@
   @type id :: binary()
 
   @type payload :: %{
-<<<<<<< HEAD
-          oracle_address: Keys.pubkey(),
-          query_data: Oracle.json(),
-=======
           oracle_address: Identifier.t(),
           query_data: String.t(),
->>>>>>> 05d78303
           query_fee: non_neg_integer(),
           query_ttl: Oracle.ttl(),
           response_ttl: Oracle.ttl()
         }
 
   @type t :: %OracleQueryTx{
-<<<<<<< HEAD
-          oracle_address: Keys.pubkey(),
-          query_data: Oracle.json(),
-=======
           oracle_address: Identifier.t(),
           query_data: String.t(),
->>>>>>> 05d78303
           query_fee: non_neg_integer(),
           query_ttl: Oracle.ttl(),
           response_ttl: Oracle.ttl()
@@ -103,14 +93,10 @@
       !match?(%{type: :relative}, response_ttl) ->
         {:error, "#{__MODULE__}: Invalid ttl type"}
 
-<<<<<<< HEAD
-      !Keys.key_size_valid?(oracle_address) ->
-=======
       !validate_identifier(oracle_address) ->
         {:error, "#{__MODULE__}: Invalid oracle identifier: #{inspect(oracle_address)}"}
 
-      !Wallet.key_size_valid?(oracle_address.value) ->
->>>>>>> 05d78303
+      !Keys.key_size_valid?(oracle_address.value) ->
         {:error, "#{__MODULE__}: oracle_adddress size invalid"}
 
       length(senders) != 1 ->
@@ -251,11 +237,7 @@
     tx_fee_is_met && tx_query_fee_is_met
   end
 
-<<<<<<< HEAD
-  @spec id(Keys.pubkey(), non_neg_integer(), Keys.pubkey()) :: binary()
-=======
-  @spec id(Wallet.pubkey(), non_neg_integer(), Identifier.t()) :: binary()
->>>>>>> 05d78303
+  @spec id(Keys.pubkey(), non_neg_integer(), Identifier.t()) :: binary()
   def id(sender, nonce, oracle_address) do
     bin = sender <> <<nonce::@nonce_size>> <> oracle_address
     Hash.hash(bin)
