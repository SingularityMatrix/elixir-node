defmodule Aecore.Oracle.Tx.OracleQueryTx do
  @moduledoc """
  Contains the transaction structure for oracle queries
  and functions associated with those transactions.
  """

  @behaviour Aecore.Tx.Transaction

  alias __MODULE__
  alias Aecore.Tx.DataTx
  alias Aecore.Account.Account
  alias Aecore.Keys.Wallet
  alias Aecore.Chain.Worker, as: Chain
  alias Aecore.Oracle.{Oracle, OracleStateTree}
  alias Aeutil.Bits
  alias Aeutil.Hash
  alias Aecore.Account.AccountStateTree
  alias Aecore.Chain.Chainstate
  alias Aecore.Chain.Identifier

  @type id :: binary()

  @type payload :: %{
          oracle_address: Wallet.pubkey(),
          query_data: Oracle.json(),
          query_fee: non_neg_integer(),
          query_ttl: Oracle.ttl(),
          response_ttl: Oracle.ttl()
        }

  @type t :: %OracleQueryTx{
          oracle_address: Wallet.pubkey(),
          query_data: Oracle.json(),
          query_fee: non_neg_integer(),
          query_ttl: Oracle.ttl(),
          response_ttl: Oracle.ttl()
        }

  @type tx_type_state() :: Chainstate.oracles()

  @nonce_size 256

  defstruct [
    :oracle_address,
    :query_data,
    :query_fee,
    :query_ttl,
    :response_ttl
  ]

  use ExConstructor

  @spec get_chain_state_name() :: :oracles
  def get_chain_state_name, do: :oracles

  # TODO integrate Identifiers
  @spec init(payload()) :: t()
  def init(%{
        oracle_address: oracle_address,
        query_data: query_data,
        query_fee: query_fee,
        query_ttl: query_ttl,
        response_ttl: response_ttl
      }) do
    orc_owner =
      case oracle_address do
        %Identifier{} ->
          if validate_identifier(oracle_address) == true do
            oracle_address
          else
            {:error,
             "#{__MODULE__}: Invalid specified type: #{inspect(oracle_address.type)}, for given data: #{
               inspect(oracle_address.value)
             }"}
          end

        non_identfied_oracle_address ->
          {:ok, identified_orc_address} =
            Identifier.create_identity(non_identfied_oracle_address, :oracle)

          identified_orc_address
      end

    %OracleQueryTx{
      oracle_address: orc_owner,
      query_data: query_data,
      query_fee: query_fee,
      query_ttl: query_ttl,
      response_ttl: response_ttl
    }
  end

  @spec validate(t(), DataTx.t()) :: :ok | {:error, String.t()}
  def validate(
        %OracleQueryTx{
          query_ttl: query_ttl,
          response_ttl: response_ttl,
          oracle_address: oracle_address
        },
        data_tx
      ) do
    senders = DataTx.senders(data_tx)

    cond do
      !Oracle.ttl_is_valid?(query_ttl) ->
        {:error, "#{__MODULE__}: Invalid query ttl"}

      !Oracle.ttl_is_valid?(response_ttl) ->
        {:error, "#{__MODULE__}: Invalid response ttl"}

      !match?(%{type: :relative}, response_ttl) ->
        {:error, "#{__MODULE__}: Invalid ttl type"}

      !validate_identifier(oracle_address) ->
        {:error, "#{__MODULE__}: Invalid oracle identifier: #{inspect(oracle_address)}"}

      !Wallet.key_size_valid?(oracle_address.value) ->
        {:error, "#{__MODULE__}: oracle_adddress size invalid"}

      length(senders) != 1 ->
        {:error, "#{__MODULE__}: Invalid senders number"}

      true ->
        :ok
    end
  end

  @spec process_chainstate(
          Chainstate.accounts(),
          tx_type_state(),
          non_neg_integer(),
          t(),
          DataTx.t()
        ) :: {:ok, {Chainstate.accounts(), tx_type_state()}}
  def process_chainstate(
        accounts,
        oracles,
        block_height,
        %OracleQueryTx{} = tx,
        data_tx
      ) do
    sender = DataTx.main_sender(data_tx)
    nonce = DataTx.nonce(data_tx)

    updated_accounts_state =
      accounts
      |> AccountStateTree.update(sender, fn acc ->
        Account.apply_transfer!(acc, block_height, tx.query_fee * -1)
      end)

<<<<<<< HEAD
    interaction_object_id = OracleQueryTx.id(sender, nonce, tx.oracle_address)

    updated_interaction_objects =
      Map.put(interaction_objects, interaction_object_id, %{
        sender_address: data_tx.senders,
        sender_nonce: nonce,
        oracle_address: tx.oracle_address,
        query: tx.query_data,
        has_response: false,
        response: :undefined,
        expires: Oracle.calculate_absolute_ttl(tx.query_ttl, block_height),
        response_ttl: tx.response_ttl.ttl,
        fee: tx.query_fee
      })

    updated_oracle_state = %{
      oracle_state
      | interaction_objects: updated_interaction_objects
=======
    query = %{
      sender_address: sender,
      sender_nonce: nonce,
      oracle_address: tx.oracle_address,
      query: tx.query_data,
      has_response: false,
      response: :undefined,
      expires: Oracle.calculate_absolute_ttl(tx.query_ttl, block_height),
      response_ttl: tx.response_ttl.ttl,
      fee: tx.query_fee
>>>>>>> c0e48a65
    }

    new_oracle_tree = OracleStateTree.insert_query(oracles, query)

    {:ok, {updated_accounts_state, new_oracle_tree}}
  end

  @spec preprocess_check(
          Chainstate.accounts(),
          tx_type_state(),
          non_neg_integer(),
          t(),
          DataTx.t()
        ) :: :ok | {:error, String.t()}
  def preprocess_check(
        accounts,
        oracles,
        block_height,
        tx,
        data_tx
      ) do
    sender = DataTx.main_sender(data_tx)
    fee = DataTx.fee(data_tx)

    cond do
      AccountStateTree.get(accounts, sender).balance - fee - tx.query_fee < 0 ->
        {:error, "#{__MODULE__}: Negative balance"}

      !Oracle.tx_ttl_is_valid?(tx, block_height) ->
        {:error, "#{__MODULE__}: Invalid transaction TTL: #{inspect(tx.ttl)}"}

      !OracleStateTree.exists_oracle?(oracles, tx.oracle_address) ->
        {:error, "#{__MODULE__}: No oracle registered with the address:
         #{inspect(tx.oracle_address)}"}

      !Oracle.data_valid?(
        OracleStateTree.get_oracle(oracles, tx.oracle_address).query_format,
        tx.query_data
      ) ->
        {:error, "#{__MODULE__}: Invalid query data: #{inspect(tx.query_data)}"}

      tx.query_fee < OracleStateTree.get_oracle(oracles, tx.oracle_address).query_fee ->
        {:error, "#{__MODULE__}: The query fee: #{inspect(tx.query_fee)} is
         lower than the one required by the oracle"}

      !is_minimum_fee_met?(tx, fee, block_height) ->
        {:error, "#{__MODULE__}: Fee: #{inspect(fee)} is too low"}

      true ->
        :ok
    end
  end

  @spec deduct_fee(
          Chainstate.accounts(),
          non_neg_integer(),
          t(),
          DataTx.t(),
          non_neg_integer()
        ) :: Chainstate.accounts()
  def deduct_fee(accounts, block_height, _tx, data_tx, fee) do
    DataTx.standard_deduct_fee(accounts, block_height, data_tx, fee)
  end

  @spec get_oracle_query_fee(binary()) :: non_neg_integer()
  def get_oracle_query_fee(oracle_address) do
    Chain.chain_state().oracles
    |> OracleStateTree.get_oracle(oracle_address)
    |> Map.get(:query_fee)
  end

  @spec is_minimum_fee_met?(t(), non_neg_integer(), non_neg_integer() | nil) :: boolean()
  def is_minimum_fee_met?(tx, fee, block_height) do
    tx_query_fee_is_met =
      tx.query_fee >=
        Chain.chain_state().oracles
        |> OracleStateTree.get_oracle(tx.oracle_address)
        |> Map.get(:query_fee)

    tx_fee_is_met =
      case tx.query_ttl do
        %{ttl: ttl, type: :relative} ->
          fee >= calculate_minimum_fee(ttl)

        %{ttl: ttl, type: :absolute} ->
          if block_height != nil do
            fee >=
              ttl
              |> Oracle.calculate_relative_ttl(block_height)
              |> calculate_minimum_fee()
          else
            true
          end
      end

    tx_fee_is_met && tx_query_fee_is_met
  end

  @spec id(Wallet.pubkey(), non_neg_integer(), Identifier.t()) :: binary()
  def id(sender, nonce, oracle_address) do
    bin = sender <> <<nonce::@nonce_size>> <> oracle_address.value
    Hash.hash(bin)
  end

  def base58c_encode(bin) do
    Bits.encode58c("qy", bin)
  end

  def base58c_decode(<<"qy$", payload::binary>>) do
    Bits.decode58(payload)
  end

  def base58c_decode(_) do
    {:error, "#{__MODULE__}: Wrong data"}
  end

  @spec validate_identifier(Identifier.t()) :: boolean()
  defp validate_identifier(%Identifier{} = id) do
    {:ok, check_id} = Identifier.create_identity(id.value, :oracle)
    check_id == id
  end

  @spec calculate_minimum_fee(non_neg_integer()) :: non_neg_integer()
  defp calculate_minimum_fee(ttl) do
    blocks_ttl_per_token = Application.get_env(:aecore, :tx_data)[:blocks_ttl_per_token]

    base_fee = Application.get_env(:aecore, :tx_data)[:oracle_query_base_fee]
    round(Float.ceil(ttl / blocks_ttl_per_token) + base_fee)
  end
end<|MERGE_RESOLUTION|>--- conflicted
+++ resolved
@@ -148,26 +148,6 @@
         Account.apply_transfer!(acc, block_height, tx.query_fee * -1)
       end)
 
-<<<<<<< HEAD
-    interaction_object_id = OracleQueryTx.id(sender, nonce, tx.oracle_address)
-
-    updated_interaction_objects =
-      Map.put(interaction_objects, interaction_object_id, %{
-        sender_address: data_tx.senders,
-        sender_nonce: nonce,
-        oracle_address: tx.oracle_address,
-        query: tx.query_data,
-        has_response: false,
-        response: :undefined,
-        expires: Oracle.calculate_absolute_ttl(tx.query_ttl, block_height),
-        response_ttl: tx.response_ttl.ttl,
-        fee: tx.query_fee
-      })
-
-    updated_oracle_state = %{
-      oracle_state
-      | interaction_objects: updated_interaction_objects
-=======
     query = %{
       sender_address: sender,
       sender_nonce: nonce,
@@ -178,7 +158,6 @@
       expires: Oracle.calculate_absolute_ttl(tx.query_ttl, block_height),
       response_ttl: tx.response_ttl.ttl,
       fee: tx.query_fee
->>>>>>> c0e48a65
     }
 
     new_oracle_tree = OracleStateTree.insert_query(oracles, query)
