defmodule Aecore.Oracle.Tx.OracleExtendTx do
  @moduledoc """
  Contains the transaction structure for oracle extensions
  and functions associated with those transactions.
  """

  @behaviour Aecore.Tx.Transaction

  alias __MODULE__

  alias Aecore.Chain.Chainstate
  alias Aecore.Oracle.OracleStateTree
  alias Aecore.Account.AccountStateTree
  alias Aecore.Tx.DataTx

  require Logger

  @type payload :: %{
          ttl: non_neg_integer()
        }

  @type t :: %OracleExtendTx{
          ttl: non_neg_integer()
        }

  @type reason :: String.t()

  defstruct [:ttl]
  use ExConstructor

  @spec get_chain_state_name() :: :oracles
  def get_chain_state_name, do: :oracles

  @spec init(payload()) :: OracleExtendTx.t()
  def init(%{ttl: ttl}) do
    %OracleExtendTx{ttl: ttl}
  end

<<<<<<< HEAD
  @spec validate(OracleExtendTx.t(), DataTx.t()) :: :ok | {:error, reason()}
=======
  @spec validate(OracleExtendTx.t(), DataTx.t()) :: :ok | {:error, String.t()}
>>>>>>> b1e01f11
  def validate(%OracleExtendTx{ttl: ttl}, data_tx) do
    senders = DataTx.senders(data_tx)

    cond do
      ttl <= 0 ->
        {:error, "#{__MODULE__}: Negative ttl: #{inspect(ttl)} in OracleExtendTx"}

      length(senders) != 1 ->
        {:error, "#{__MODULE__}: Invalid senders number"}

      true ->
        :ok
    end
  end

  @spec process_chainstate(
          Chainstate.accounts(),
          Chainstate.oracles(),
          non_neg_integer(),
          OracleExtendTx.t(),
          DataTx.t()
        ) :: {:ok, {Chainstate.accounts(), Chainstate.oracles()}}
  def process_chainstate(
        accounts,
        oracles,
        _block_height,
        %OracleExtendTx{} = tx,
        data_tx
      ) do
    sender = DataTx.main_sender(data_tx)

    updated_registered_oracles =
      oracles
      |> OracleStateTree.get_registered_oracles()
      |> update_in([sender, :tx, Access.key(:ttl), :ttl], &(&1 + tx.ttl))

    updated_oracle_state =
<<<<<<< HEAD
      OracleStateTree.put_registered_oracles(oracles, updated_registered_oracles)
=======
      update_in(
        oracle_state,
        [:registered_oracles, sender, :expires],
        &(&1 + tx.ttl)
      )
>>>>>>> b1e01f11

    {:ok, {accounts, updated_oracle_state}}
  end

  @spec preprocess_check(
          Chainstate.accounts(),
          Chainstate.oracles(),
          non_neg_integer(),
          OracleExtendTx.t(),
          DataTx.t()
        ) :: :ok | {:error, String.t()}
  def preprocess_check(
        accounts,
        oracles,
        _block_height,
        tx,
        data_tx
      ) do
    sender = DataTx.main_sender(data_tx)
    fee = DataTx.fee(data_tx)
    registered_oracles = OracleStateTree.get_registered_oracles(oracles)

    cond do
      AccountStateTree.get(accounts, sender).balance - fee < 0 ->
        {:error, "#{__MODULE__}: Negative balance"}

      !Map.has_key?(registered_oracles, sender) ->
        {:error, "#{__MODULE__}: Account - #{inspect(sender)}, isn't a registered operator"}

      fee < calculate_minimum_fee(tx.ttl) ->
        {:error, "#{__MODULE__}: Fee: #{inspect(fee)} is too low"}

      true ->
        :ok
    end
  end

  @spec deduct_fee(
          Chainstate.accounts(),
          non_neg_integer(),
          OracleExtendTx.t(),
          DataTx.t(),
          non_neg_integer()
        ) :: Chainstate.account()
  def deduct_fee(accounts, block_height, _tx, data_tx, fee) do
    DataTx.standard_deduct_fee(accounts, block_height, data_tx, fee)
  end

  @spec calculate_minimum_fee(non_neg_integer()) :: non_neg_integer()
  def calculate_minimum_fee(ttl) do
    blocks_ttl_per_token = Application.get_env(:aecore, :tx_data)[:blocks_ttl_per_token]
    base_fee = Application.get_env(:aecore, :tx_data)[:oracle_extend_base_fee]
    round(Float.ceil(ttl / blocks_ttl_per_token) + base_fee)
  end
end<|MERGE_RESOLUTION|>--- conflicted
+++ resolved
@@ -23,8 +23,6 @@
           ttl: non_neg_integer()
         }
 
-  @type reason :: String.t()
-
   defstruct [:ttl]
   use ExConstructor
 
@@ -36,11 +34,7 @@
     %OracleExtendTx{ttl: ttl}
   end
 
-<<<<<<< HEAD
-  @spec validate(OracleExtendTx.t(), DataTx.t()) :: :ok | {:error, reason()}
-=======
   @spec validate(OracleExtendTx.t(), DataTx.t()) :: :ok | {:error, String.t()}
->>>>>>> b1e01f11
   def validate(%OracleExtendTx{ttl: ttl}, data_tx) do
     senders = DataTx.senders(data_tx)
 
@@ -72,21 +66,17 @@
       ) do
     sender = DataTx.main_sender(data_tx)
 
+    test =
+      oracles
+      |> OracleStateTree.get_registered_oracles()
+
     updated_registered_oracles =
       oracles
       |> OracleStateTree.get_registered_oracles()
-      |> update_in([sender, :tx, Access.key(:ttl), :ttl], &(&1 + tx.ttl))
+      |> update_in([sender, :expires], &(&1 + tx.ttl))
 
     updated_oracle_state =
-<<<<<<< HEAD
-      OracleStateTree.put_registered_oracles(oracles, updated_registered_oracles)
-=======
-      update_in(
-        oracle_state,
-        [:registered_oracles, sender, :expires],
-        &(&1 + tx.ttl)
-      )
->>>>>>> b1e01f11
+      OracleStateTree.put_registered_oracle(oracles, updated_registered_oracles)
 
     {:ok, {accounts, updated_oracle_state}}
   end
