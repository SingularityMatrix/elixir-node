defmodule Aecore.Oracle.Tx.OracleExtendTx do
  @moduledoc """
  Contains the transaction structure for oracle extensions
  and functions associated with those transactions.
  """

  @behaviour Aecore.Tx.Transaction

  alias __MODULE__
  alias Aecore.Tx.DataTx
<<<<<<< HEAD
  alias Aecore.Oracle.{Oracle, OracleStateTree}
=======
>>>>>>> 2a697b61
  alias Aecore.Account.AccountStateTree
  alias Aecore.Chain.Chainstate

  require Logger

  @type payload :: %{
          ttl: non_neg_integer()
        }

  @type t :: %OracleExtendTx{
          ttl: non_neg_integer()
        }

  @type tx_type_state() :: Chainstate.oracles()

  defstruct [:ttl]
  use ExConstructor

  @spec get_chain_state_name() :: :oracles
  def get_chain_state_name, do: :oracles

<<<<<<< HEAD
  ### getter -----------------------------------------------------------
  def get_oracle(ext_tx), do: ext_tx.oracle
  def get_nonce(ext_tx), do: ext_tx.nonce
  def get_ttl(ext_tx), do: ext_tx.ttl
  def get_fee(ext_tx), do: ext_tx.fee
  ### ------------------------------------------------------------------
  ### setter -----------------------------------------------------------
  def set_oracle(ext_tx, oracle), do: %{ext_tx | oracle: oracle}
  def set_nonce(ext_tx, nonce), do: %{ext_tx | nonce: nonce}
  def set_ttl(ext_tx, ttl), do: %{ext_tx | ttl: ttl}
  def set_fee(ext_tx, fee), do: %{ext_tx | fee: fee}
  ### ------------------------------------------------------------------

  @spec init(payload()) :: t()

=======
  @spec init(payload()) :: t()
>>>>>>> 2a697b61
  def init(%{ttl: ttl}) do
    %OracleExtendTx{ttl: ttl}
  end

  @spec validate(t(), DataTx.t()) :: :ok | {:error, String.t()}
  def validate(%OracleExtendTx{ttl: ttl}, data_tx) do
    senders = DataTx.senders(data_tx)

    cond do
      ttl <= 0 ->
        {:error, "#{__MODULE__}: Negative ttl: #{inspect(ttl)} in OracleExtendTx"}

      length(senders) != 1 ->
        {:error, "#{__MODULE__}: Invalid senders number"}

      true ->
        :ok
    end
  end

  @spec process_chainstate(
          Chainstate.accounts(),
          tx_type_state(),
          non_neg_integer(),
          t(),
          DataTx.t()
        ) :: {:ok, {Chainstate.accounts(), tx_type_state()}}
  def process_chainstate(
        accounts,
        oracles,
        _block_height,
        %OracleExtendTx{} = tx,
        data_tx
      ) do
    sender = DataTx.main_sender(data_tx)
    registered_oracle = OracleStateTree.get_oracle(oracles, sender)

    updated_registered_oracle = Map.update!(registered_oracle, :expires, &(&1 + tx.ttl))
    updated_oracle_state = OracleStateTree.insert_oracle(oracles, updated_registered_oracle)

    {:ok, {accounts, updated_oracle_state}}
  end

  @spec preprocess_check(
          Chainstate.accounts(),
          tx_type_state(),
          non_neg_integer(),
          t(),
          DataTx.t()
        ) :: :ok | {:error, String.t()}
  def preprocess_check(
        accounts,
        oracles,
        _block_height,
        tx,
        data_tx
      ) do
    sender = DataTx.main_sender(data_tx)
    fee = DataTx.fee(data_tx)

    cond do
      AccountStateTree.get(accounts, sender).balance - fee < 0 ->
        {:error, "#{__MODULE__}: Negative balance"}

      !OracleStateTree.lookup_oracle?(oracles, sender) ->
        {:error, "#{__MODULE__}: Account - #{inspect(sender)}, isn't a registered operator"}

      fee < calculate_minimum_fee(tx.ttl) ->
        {:error, "#{__MODULE__}: Fee: #{inspect(fee)} is too low"}

      true ->
        :ok
    end
  end

  @spec deduct_fee(
          Chainstate.accounts(),
          non_neg_integer(),
          t(),
          DataTx.t(),
          non_neg_integer()
        ) :: Chainstate.accounts()
  def deduct_fee(accounts, block_height, _tx, data_tx, fee) do
    DataTx.standard_deduct_fee(accounts, block_height, data_tx, fee)
  end

  @spec calculate_minimum_fee(non_neg_integer()) :: non_neg_integer()
  def calculate_minimum_fee(ttl) do
    blocks_ttl_per_token = Application.get_env(:aecore, :tx_data)[:blocks_ttl_per_token]
    base_fee = Application.get_env(:aecore, :tx_data)[:oracle_extend_base_fee]
    round(Float.ceil(ttl / blocks_ttl_per_token) + base_fee)
  end
end<|MERGE_RESOLUTION|>--- conflicted
+++ resolved
@@ -8,10 +8,7 @@
 
   alias __MODULE__
   alias Aecore.Tx.DataTx
-<<<<<<< HEAD
   alias Aecore.Oracle.{Oracle, OracleStateTree}
-=======
->>>>>>> 2a697b61
   alias Aecore.Account.AccountStateTree
   alias Aecore.Chain.Chainstate
 
@@ -33,7 +30,6 @@
   @spec get_chain_state_name() :: :oracles
   def get_chain_state_name, do: :oracles
 
-<<<<<<< HEAD
   ### getter -----------------------------------------------------------
   def get_oracle(ext_tx), do: ext_tx.oracle
   def get_nonce(ext_tx), do: ext_tx.nonce
@@ -48,10 +44,6 @@
   ### ------------------------------------------------------------------
 
   @spec init(payload()) :: t()
-
-=======
-  @spec init(payload()) :: t()
->>>>>>> 2a697b61
   def init(%{ttl: ttl}) do
     %OracleExtendTx{ttl: ttl}
   end
