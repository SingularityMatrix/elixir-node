defmodule Aecore.Oracle.Tx.OracleExtendTx do
  @moduledoc """
  Contains the transaction structure for oracle extensions
  and functions associated with those transactions.
  """

  @behaviour Aecore.Tx.Transaction

  alias __MODULE__
  alias Aecore.Tx.DataTx
  alias Aecore.Oracle.Oracle
<<<<<<< HEAD
  alias Aecore.Account.Account
  alias Aecore.Wallet.Worker, as: Wallet
  alias Aecore.Account.AccountStateTree
=======
  alias Aecore.Account.AccountStateTree

  require Logger
>>>>>>> 00f42523

  @type payload :: %{
          ttl: non_neg_integer()
        }

  @type t :: %OracleExtendTx{
          ttl: non_neg_integer()
        }

  defstruct [:ttl]
  use ExConstructor

  @spec get_chain_state_name() :: :oracles
  def get_chain_state_name, do: :oracles

  @spec init(payload()) :: OracleExtendTx.t()
  def init(%{ttl: ttl}) do
    %OracleExtendTx{ttl: ttl}
  end

  @spec validate(OracleExtendTx.t(), DataTx.t()) :: boolean()
  def validate(%OracleExtendTx{ttl: ttl}, data_tx) do
    senders = DataTx.senders(data_tx)

    cond do
      ttl <= 0 ->
        {:error, "#{__MODULE__}: Negative ttl: #{inspect(ttl)} in OracleExtendTx"}

      length(senders) != 1 ->
        {:error, "#{__MODULE__}: Invalid senders number"}

      true ->
        true
    end
  end

  @spec process_chainstate(
          ChainState.account(),
          Oracle.oracles(),
          non_neg_integer(),
          OracleExtendTx.t(),
          DataTx.t()
        ) :: {ChainState.accounts(), Oracle.oracles()}
  def process_chainstate(
        accounts,
        oracle_state,
        _block_height,
        %OracleExtendTx{} = tx,
        data_tx
      ) do
    sender = DataTx.main_sender(data_tx)

    updated_oracle_state =
      update_in(
        oracle_state,
        [:registered_oracles, sender, :tx, Access.key(:ttl), :ttl],
        &(&1 + tx.ttl)
      )

    {:ok, {accounts, updated_oracle_state}}
  end

  @spec preprocess_check(
          ChainState.accounts(),
          Oracle.oracles(),
          non_neg_integer(),
          OracleExtendTx.t(),
          DataTx.t()
        ) :: :ok
  def preprocess_check(
        accounts,
        %{registered_oracles: registered_oracles},
        _block_height,
        tx,
        data_tx
      ) do
    sender = DataTx.main_sender(data_tx)
    fee = DataTx.fee(data_tx)

    cond do
      AccountStateTree.get(accounts, sender).balance - fee < 0 ->
        {:error, "#{__MODULE__}: Negative balance"}

      !Map.has_key?(registered_oracles, sender) ->
        {:error, "#{__MODULE__}: Account - #{inspect(sender)}, isn't a registered operator"}

      fee < calculate_minimum_fee(tx.ttl) ->
        {:error, "#{__MODULE__}: Fee: #{inspect(fee)} is too low"}

      true ->
        :ok
    end
  end

  @spec deduct_fee(
          ChainState.accounts(),
          non_neg_integer(),
          OracleExtendTx.t(),
          DataTx.t(),
          non_neg_integer()
        ) :: ChainState.account()
  def deduct_fee(accounts, block_height, _tx, data_tx, fee) do
    DataTx.standard_deduct_fee(accounts, block_height, data_tx, fee)
  end

  @spec calculate_minimum_fee(non_neg_integer()) :: non_neg_integer()
  def calculate_minimum_fee(ttl) do
    blocks_ttl_per_token = Application.get_env(:aecore, :tx_data)[:blocks_ttl_per_token]
    base_fee = Application.get_env(:aecore, :tx_data)[:oracle_extend_base_fee]
    round(Float.ceil(ttl / blocks_ttl_per_token) + base_fee)
  end
end<|MERGE_RESOLUTION|>--- conflicted
+++ resolved
@@ -9,15 +9,9 @@
   alias __MODULE__
   alias Aecore.Tx.DataTx
   alias Aecore.Oracle.Oracle
-<<<<<<< HEAD
-  alias Aecore.Account.Account
-  alias Aecore.Wallet.Worker, as: Wallet
-  alias Aecore.Account.AccountStateTree
-=======
   alias Aecore.Account.AccountStateTree
 
   require Logger
->>>>>>> 00f42523
 
   @type payload :: %{
           ttl: non_neg_integer()
