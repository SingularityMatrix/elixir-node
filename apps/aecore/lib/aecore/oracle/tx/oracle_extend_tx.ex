defmodule Aecore.Oracle.Tx.OracleExtendTx do
  @moduledoc """
  Module defining the OracleExtend transaction
  """

  use Aecore.Tx.Transaction

  alias __MODULE__
  alias Aecore.Governance.GovernanceConstants
  alias Aecore.Account.AccountStateTree
  alias Aecore.Chain.{Chainstate, Identifier}
  alias Aecore.Oracle.{Oracle, OracleStateTree}
  alias Aecore.Tx.DataTx
  alias Aeutil.Serialization

  require Logger

  @version 1

  @typedoc "Reason of the error"
  @type reason :: String.t()

  @typedoc "Expected structure for the OracleExtend Transaction"
  @type payload :: %{
          ttl: Oracle.ttl()
        }

  @typedoc "Structure of the OracleExtend Transaction type"
  @type t :: %OracleExtendTx{
          ttl: Oracle.ttl()
        }

  @typedoc "Structure that holds specific transaction info in the chainstate."
  @type tx_type_state() :: Chainstate.oracles()

  defstruct [:ttl]

  @spec get_chain_state_name() :: atom()
  def get_chain_state_name, do: :oracles

  @spec init(payload()) :: OracleExtendTx.t()
  def init(%{ttl: ttl}) do
    %OracleExtendTx{ttl: ttl}
  end

  @spec validate(OracleExtendTx.t(), DataTx.t()) :: :ok | {:error, reason()}
  def validate(%OracleExtendTx{ttl: ttl}, %DataTx{senders: senders}) do
    cond do
      ttl <= 0 ->
        {:error, "#{__MODULE__}: Negative ttl: #{inspect(ttl)} in OracleExtendTx"}

      length(senders) != 1 ->
        {:error, "#{__MODULE__}: Invalid senders number"}

      true ->
        :ok
    end
  end

  @doc """
  Adds the TTL to the current oracle object expiry height
  """
  @spec process_chainstate(
          Chainstate.accounts(),
          tx_type_state(),
          non_neg_integer(),
          OracleExtendTx.t(),
          DataTx.t()
        ) :: {:ok, {Chainstate.accounts(), tx_type_state()}}
  def process_chainstate(
        accounts,
        oracles,
        _block_height,
        %OracleExtendTx{ttl: %{ttl: ttl}},
        %DataTx{senders: [%Identifier{value: sender}]}
      ) do
    registered_oracle = OracleStateTree.get_oracle(oracles, sender)

    updated_registered_oracle = Map.update!(registered_oracle, :expires, &(&1 + ttl))
    updated_oracle_state = OracleStateTree.enter_oracle(oracles, updated_registered_oracle)

    {:ok, {accounts, updated_oracle_state}}
  end

  @doc """
  Validates the transaction with state considered
  """
  @spec preprocess_check(
          Chainstate.accounts(),
          tx_type_state(),
          non_neg_integer(),
          OracleExtendTx.t(),
          DataTx.t()
        ) :: :ok | {:error, reason()}
  def preprocess_check(
        accounts,
        oracles,
<<<<<<< HEAD
        block_height,
        %OracleExtendTx{},
=======
        _block_height,
        _payload,
>>>>>>> fc2f7caa
        %DataTx{
          senders: [%Identifier{value: sender}],
          fee: fee
        } = data_tx
      ) do
    cond do
      AccountStateTree.get(accounts, sender).balance - fee < 0 ->
        {:error, "#{__MODULE__}: Negative balance"}

      !OracleStateTree.exists_oracle?(oracles, sender) ->
        {:error, "#{__MODULE__}: Account - #{inspect(sender)}, isn't a registered operator"}

<<<<<<< HEAD
      !is_minimum_fee_met?(data_tx, oracles, block_height) ->
        {:error, "#{__MODULE__}: Fee: #{fee} is too low"}

=======
>>>>>>> fc2f7caa
      true ->
        :ok
    end
  end

  @spec deduct_fee(
          Chainstate.accounts(),
          non_neg_integer(),
          OracleExtendTx.t(),
          DataTx.t(),
          non_neg_integer()
        ) :: Chainstate.accounts()
  def deduct_fee(accounts, block_height, _tx, %DataTx{} = data_tx, fee) do
    DataTx.standard_deduct_fee(accounts, block_height, data_tx, fee)
  end

  @spec is_minimum_fee_met?(DataTx.t(), tx_type_state(), non_neg_integer()) :: boolean()
  def is_minimum_fee_met?(
        %DataTx{fee: fee, payload: %OracleExtendTx{ttl: %{ttl: ttl}}},
        _chain_state,
        _block_height
      ) do
    ttl_fee = fee - GovernanceConstants.oracle_extend_base_fee()
    ttl_fee >= Oracle.calculate_minimum_fee(ttl)
  end

  @spec encode_to_list(OracleExtendTx.t(), DataTx.t()) :: list()
  def encode_to_list(%OracleExtendTx{ttl: %{ttl: extend_ttl_value} = extend_ttl}, %DataTx{
        senders: [sender],
        nonce: nonce,
        fee: fee,
        ttl: ttl
      }) do
    [
      :binary.encode_unsigned(@version),
      Identifier.encode_to_binary(sender),
      :binary.encode_unsigned(nonce),
      Serialization.encode_ttl_type(extend_ttl),
      :binary.encode_unsigned(extend_ttl_value),
      :binary.encode_unsigned(fee),
      :binary.encode_unsigned(ttl)
    ]
  end

  @spec decode_from_list(non_neg_integer(), list()) :: {:ok, DataTx.t()} | {:error, reason()}
  def decode_from_list(@version, [encoded_sender, nonce, ttl_type, ttl_value, fee, ttl]) do
    payload = %{
      ttl: %{
        ttl: :binary.decode_unsigned(ttl_value),
        type: Serialization.decode_ttl_type(ttl_type)
      }
    }

    DataTx.init_binary(
      OracleExtendTx,
      payload,
      [encoded_sender],
      :binary.decode_unsigned(fee),
      :binary.decode_unsigned(nonce),
      :binary.decode_unsigned(ttl)
    )
  end

  def decode_from_list(@version, data) do
    {:error, "#{__MODULE__}: decode_from_list: Invalid serialization: #{inspect(data)}"}
  end

  def decode_from_list(version, _) do
    {:error, "#{__MODULE__}: decode_from_list: Unknown version #{version}"}
  end
end<|MERGE_RESOLUTION|>--- conflicted
+++ resolved
@@ -92,21 +92,10 @@
           OracleExtendTx.t(),
           DataTx.t()
         ) :: :ok | {:error, reason()}
-  def preprocess_check(
-        accounts,
-        oracles,
-<<<<<<< HEAD
-        block_height,
-        %OracleExtendTx{},
-=======
-        _block_height,
-        _payload,
->>>>>>> fc2f7caa
-        %DataTx{
-          senders: [%Identifier{value: sender}],
-          fee: fee
-        } = data_tx
-      ) do
+  def preprocess_check(accounts, oracles, _block_height, %OracleExtendTx{}, %DataTx{
+        senders: [%Identifier{value: sender}],
+        fee: fee
+      }) do
     cond do
       AccountStateTree.get(accounts, sender).balance - fee < 0 ->
         {:error, "#{__MODULE__}: Negative balance"}
@@ -114,12 +103,6 @@
       !OracleStateTree.exists_oracle?(oracles, sender) ->
         {:error, "#{__MODULE__}: Account - #{inspect(sender)}, isn't a registered operator"}
 
-<<<<<<< HEAD
-      !is_minimum_fee_met?(data_tx, oracles, block_height) ->
-        {:error, "#{__MODULE__}: Fee: #{fee} is too low"}
-
-=======
->>>>>>> fc2f7caa
       true ->
         :ok
     end
