defmodule Aecore.Oracle.Tx.OracleExtendTx do
  @moduledoc """
  Module defining the OracleExtend transaction
  """

  @behaviour Aecore.Tx.Transaction

  alias __MODULE__
  alias Aecore.Tx.DataTx
  alias Aecore.Oracle.{Oracle, OracleStateTree}
  alias Aecore.Account.AccountStateTree
  alias Aecore.Chain.Chainstate
  alias Aecore.Chain.Identifier
  alias Aeutil.Serialization

  require Logger

  @version 1

  @typedoc "Reason of the error"
  @type reason :: String.t()

  @typedoc "Expected structure for the OracleExtend Transaction"
  @type payload :: %{
          ttl: Oracle.ttl()
        }

  @typedoc "Structure of the OracleExtend Transaction type"
  @type t :: %OracleExtendTx{
          ttl: Oracle.ttl()
        }

  @type tx_type_state() :: Chainstate.oracles()

  defstruct [:ttl]
  use ExConstructor

  @spec get_chain_state_name() :: atom()
  def get_chain_state_name, do: :oracles

  @spec init(payload()) :: OracleExtendTx.t()
  def init(%{ttl: ttl}) do
    %OracleExtendTx{ttl: ttl}
  end

<<<<<<< HEAD
  @spec validate(OracleExtendTx.t(), DataTx.t()) :: :ok | {:error, reason()}
=======
  @doc """
  Validates the transaction without considering state
  """
  @spec validate(OracleExtendTx.t(), DataTx.t()) :: :ok | {:error, String.t()}
>>>>>>> be174fac
  def validate(%OracleExtendTx{ttl: ttl}, data_tx) do
    senders = DataTx.senders(data_tx)

    cond do
      ttl <= 0 ->
        {:error, "#{__MODULE__}: Negative ttl: #{inspect(ttl)} in OracleExtendTx"}

      length(senders) != 1 ->
        {:error, "#{__MODULE__}: Invalid senders number"}

      true ->
        :ok
    end
  end

  @doc """
  Adds the TTL to the current oracle object expiry height
  """
  @spec process_chainstate(
          Chainstate.accounts(),
          tx_type_state(),
          non_neg_integer(),
          OracleExtendTx.t(),
          DataTx.t()
        ) :: {:ok, {Chainstate.accounts(), tx_type_state()}}
  def process_chainstate(
        accounts,
        oracles,
        _block_height,
        %OracleExtendTx{} = tx,
        data_tx
      ) do
    sender = DataTx.main_sender(data_tx)
    registered_oracle = OracleStateTree.get_oracle(oracles, sender)

    updated_registered_oracle = Map.update!(registered_oracle, :expires, &(&1 + tx.ttl.ttl))
    updated_oracle_state = OracleStateTree.enter_oracle(oracles, updated_registered_oracle)

    {:ok, {accounts, updated_oracle_state}}
  end

  @doc """
  Validates the transaction with state considered
  """
  @spec preprocess_check(
          Chainstate.accounts(),
          tx_type_state(),
          non_neg_integer(),
          OracleExtendTx.t(),
          DataTx.t()
        ) :: :ok | {:error, reason()}
  def preprocess_check(
        accounts,
        oracles,
        _block_height,
        tx,
        data_tx
      ) do
    sender = DataTx.main_sender(data_tx)
    fee = DataTx.fee(data_tx)

    cond do
      AccountStateTree.get(accounts, sender).balance - fee < 0 ->
        {:error, "#{__MODULE__}: Negative balance"}

      !OracleStateTree.exists_oracle?(oracles, sender) ->
        {:error, "#{__MODULE__}: Account - #{inspect(sender)}, isn't a registered operator"}

      fee < calculate_minimum_fee(tx.ttl) ->
        {:error, "#{__MODULE__}: Fee: #{inspect(fee)} is too low"}

      true ->
        :ok
    end
  end

  @spec deduct_fee(
          Chainstate.accounts(),
          non_neg_integer(),
          OracleExtendTx.t(),
          DataTx.t(),
          non_neg_integer()
        ) :: Chainstate.accounts()
  def deduct_fee(accounts, block_height, _tx, data_tx, fee) do
    DataTx.standard_deduct_fee(accounts, block_height, data_tx, fee)
  end

  @spec calculate_minimum_fee(non_neg_integer()) :: non_neg_integer()
  def calculate_minimum_fee(ttl) do
    blocks_ttl_per_token = Application.get_env(:aecore, :tx_data)[:blocks_ttl_per_token]
    base_fee = Application.get_env(:aecore, :tx_data)[:oracle_extend_base_fee]
    round(Float.ceil(ttl.ttl / blocks_ttl_per_token) + base_fee)
  end

  @spec encode_to_list(OracleExtendTx.t(), DataTx.t()) :: list() | {:error, reason()}
  def encode_to_list(%OracleExtendTx{} = tx, %DataTx{} = datatx) do
    [sender] = datatx.senders

    [
      :binary.encode_unsigned(@version),
      Identifier.encode_to_binary(sender),
      :binary.encode_unsigned(datatx.nonce),
      Serialization.encode_ttl_type(tx.ttl),
      :binary.encode_unsigned(tx.ttl.ttl),
      :binary.encode_unsigned(datatx.fee),
      :binary.encode_unsigned(datatx.ttl)
    ]
  end

<<<<<<< HEAD
  @spec decode_from_list(non_neg_integer(), list()) :: {:ok, DataTx.t()} | {:error, reason()}
  def decode_from_list(@version, [encoded_sender, nonce, ttl_value, fee, ttl]) do
=======
  def decode_from_list(@version, [encoded_sender, nonce, ttl_type, ttl_value, fee, ttl]) do
>>>>>>> be174fac
    payload = %{
      ttl: %{
        ttl: :binary.decode_unsigned(ttl_value),
        type: Serialization.decode_ttl_type(ttl_type)
      }
    }

    DataTx.init_binary(
      OracleExtendTx,
      payload,
      [encoded_sender],
      :binary.decode_unsigned(fee),
      :binary.decode_unsigned(nonce),
      :binary.decode_unsigned(ttl)
    )
  end

  def decode_from_list(@version, data) do
    {:error, "#{__MODULE__}: decode_from_list: Invalid serialization: #{inspect(data)}"}
  end

  def decode_from_list(version, _) do
    {:error, "#{__MODULE__}: decode_from_list: Unknown version #{version}"}
  end
end<|MERGE_RESOLUTION|>--- conflicted
+++ resolved
@@ -43,14 +43,10 @@
     %OracleExtendTx{ttl: ttl}
   end
 
-<<<<<<< HEAD
-  @spec validate(OracleExtendTx.t(), DataTx.t()) :: :ok | {:error, reason()}
-=======
   @doc """
   Validates the transaction without considering state
   """
-  @spec validate(OracleExtendTx.t(), DataTx.t()) :: :ok | {:error, String.t()}
->>>>>>> be174fac
+  @spec validate(OracleExtendTx.t(), DataTx.t()) :: :ok | {:error, reason()}
   def validate(%OracleExtendTx{ttl: ttl}, data_tx) do
     senders = DataTx.senders(data_tx)
 
@@ -160,12 +156,8 @@
     ]
   end
 
-<<<<<<< HEAD
   @spec decode_from_list(non_neg_integer(), list()) :: {:ok, DataTx.t()} | {:error, reason()}
-  def decode_from_list(@version, [encoded_sender, nonce, ttl_value, fee, ttl]) do
-=======
   def decode_from_list(@version, [encoded_sender, nonce, ttl_type, ttl_value, fee, ttl]) do
->>>>>>> be174fac
     payload = %{
       ttl: %{
         ttl: :binary.decode_unsigned(ttl_value),
