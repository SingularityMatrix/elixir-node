defmodule Aecore.Oracle.Tx.OracleRegistrationTx do
  @moduledoc """
  Contains the transaction structure for oracle registration
  and functions associated with those transactions.
  """

  @behaviour Aecore.Tx.Transaction

  alias __MODULE__
  alias Aecore.Tx.DataTx
  alias Aecore.Oracle.{Oracle, OracleStateTree}
  alias Aecore.Chain.Chainstate
  alias ExJsonSchema.Schema, as: JsonSchema
  alias Aecore.Account.AccountStateTree

  @type payload :: %{
          query_format: Oracle.json_schema(),
          response_format: Oracle.json_schema(),
          query_fee: non_neg_integer(),
          ttl: Oracle.ttl()
        }

  @type t :: %OracleRegistrationTx{
          query_format: map(),
          response_format: map(),
          query_fee: non_neg_integer(),
          ttl: Oracle.ttl()
        }

  defstruct [
    :query_format,
    :response_format,
    :query_fee,
    :ttl
  ]

  @spec get_chain_state_name() :: :oracles
  def get_chain_state_name, do: :oracles

  use ExConstructor

  @spec init(payload()) :: OracleRegistrationTx.t()
  def init(%{
        query_format: query_format,
        response_format: response_format,
        query_fee: query_fee,
        ttl: ttl
      }) do
    %OracleRegistrationTx{
      query_format: query_format,
      response_format: response_format,
      query_fee: query_fee,
      ttl: ttl
    }
  end

  @spec validate(OracleRegistrationTx.t(), DataTx.t()) :: :ok | {:error, String.t()}
  def validate(
        %OracleRegistrationTx{
          query_format: query_format,
          response_format: response_format,
          ttl: ttl
        },
        data_tx
      ) do
    senders = DataTx.senders(data_tx)

    formats_valid =
      try do
        JsonSchema.resolve(query_format)
        JsonSchema.resolve(response_format)
        true
      rescue
        _ ->
          false
      end

    cond do
      ttl <= 0 ->
        {:error, "#{__MODULE__}: Invalid ttl"}

      !formats_valid ->
        {:error, "#{__MODULE__}: Invalid query or response format definition"}

      !Oracle.ttl_is_valid?(ttl) ->
        {:error, "#{__MODULE__}: Invald ttl"}

      length(senders) != 1 ->
        {:error, "#{__MODULE__}: Invalid senders number"}

      true ->
        :ok
    end
  end

  @spec process_chainstate(
<<<<<<< HEAD
          Chainstate.accounts(),
          Chainstate.oracles(),
          non_neg_integer(),
          OracleRegistrationTx.t(),
          DataTx.t()
        ) :: {:ok, {Chainstate.accounts(), Chainstate.oracles()}}
=======
          AccountsStateTree.accounts_state(),
          Oracle.oracles(),
          non_neg_integer(),
          OracleRegistrationTx.t(),
          DataTx.t()
        ) :: {:ok, {AccountsStateTree.accounts_state(), Oracle.oracles()}}
>>>>>>> b1e01f11
  def process_chainstate(
        accounts,
        oracles,
        block_height,
        %OracleRegistrationTx{} = tx,
        data_tx
      ) do
    sender = DataTx.main_sender(data_tx)

<<<<<<< HEAD
    updated_oracle_chainstate =
      OracleStateTree.put_registered_oracles(oracles, %{
        sender => %{
          tx: tx,
          height_included: block_height
        }
      })
=======
    updated_registered_oracles =
      Map.put_new(registered_oracles, sender, %{
        owner: sender,
        query_format: tx.query_format,
        response_format: tx.response_format,
        query_fee: tx.query_fee,
        expires: Oracle.calculate_absolute_ttl(tx.ttl, block_height)
      })

    updated_oracle_state = %{
      oracle_state
      | registered_oracles: updated_registered_oracles
    }
>>>>>>> b1e01f11

    {:ok, {accounts, updated_oracle_chainstate}}
  end

  @spec preprocess_check(
<<<<<<< HEAD
          Chainstate.accounts(),
          Chainstate.oracles(),
=======
          AccountsStateTree.accounts_state(),
          Oracle.oracles(),
>>>>>>> b1e01f11
          non_neg_integer(),
          OracleRegistrationTx.t(),
          DataTx.t()
        ) :: :ok | {:error, String.t()}
  def preprocess_check(
        accounts,
        oracles,
        block_height,
        tx,
        data_tx
      ) do
    sender = DataTx.main_sender(data_tx)
    fee = DataTx.fee(data_tx)

    cond do
      AccountStateTree.get(accounts, sender).balance - fee < 0 ->
        {:error, "#{__MODULE__}: Negative balance"}

      !Oracle.tx_ttl_is_valid?(tx, block_height) ->
        {:error, "#{__MODULE__}: Invalid transaction TTL: #{inspect(tx.ttl)}"}

      OracleStateTree.has_key?(oracles, sender) ->
        {:error, "#{__MODULE__}: Account: #{inspect(sender)} is already an oracle"}

      !is_minimum_fee_met?(tx, fee, block_height) ->
        {:error, "#{__MODULE__}: Fee: #{inspect(fee)} too low"}

      true ->
        :ok
    end
  end

  @spec deduct_fee(
          Chainstate.accounts(),
          non_neg_integer(),
          OracleExtendTx.t(),
          DataTx.t(),
          non_neg_integer()
        ) :: ChainState.account()
  def deduct_fee(accounts, block_height, _tx, data_tx, fee) do
    DataTx.standard_deduct_fee(accounts, block_height, data_tx, fee)
  end

  @spec is_minimum_fee_met?(OracleRegistrationTx.t(), non_neg_integer(), non_neg_integer()) ::
          boolean()
  def is_minimum_fee_met?(tx, fee, block_height) do
    case tx.ttl do
      %{ttl: ttl, type: :relative} ->
        fee >= calculate_minimum_fee(ttl)

      %{ttl: ttl, type: :absolute} ->
        if block_height != nil do
          fee >=
            ttl
            |> Oracle.calculate_relative_ttl(block_height)
            |> calculate_minimum_fee()
        else
          true
        end
    end
  end

  @spec calculate_minimum_fee(non_neg_integer()) :: non_neg_integer()
  defp calculate_minimum_fee(ttl) do
    blocks_ttl_per_token = Application.get_env(:aecore, :tx_data)[:blocks_ttl_per_token]

    base_fee = Application.get_env(:aecore, :tx_data)[:oracle_registration_base_fee]

    round(Float.ceil(ttl / blocks_ttl_per_token) + base_fee)
  end
end<|MERGE_RESOLUTION|>--- conflicted
+++ resolved
@@ -94,21 +94,12 @@
   end
 
   @spec process_chainstate(
-<<<<<<< HEAD
           Chainstate.accounts(),
           Chainstate.oracles(),
           non_neg_integer(),
           OracleRegistrationTx.t(),
           DataTx.t()
         ) :: {:ok, {Chainstate.accounts(), Chainstate.oracles()}}
-=======
-          AccountsStateTree.accounts_state(),
-          Oracle.oracles(),
-          non_neg_integer(),
-          OracleRegistrationTx.t(),
-          DataTx.t()
-        ) :: {:ok, {AccountsStateTree.accounts_state(), Oracle.oracles()}}
->>>>>>> b1e01f11
   def process_chainstate(
         accounts,
         oracles,
@@ -118,17 +109,8 @@
       ) do
     sender = DataTx.main_sender(data_tx)
 
-<<<<<<< HEAD
     updated_oracle_chainstate =
-      OracleStateTree.put_registered_oracles(oracles, %{
-        sender => %{
-          tx: tx,
-          height_included: block_height
-        }
-      })
-=======
-    updated_registered_oracles =
-      Map.put_new(registered_oracles, sender, %{
+      OracleStateTree.put_new_registered_oracle(oracles, sender, %{
         owner: sender,
         query_format: tx.query_format,
         response_format: tx.response_format,
@@ -136,23 +118,12 @@
         expires: Oracle.calculate_absolute_ttl(tx.ttl, block_height)
       })
 
-    updated_oracle_state = %{
-      oracle_state
-      | registered_oracles: updated_registered_oracles
-    }
->>>>>>> b1e01f11
-
     {:ok, {accounts, updated_oracle_chainstate}}
   end
 
   @spec preprocess_check(
-<<<<<<< HEAD
           Chainstate.accounts(),
           Chainstate.oracles(),
-=======
-          AccountsStateTree.accounts_state(),
-          Oracle.oracles(),
->>>>>>> b1e01f11
           non_neg_integer(),
           OracleRegistrationTx.t(),
           DataTx.t()
