--- conflicted
+++ resolved
@@ -31,7 +31,7 @@
 
   @spec get_chain_state_name() :: :oracles
   def get_chain_state_name, do: :oracles
-<<<<<<< HEAD
+
   ### getters ---------------------------------------------------------
   def get_oracle(resp_tx), do: resp_tx.oracle
   def get_nonce(resp_tx), do: resp_tx.nonce
@@ -46,8 +46,6 @@
   def set_response(resp_tx, response), do: %{resp_tx | response: response}
   def set_fee(resp_tx, fee), do: %{resp_tx | fee: fee}
   ### -----------------------------------------------------------------
-=======
->>>>>>> 2a697b61
 
   @spec init(payload()) :: t()
   def init(%{
