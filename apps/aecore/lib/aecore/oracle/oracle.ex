defmodule Aecore.Oracle.Oracle do
  @moduledoc """
  Contains wrapping functions for working with oracles, data validation and TTL calculations.
  """

  alias Aecore.Oracle.Tx.OracleRegistrationTx
  alias Aecore.Oracle.Tx.OracleQueryTx
  alias Aecore.Oracle.Tx.OracleResponseTx
  alias Aecore.Oracle.Tx.OracleExtendTx
  alias Aecore.Oracle.OracleStateTree
  alias Aecore.Tx.DataTx
  alias Aecore.Tx.SignedTx
  alias Aecore.Tx.Pool.Worker, as: Pool
  alias Aecore.Wallet.Worker, as: Wallet
  alias Aecore.Chain.Worker, as: Chain
  alias Aecore.Account.Account
  alias Aeutil.Serialization
  alias Aeutil.Parser
  alias ExJsonSchema.Schema, as: JsonSchema
  alias ExJsonSchema.Validator, as: JsonValidator
  alias Aecore.Account.Account
  alias Aecore.Account.AccountStateTree

  require Logger

  @type oracle_txs_with_ttl :: OracleRegistrationTx.t() | OracleQueryTx.t() | OracleExtendTx.t()

  @type json_schema :: map()
  @type json :: any()
  @oracles_fields [:registered_oracles, :interaction_objects]

  @type registered_oracles :: %{
          Wallet.pubkey() => %{
            tx: OracleRegistrationTx.t(),
            height_included: non_neg_integer()
          }
        }

  @type interaction_objects :: %{
          OracleQueryTx.id() => %{
            query: OracleQueryTx.t(),
            response: OracleResponseTx.t(),
            query_height_included: non_neg_integer(),
            response_height_included: non_neg_integer()
          }
        }

  @type t :: %{
          registered_oracles: registered_oracles(),
          interaction_objects: interaction_objects()
        }

  @type ttl :: %{ttl: non_neg_integer(), type: :relative | :absolute}

  defstruct @oracles_fields

  def oracles_fields, do: @oracles_fields

  @doc """
  Registers an oracle with the given requirements for queries and responses,
  a fee that should be paid by queries and a TTL.
  """
  @spec register(json_schema(), json_schema(), non_neg_integer(), non_neg_integer(), ttl()) ::
          :ok | :error
  def register(query_format, response_format, query_fee, fee, ttl) do
    payload = %{
      query_format: query_format,
      response_format: response_format,
      query_fee: query_fee,
      ttl: ttl
    }

    tx_data =
      DataTx.init(
        OracleRegistrationTx,
        payload,
        Wallet.get_public_key(),
        fee,
        Chain.lowest_valid_nonce()
      )

    {:ok, tx} = SignedTx.sign_tx(tx_data, Wallet.get_public_key(), Wallet.get_private_key())
    Pool.add_transaction(tx)
  end

  @doc """
  Creates a query transaction with the given oracle address, data query
  and a TTL of the query and response.
  """
  @spec query(Account.pubkey(), json(), non_neg_integer(), non_neg_integer(), ttl(), ttl()) ::
          :ok | :error
  def query(oracle_address, query_data, query_fee, fee, query_ttl, response_ttl) do
    payload = %{
      oracle_address: oracle_address,
      query_data: query_data,
      query_fee: query_fee,
      query_ttl: query_ttl,
      response_ttl: response_ttl
    }

    tx_data =
      DataTx.init(
        OracleQueryTx,
        payload,
        Wallet.get_public_key(),
        fee,
        Chain.lowest_valid_nonce()
      )

    {:ok, tx} = SignedTx.sign_tx(tx_data, Wallet.get_public_key(), Wallet.get_private_key())
    Pool.add_transaction(tx)
  end

  @doc """
  Creates an oracle response transaction with the query referenced by its
  transaction hash and the data of the response.
  """
  @spec respond(binary(), any(), non_neg_integer()) :: :ok | :error
  def respond(query_id, response, fee) do
    payload = %{
      query_id: query_id,
      response: response
    }

    tx_data =
      DataTx.init(
        OracleResponseTx,
        payload,
        Wallet.get_public_key(),
        fee,
        Chain.lowest_valid_nonce()
      )

    {:ok, tx} = SignedTx.sign_tx(tx_data, Wallet.get_public_key(), Wallet.get_private_key())
    Pool.add_transaction(tx)
  end

  @spec extend(non_neg_integer(), non_neg_integer()) :: :ok | :error
  def extend(ttl, fee) do
    payload = %{
      ttl: ttl
    }

    tx_data =
      DataTx.init(
        OracleExtendTx,
        payload,
        Wallet.get_public_key(),
        fee,
        Chain.lowest_valid_nonce()
      )

    {:ok, tx} = SignedTx.sign_tx(tx_data, Wallet.get_public_key(), Wallet.get_private_key())
    Pool.add_transaction(tx)
  end

  @spec data_valid?(map(), map()) :: true | false
  def data_valid?(format, data) do
    schema = JsonSchema.resolve(format)

    case JsonValidator.validate(schema, data) do
      :ok ->
        true

      {:error, [{message, _}]} ->
        Logger.error(fn -> "#{__MODULE__}: " <> message end)
        false
    end
  end

  @spec calculate_absolute_ttl(ttl(), non_neg_integer()) :: non_neg_integer()
  def calculate_absolute_ttl(%{ttl: ttl, type: type}, block_height_tx_included) do
    case type do
      :absolute ->
        ttl

      :relative ->
        ttl + block_height_tx_included
    end
  end

  @spec calculate_relative_ttl(%{ttl: non_neg_integer(), type: :absolute}, non_neg_integer()) ::
          non_neg_integer()
  def calculate_relative_ttl(%{ttl: ttl, type: :absolute}, block_height) do
    ttl - block_height
  end

  @spec tx_ttl_is_valid?(oracle_txs_with_ttl(), non_neg_integer()) :: boolean
  def tx_ttl_is_valid?(tx, block_height) do
    case tx do
      %OracleRegistrationTx{} ->
        ttl_is_valid?(tx.ttl, block_height)

      %OracleQueryTx{} ->
        response_ttl_is_valid =
          case tx.response_ttl do
            %{type: :absolute} ->
              Logger.error("#{__MODULE__}: Response TTL has to be relative")
              false

            %{type: :relative} ->
              ttl_is_valid?(tx.response_ttl, block_height)
          end

        query_ttl_is_valid = ttl_is_valid?(tx.query_ttl, block_height)

        response_ttl_is_valid && query_ttl_is_valid

      %OracleExtendTx{} ->
        tx.ttl > 0

      _ ->
        true
    end
  end

  @spec ttl_is_valid?(ttl()) :: boolean()
  def ttl_is_valid?(ttl) do
    case ttl do
      %{ttl: ttl, type: :absolute} ->
        ttl > 0

      %{ttl: ttl, type: :relative} ->
        ttl > 0

      _ ->
        Logger.error("#{__MODULE__}: Invalid TTL definition")
        false
    end
  end

  def remove_expired_oracles(chain_state, block_height) do
<<<<<<< HEAD
    registered_oracles = OracleStateTree.get_registered_oracles(chain_state.oracles)

    Enum.reduce(registered_oracles, chain_state, fn {address,
                                                     %{
                                                       tx: tx,
                                                       height_included: height_included
                                                     }},
                                                    acc ->
      if calculate_absolute_ttl(tx.ttl, height_included) <= block_height do
        updated_oracles = OracleStateTree.delete_registered_oracle(acc.oracles, address)
        %{acc | oracles: updated_oracles}
=======
    Enum.reduce(chain_state.oracles.registered_oracles, chain_state, fn {address,
                                                                         %{
                                                                           expires: expiry_height
                                                                         }},
                                                                        acc ->
      if expiry_height <= block_height do
        acc
        |> pop_in([Access.key(:oracles), Access.key(:registered_oracles), address])
        |> elem(1)
>>>>>>> f73d0d8c
      else
        acc
      end
    end)
  end

  def remove_expired_interaction_objects(
        chain_state,
        block_height
      ) do
    interaction_objects = OracleStateTree.get_interaction_objects(chain_state.oracles)

    Enum.reduce(interaction_objects, chain_state, fn {query_id,
                                                      %{
                                                        sender_address: sender_address,
                                                        has_response: has_response,
                                                        expires: expires,
                                                        fee: fee
                                                      }},
                                                     acc ->
<<<<<<< HEAD
      query_absolute_ttl =
        calculate_absolute_ttl(
          query.query_ttl,
          query_height_included
        )

      query_has_expired = query_absolute_ttl <= block_height && response == nil

      response_has_expired =
        if response != nil do
          response_absolute_ttl =
            calculate_absolute_ttl(query.query_ttl, response_height_included)

          response_absolute_ttl <= block_height
        else
          false
        end

      cond do
        query_has_expired ->
          account_state = Account.get_account_state(acc.accounts, query_sender)
          new_balance = account_state.balance + query.query_fee
          updated_account_state = %{account_state | balance: new_balance}

          updated_account_tree =
            AccountStateTree.put(acc.accounts, query_sender, updated_account_state)

          acc = %{acc | accounts: updated_account_tree}

          updated_oracles = OracleStateTree.delete_interaction_object(acc.oracles, query_id)
          %{acc | oracles: updated_oracles}

        response_has_expired ->
          updated_oracles = OracleStateTree.delete_interaction_object(acc.oracles, query_id)
          %{acc | oracles: updated_oracles}
=======
      if expires <= block_height do
        updated_state =
          acc
          |> pop_in([:oracles, :interaction_objects, query_id])
          |> elem(1)
>>>>>>> f73d0d8c

        if has_response do
          updated_state
        else
          update_in(updated_state, [:accounts, sender_address, :balance], &(&1 + fee))
        end
      else
        acc
      end
    end)
  end

  defp ttl_is_valid?(%{ttl: ttl, type: type}, block_height) do
    case type do
      :absolute ->
        ttl - block_height > 0

      :relative ->
        ttl > 0
    end
  end

  @spec rlp_encode(
          non_neg_integer(),
          non_neg_integer(),
          map(),
          :registered_oracle | :interaction_object
        ) :: binary()
  def rlp_encode(tag, version, %{} = registered_oracle, :registered_oracle) do
    list = [
      tag,
      version,
      registered_oracle.owner,
      Serialization.transform_item(registered_oracle.query_format),
      Serialization.transform_item(registered_oracle.response_format),
      registered_oracle.query_fee,
      registered_oracle.expires
    ]

    try do
      ExRLP.encode(list)
    rescue
      e -> {:error, "#{__MODULE__}: " <> Exception.message(e)}
    end
  end

  def rlp_encode(tag, version, %{} = interaction_object, :interaction_object) do
    has_response =
      case interaction_object.has_response do
        true -> 1
        false -> 0
      end

    response =
      case interaction_object.response do
        :undefined -> Parser.to_string(:undefined)
        %DataTx{type: OracleResponseTx} = data -> data
      end

    list = [
      tag,
      version,
      interaction_object.sender_address,
      interaction_object.sender_nonce,
      interaction_object.oracle_address,
      Serialization.transform_item(interaction_object.query),
      has_response,
      response,
      interaction_object.expires,
      interaction_object.response_ttl,
      interaction_object.fee
    ]

    try do
      ExRLP.encode(list)
    rescue
      e -> {:error, "#{__MODULE__}: " <> Exception.message(e)}
    end
  end

  def rlp_encode(data) do
    {:error, "#{__MODULE__}: Invalid Oracle struct #{inspect(data)}"}
  end

  @spec rlp_decode(list()) :: {:ok, Account.t()} | Block.t() | DataTx.t()
  def rlp_decode(
        [orc_owner, query_format, response_format, query_fee, expires],
        :registered_oracle
      ) do
    {:ok,
     %{
       owner: orc_owner,
       query_format: Serialization.transform_item(query_format, :binary),
       response_format: Serialization.transform_item(response_format, :binary),
       query_fee: Serialization.transform_item(query_fee, :int),
       expires: Serialization.transform_item(expires, :int)
     }}
  end

  def rlp_decode(
        [
          sender_address,
          sender_nonce,
          oracle_address,
          query,
          has_response,
          response,
          expires,
          response_ttl,
          fee
        ],
        :interaction_object
      ) do
    has_response =
      case Serialization.transform_item(has_response, :int) do
        1 -> true
        0 -> false
      end

    {:ok,
     %{
       expires: Serialization.transform_item(expires, :int),
       fee: Serialization.transform_item(fee, :int),
       has_response: has_response,
       oracle_address: oracle_address,
       query: Serialization.transform_item(query, :binary),
       response: response,
       response_ttl: Serialization.transform_item(response_ttl, :int),
       sender_address: sender_address,
       sender_nonce: Serialization.transform_item(sender_nonce, :int)
     }}
  end

  def rlp_decode(_) do
    {:error,
     "#{__MODULE__}Illegal Registered oracle state / Oracle interaction object serialization"}
  end
end<|MERGE_RESOLUTION|>--- conflicted
+++ resolved
@@ -18,8 +18,6 @@
   alias Aeutil.Parser
   alias ExJsonSchema.Schema, as: JsonSchema
   alias ExJsonSchema.Validator, as: JsonValidator
-  alias Aecore.Account.Account
-  alias Aecore.Account.AccountStateTree
 
   require Logger
 
@@ -27,7 +25,6 @@
 
   @type json_schema :: map()
   @type json :: any()
-  @oracles_fields [:registered_oracles, :interaction_objects]
 
   @type registered_oracles :: %{
           Wallet.pubkey() => %{
@@ -51,10 +48,6 @@
         }
 
   @type ttl :: %{ttl: non_neg_integer(), type: :relative | :absolute}
-
-  defstruct @oracles_fields
-
-  def oracles_fields, do: @oracles_fields
 
   @doc """
   Registers an oracle with the given requirements for queries and responses,
@@ -107,7 +100,13 @@
         Chain.lowest_valid_nonce()
       )
 
-    {:ok, tx} = SignedTx.sign_tx(tx_data, Wallet.get_public_key(), Wallet.get_private_key())
+    {:ok, tx} =
+      SignedTx.sign_tx(
+        tx_data,
+        Wallet.get_public_key(),
+        Wallet.get_private_key()
+      )
+
     Pool.add_transaction(tx)
   end
 
@@ -229,20 +228,19 @@
     end
   end
 
-  def remove_expired_oracles(chain_state, block_height) do
-<<<<<<< HEAD
-    registered_oracles = OracleStateTree.get_registered_oracles(chain_state.oracles)
-
-    Enum.reduce(registered_oracles, chain_state, fn {address,
-                                                     %{
-                                                       tx: tx,
-                                                       height_included: height_included
-                                                     }},
-                                                    acc ->
-      if calculate_absolute_ttl(tx.ttl, height_included) <= block_height do
-        updated_oracles = OracleStateTree.delete_registered_oracle(acc.oracles, address)
-        %{acc | oracles: updated_oracles}
-=======
+  def prune(chainstate, block_height) do
+    OracleStateTree.prune(chainstate.oracles, block_height)
+    chainstate
+  end
+
+  def remove_expired_oracles(chainstate, block_height) do
+    # new_oracles_tree = OracleStateTree.prune(chainstate.oracles, block_height)
+    #    OracleStateTree.prune(chainstate.oracles, block_height)
+    # %{chainstate | oracles: new_oracles_tree}
+    chainstate
+  end
+
+  def remove_expired_oracles1(chain_state, block_height) do
     Enum.reduce(chain_state.oracles.registered_oracles, chain_state, fn {address,
                                                                          %{
                                                                            expires: expiry_height
@@ -252,18 +250,23 @@
         acc
         |> pop_in([Access.key(:oracles), Access.key(:registered_oracles), address])
         |> elem(1)
->>>>>>> f73d0d8c
       else
         acc
       end
     end)
   end
 
-  def remove_expired_interaction_objects(
+  def remove_expired_interaction_objects(chainstate, block_height) do
+    # new_oracles_tree = OracleStateTree.prune(chainstate.oracles, block_height)
+    # %{chainstate | oracles: new_oracles_tree}
+    chainstate
+  end
+
+  def remove_expired_interaction_objects1(
         chain_state,
         block_height
       ) do
-    interaction_objects = OracleStateTree.get_interaction_objects(chain_state.oracles)
+    interaction_objects = chain_state.oracles.interaction_objects
 
     Enum.reduce(interaction_objects, chain_state, fn {query_id,
                                                       %{
@@ -273,49 +276,11 @@
                                                         fee: fee
                                                       }},
                                                      acc ->
-<<<<<<< HEAD
-      query_absolute_ttl =
-        calculate_absolute_ttl(
-          query.query_ttl,
-          query_height_included
-        )
-
-      query_has_expired = query_absolute_ttl <= block_height && response == nil
-
-      response_has_expired =
-        if response != nil do
-          response_absolute_ttl =
-            calculate_absolute_ttl(query.query_ttl, response_height_included)
-
-          response_absolute_ttl <= block_height
-        else
-          false
-        end
-
-      cond do
-        query_has_expired ->
-          account_state = Account.get_account_state(acc.accounts, query_sender)
-          new_balance = account_state.balance + query.query_fee
-          updated_account_state = %{account_state | balance: new_balance}
-
-          updated_account_tree =
-            AccountStateTree.put(acc.accounts, query_sender, updated_account_state)
-
-          acc = %{acc | accounts: updated_account_tree}
-
-          updated_oracles = OracleStateTree.delete_interaction_object(acc.oracles, query_id)
-          %{acc | oracles: updated_oracles}
-
-        response_has_expired ->
-          updated_oracles = OracleStateTree.delete_interaction_object(acc.oracles, query_id)
-          %{acc | oracles: updated_oracles}
-=======
       if expires <= block_height do
         updated_state =
           acc
           |> pop_in([:oracles, :interaction_objects, query_id])
           |> elem(1)
->>>>>>> f73d0d8c
 
         if has_response do
           updated_state
