defmodule Aecore.Oracle.Oracle do
  @moduledoc """
  Contains wrapping functions for working with oracles, data validation and TTL calculations.
  """

  alias Aecore.Structures.OracleRegistrationTx
  alias Aecore.Structures.OracleQueryTx
  alias Aecore.Structures.OracleResponseTx
  alias Aecore.Structures.OracleExtendTx
  alias Aecore.Structures.DataTx
  alias Aecore.Structures.SignedTx
  alias Aecore.Txs.Pool.Worker, as: Pool
  alias Aecore.Wallet.Worker, as: Wallet
  alias Aecore.Chain.Worker, as: Chain
  alias Aecore.Structures.Account
  alias ExJsonSchema.Schema, as: JsonSchema
  alias ExJsonSchema.Validator, as: JsonValidator

  require Logger

  @type oracle_txs_with_ttl :: OracleRegistrationTx.t() | OracleQueryTx.t() | OracleExtendTx.t()

  @type json_schema :: map()
  @type json :: any()

  @type registered_oracles :: %{
          Wallet.pubkey() => %{
            tx: OracleRegistrationTx.t(),
            height_included: non_neg_integer()
          }
        }

  @type interaction_objects :: %{
          OracleQueryTx.id() => %{
            query: OracleQueryTx.t(),
            response: OracleResponseTx.t(),
            query_height_included: non_neg_integer(),
            response_height_included: non_neg_integer()
          }
        }

  @type oracles :: %{
          registered_oracles: registered_oracles(),
          interaction_objects: interaction_objects()
        }

  @type ttl :: %{ttl: non_neg_integer(), type: :relative | :absolute}

  @doc """
  Registers an oracle with the given requirements for queries and responses,
  a fee that should be paid by queries and a TTL.
  """
  @spec register(json_schema(), json_schema(), non_neg_integer(), non_neg_integer(), ttl()) ::
          :ok | :error
  def register(query_format, response_format, query_fee, fee, ttl) do
    payload = %{
      query_format: query_format,
      response_format: response_format,
      query_fee: query_fee,
      ttl: ttl
    }

    tx_data =
      DataTx.init(
        OracleRegistrationTx,
        payload,
        Wallet.get_public_key(),
        fee,
        Chain.lowest_valid_nonce()
      )

    {:ok, tx} = SignedTx.sign_tx(tx_data, Wallet.get_private_key())
    Pool.add_transaction(tx)
  end

  @doc """
  Creates a query transaction with the given oracle address, data query
  and a TTL of the query and response.
  """
  @spec query(Account.pubkey(), json(), non_neg_integer(), non_neg_integer(), ttl(), ttl()) ::
          :ok | :error
  def query(oracle_address, query_data, query_fee, fee, query_ttl, response_ttl) do
    payload = %{
      oracle_address: oracle_address,
      query_data: query_data,
      query_fee: query_fee,
      query_ttl: query_ttl,
      response_ttl: response_ttl
    }

    tx_data =
      DataTx.init(
        OracleQueryTx,
        payload,
        Wallet.get_public_key(),
        fee,
        Chain.lowest_valid_nonce()
      )

    {:ok, tx} = SignedTx.sign_tx(tx_data, Wallet.get_private_key())
    Pool.add_transaction(tx)
  end

  @doc """
  Creates an oracle response transaction with the query referenced by its
  transaction hash and the data of the response.
  """
  @spec respond(binary(), any(), non_neg_integer()) :: :ok | :error
  def respond(query_id, response, fee) do
    payload = %{
      query_id: query_id,
      response: response
    }

    tx_data =
      DataTx.init(
        OracleResponseTx,
        payload,
        Wallet.get_public_key(),
        fee,
        Chain.lowest_valid_nonce()
      )

    {:ok, tx} = SignedTx.sign_tx(tx_data, Wallet.get_private_key())
    Pool.add_transaction(tx)
  end

  @spec extend(non_neg_integer(), non_neg_integer()) :: :ok | :error
  def extend(ttl, fee) do
    payload = %{
      ttl: ttl
    }

    tx_data =
      DataTx.init(
        OracleExtendTx,
        payload,
        Wallet.get_public_key(),
        fee,
        Chain.lowest_valid_nonce()
      )

    {:ok, tx} = SignedTx.sign_tx(tx_data, Wallet.get_private_key())
    Pool.add_transaction(tx)
  end

  @spec data_valid?(map(), map()) :: true | false
  def data_valid?(format, data) do
    schema = JsonSchema.resolve(format)

    case JsonValidator.validate(schema, data) do
      :ok ->
        true

      {:error, [{message, _}]} ->
        Logger.error(fn -> message end)
        false
    end
  end

  @spec calculate_absolute_ttl(ttl(), non_neg_integer()) :: non_neg_integer()
  def calculate_absolute_ttl(%{ttl: ttl, type: type}, block_height_tx_included) do
    case type do
      :absolute ->
        ttl

      :relative ->
        ttl + block_height_tx_included
    end
  end

  @spec calculate_relative_ttl(%{ttl: non_neg_integer(), type: :absolute}, non_neg_integer()) ::
          non_neg_integer()
  def calculate_relative_ttl(%{ttl: ttl, type: :absolute}, block_height) do
    ttl - block_height
  end

  @spec tx_ttl_is_valid?(oracle_txs_with_ttl(), non_neg_integer()) :: boolean
  def tx_ttl_is_valid?(tx, block_height) do
    case tx do
      %OracleRegistrationTx{} ->
        ttl_is_valid?(tx.ttl, block_height)

      %OracleQueryTx{} ->
        response_ttl_is_valid =
          case tx.response_ttl do
            %{type: :absolute} ->
              Logger.error("Response TTL has to be relative")
              false

            %{type: :relative} ->
              ttl_is_valid?(tx.response_ttl, block_height)
          end

        query_ttl_is_valid = ttl_is_valid?(tx.query_ttl, block_height)

        response_ttl_is_valid && query_ttl_is_valid

      %OracleExtendTx{} ->
        tx.ttl > 0

      _ ->
        true
    end
  end

  @spec ttl_is_valid?(ttl()) :: boolean()
  def ttl_is_valid?(ttl) do
    case ttl do
      %{ttl: ttl, type: :absolute} ->
        ttl > 0

      %{ttl: ttl, type: :relative} ->
        ttl > 0

      _ ->
        Logger.error("Invalid TTL definition")
        false
    end
  end

  def remove_expired_oracles(chain_state, block_height) do
    Enum.reduce(chain_state.oracles.registered_oracles, chain_state, fn {address,
                                                                         %{
                                                                           tx: tx,
                                                                           height_included:
                                                                             height_included
                                                                         }},
                                                                        acc ->
      if calculate_absolute_ttl(tx.ttl, height_included) <= block_height do
        acc
        |> pop_in([Access.key(:oracles), Access.key(:registered_oracles), address])
        |> elem(1)
      else
        acc
      end
    end)
  end

<<<<<<< HEAD
  def remove_expired_interaction_objects(
        chain_state,
        block_height
      ) do
    inter_objects = chain_state.oracles.interaction_objects

    Enum.reduce(inter_objects, chain_state, fn {query_id,
                                                %{
                                                  query: query,
                                                  query_sender: query_sender,
                                                  response: response,
                                                  query_height_included: query_height_included,
                                                  response_height_included:
                                                    response_height_included
                                                }},
                                               acc ->
      query_absolute_ttl =
        calculate_absolute_ttl(
          query.query_ttl,
          query_height_included
        )

=======
  def remove_expired_interaction_objects(chain_state, block_height) do
    Enum.reduce(chain_state.oracles.interaction_objects, chain_state, fn {query_id,
                                                                          %{
                                                                            query: query,
                                                                            query_sender:
                                                                              query_sender,
                                                                            response: response,
                                                                            query_height_included:
                                                                              query_height_included,
                                                                            response_height_included:
                                                                              response_height_included
                                                                          }},
                                                                         acc ->
      query_absolute_ttl = calculate_absolute_ttl(query.query_ttl, query_height_included)
>>>>>>> a205d602
      query_has_expired = query_absolute_ttl <= block_height && response == nil

      response_has_expired =
        if response != nil do
          response_absolute_ttl =
            calculate_absolute_ttl(query.query_ttl, response_height_included)

          response_absolute_ttl <= block_height
        else
          false
        end

      cond do
        query_has_expired ->
          acc
          |> update_in(
            [:accounts, query_sender, :balance],
            &(&1 + query.query_fee)
          )
          |> pop_in([:oracles, :interaction_objects, query_id])
          |> elem(1)

        response_has_expired ->
          acc
          |> pop_in([:oracles, :interaction_objects, query_id])
          |> elem(1)

        true ->
          acc
      end
    end)
  end

  defp ttl_is_valid?(%{ttl: ttl, type: type}, block_height) do
    case type do
      :absolute ->
        ttl - block_height > 0

      :relative ->
        ttl > 0
    end
  end
end<|MERGE_RESOLUTION|>--- conflicted
+++ resolved
@@ -237,7 +237,6 @@
     end)
   end
 
-<<<<<<< HEAD
   def remove_expired_interaction_objects(
         chain_state,
         block_height
@@ -260,22 +259,6 @@
           query_height_included
         )
 
-=======
-  def remove_expired_interaction_objects(chain_state, block_height) do
-    Enum.reduce(chain_state.oracles.interaction_objects, chain_state, fn {query_id,
-                                                                          %{
-                                                                            query: query,
-                                                                            query_sender:
-                                                                              query_sender,
-                                                                            response: response,
-                                                                            query_height_included:
-                                                                              query_height_included,
-                                                                            response_height_included:
-                                                                              response_height_included
-                                                                          }},
-                                                                         acc ->
-      query_absolute_ttl = calculate_absolute_ttl(query.query_ttl, query_height_included)
->>>>>>> a205d602
       query_has_expired = query_absolute_ttl <= block_height && response == nil
 
       response_has_expired =
