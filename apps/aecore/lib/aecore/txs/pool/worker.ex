--- conflicted
+++ resolved
@@ -8,20 +8,13 @@
 
   alias Aecore.Structures.SignedTx
   alias Aecore.Structures.Block
-<<<<<<< HEAD
-  alias Aecore.Structures.TxData
   alias Aecore.Structures.VotingTx
-=======
   alias Aecore.Structures.SpendTx
->>>>>>> d2be94ae
   alias Aecore.Chain.BlockValidation
   alias Aecore.Peers.Worker, as: Peers
   alias Aecore.Chain.Worker, as: Chain
-<<<<<<< HEAD
-=======
   alias Aeutil.Bits
   alias Aeutil.Serialization
->>>>>>> d2be94ae
   alias Aehttpserver.Web.Notify
   alias Aecore.VotingPrototype.Validation, as: VotingValidation
 
@@ -69,25 +62,29 @@
   end
 
   def handle_call({:add_transaction, tx}, _from, tx_pool) do
-<<<<<<< HEAD
-    if valid_tx?(tx) do
-      updated_pool = Map.put_new(tx_pool, hash_tx(tx), tx)
-=======
     tx_size_bytes = get_tx_size_bytes(tx)
     is_minimum_fee_met =
-      tx.data.fee >= Float.floor(tx_size_bytes /
-      Application.get_env(:aecore, :tx_data)[:pool_fee_bytes_per_token])
+      case tx do
+        %SignedTx{data: %SpendTx{}} ->
+          tx.data.fee >= Float.floor(tx_size_bytes /
+          Application.get_env(:aecore, :tx_data)[:pool_fee_bytes_per_token])
+        %SignedTx{data: %VotingTx{}} ->
+          tx.data.data.fee >= Float.floor(tx_size_bytes /
+          Application.get_env(:aecore, :tx_data)[:pool_fee_bytes_per_token])
+      end
 
     cond do
       !SignedTx.is_valid?(tx) ->
-        Logger.error("Invalid transaction")
+        Logger.error("Invalid signed transaction")
         {:reply, :error, tx_pool}
       !is_minimum_fee_met ->
         Logger.error("Fee is too low")
         {:reply, :error, tx_pool}
+      !valid_tx?(tx) ->
+        Logger.error("Invalid transaction")
+        {:reply, :error, tx_pool}
       true ->
         updated_pool = Map.put_new(tx_pool, SignedTx.hash_tx(tx), tx)
->>>>>>> d2be94ae
         if tx_pool == updated_pool do
           Logger.info("Transaction is already in pool")
         else
@@ -96,18 +93,11 @@
           Peers.broadcast_tx(tx)
         end
       {:reply, :ok, updated_pool}
-    else
-      Logger.error("[TxPool] Invalid tx")
-      {:reply, :error, tx_pool}
     end
   end
 
   def handle_call({:remove_transaction, tx}, _from, tx_pool) do
-<<<<<<< HEAD
-    {_, updated_pool} = Map.pop(tx_pool, hash_tx(tx))
-=======
     {_, updated_pool} = Map.pop(tx_pool, SignedTx.hash_tx(tx))
->>>>>>> d2be94ae
     {:reply, :ok, updated_pool}
   end
 
@@ -147,16 +137,14 @@
   end
 
   ## Private functions
-
-<<<<<<< HEAD
-  defp valid_tx?(%SignedTx{data: %TxData{}} = tx) do
-    tx_validation_sequence(TxData, tx)
+  defp valid_tx?(%SignedTx{data: %SpendTx{}} = tx) do
+    tx_validation_sequence(SpendTx, tx)
   end
   defp valid_tx?(%SignedTx{data: %VotingTx{}} = tx) do
     tx_validation_sequence(VotingTx, tx)
   end
 
-  defp tx_validation_sequence(TxData, tx) do
+  defp tx_validation_sequence(SpendTx, tx) do
     seq = [&SignedTx.is_valid?/1, &BlockValidation.is_minimum_fee_met/1]
     Enum.all?(seq, fn(f) -> f.(tx) end)
   end
@@ -166,9 +154,6 @@
   end
 
   @spec split_blocks(list(%Block{}), String.t, list()) :: list()
-=======
-  @spec split_blocks(list(Block.t()), String.t(), list()) :: list()
->>>>>>> d2be94ae
   defp split_blocks([block | blocks], address, txs) do
     user_txs = check_address_tx(block.txs, address, txs)
     if user_txs == [] do
