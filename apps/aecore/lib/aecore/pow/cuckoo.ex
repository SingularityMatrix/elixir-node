defmodule Aecore.Pow.Cuckoo do
  @moduledoc """
  A library providing Cuckoo Cycle PoW generation and verification.
  John Tromp:  https://github.com/tromp/cuckoo
  White paper: https://github.com/tromp/cuckoo/blob/master/doc/cuckoo.pdf?raw=true

  Source file used for building this:
    - https://github.com/aeternity/epoch/blob/master/apps/aecore/src/aec_pow_cuckoo.erl
    - https://github.com/aeternity/epoch/blob/master/apps/aecore/src/aec_pow.erl
  """

  require Logger

  alias Aecore.Chain.BlockValidation
  alias Aecore.Structures.Header
  alias Aecore.Pow.Hashcash

  @doc """
  Proof of Work verification (with difficulty check)
  """
  @spec verify(map()) :: boolean()
  def verify(%Header{target: target, pow_evidence: soln} = header) do
    if test_target(soln, target) do
      process(:verify, header)
    else
      false
    end
  end

  @doc """
  Find a nonce
  """
  @spec generate(map()) :: {:ok, map()}
  def generate(%{} = header), do: process(:generate, header)

  ### =============================================================================
  ### Internal functions
  ### =============================================================================
  defp process(process, header) do
    with {:ok, builder} <- hash_header(builder(process, header)),
         {:ok, builder} <- get_os_cmd(builder),
         {:ok, builder} <- exec_os_cmd(builder),
         {:ok, builder} <- build_response(builder) do
      {:ok, %{response: response} = builder}
      response
    else
      {:error, %{error: reason}} ->
        {:error, reason}
    end
  end

  defp hash_header(%{header: header} = builder) do
    header = %{header | pow_evidence: nil}
    hash = :base64.encode_to_string(BlockValidation.block_header_hash(header))
    {:ok, %{builder | hash: hash}}
  end

  defp get_os_cmd(%{process: process, header: header, hash: hash} = builder) do
    {:ok, command, options} = build_command(process, header.nonce, hash)
    {:ok, %{builder | cmd: command, cmd_opt: options}}
  end

  defp build_command(process, nonce, hash) do
    {exe, _extra, size} = Application.get_env(:aecore, :pow)[:params]

    cmd =
      case process do
        :generate -> [exe, size, " -h ", hash, " -n ", nonce]
        :verify -> ["./verify", size, " -h ", hash, " -n ", nonce]
      end

    command = Enum.join(export_ld_lib_path() ++ cmd)
    options = command_options(process)
    {:ok, command, options}
  end

  defp command_options(:verify), do: default_command_options() ++ [{:stdin, true}]

  defp command_options(:generate), do: default_command_options()

  defp default_command_options do
    [
      {:stdout, self()},
      {:stderr, self()},
      {:kill_timeout, 0},
      {:sync, false},
      {:cd, Application.get_env(:aecore, :pow)[:bin_dir]},
      {:env, [{"SHELL", "/bin/sh"}]},
      {:monitor, true}
    ]
  end

  defp exec_os_cmd(%{process: process, header: header, cmd: command, cmd_opt: options} = builder) do
    try do
      {:ok, _erlpid, ospid} = Exexec.run(command, options)

      if process == :verify do
        Exexec.send(ospid, solution_to_string(header.pow_evidence))
        Exexec.send(ospid, :eof)
      end

      res =
        case wait_for_result(process, "") do
          {:ok, response} -> {:ok, %{builder | response: response}}
          {:error, reason} -> {:error, %{builder | error: reason}}
        end

      Exexec.stop(ospid)
      res
    catch
      error -> {:error, %{builder | error: error}}
    end
  end

  defp export_ld_lib_path do
    ldpathvar =
      case :os.type() do
        {:unix, :darwin} -> "DYLD_LIBRARY_PATH"
        {:unix, _} -> "LD_LIBRARY_PATH"
      end

    ["export ", ldpathvar, "=../lib:$", ldpathvar, "; "]
  end

  ## Consider buffer
  defp wait_for_result(process, buff) do
    receive do
      {:stdout, _os_pid, msg} ->
        wait_for_result(process, msg <> buff)

      {:stderr, _os_pid, msg} ->
        Logger.error("[Cuckoo] stderr: #{inspect(msg)}")
        {:error, :miner_was_stopped}

      {:EXIT, _pid, :shutdown} ->
        exit(:shutdown)

      {:DOWN, _, :process, _pid, :normal} ->
        ## Here we suppose to have the whole data from the os port
        handle_raw_data(process, buff)

      any ->
        Logger.error("[Cuckoo] Unexpeted error : #{inspect(any)}")
        exit(:kill)
    end
  end

  defp handle_raw_data(:verify, msg) do
    {:ok, {:verified, length(String.split(msg, "Verified with cyclehash")) > 1}}
  end

  defp handle_raw_data(:generate, msg) do
    case String.split(msg, "\nSolution ") do
      [_, solution] ->
        [solution, _more | _] = String.split(solution, "\n")
        solution = for e <- String.split(solution, " "), do: String.to_integer(Base.encode16(e))
        {:ok, {:generated, solution}}

      _ ->
        {:error, :no_solution}
    end
  end

  defp build_response(%{error: error} = builder) when error != nil do
    Logger.error("[Cuckoo] Unexpected error: #{inspect(error)}")
    {:error, %{builder | error: error}}
  end

  defp build_response(%{response: {:verified, verified}} = builder) do
    {:ok, %{builder | response: verified}}
  end

  defp build_response(%{header: header, response: {:generated, soln}} = builder) do
    if test_target(soln, header.target) do
      {:ok, %{builder | response: %{header | pow_evidence: soln}}}
    else
      {:error, %{builder | error: :no_solution}}
    end
  end

  ## White paper, section 9: rather than adjusting the nodes/edges ratio, a
  ## hash-based difficulty is suggested: the sha256 hash of the cycle nonces
  ## is restricted to be under the difficulty value (0 < difficulty < 2^256)
  @spec test_target(list(), non_neg_integer()) :: boolean()
  defp test_target(soln, target) do
    nodesize = get_node_size()
    bin = solution_to_binary(:lists.sort(soln), nodesize * 8, <<>>)
    hash = :crypto.hash(:sha256, bin)
    Hashcash.verify(hash, target)
  end

  ## The Cuckoo solution is a list of uint32 integers unless the graph size is
  ## greater than 33 (when it needs u64 to store). Hash result for difficulty
  ## control accordingly.
<<<<<<< HEAD
  @spec get_node_size() :: non_neg_integer()
  defp get_node_size() do
=======
  @spec get_node_size() :: integer()
  defp get_node_size do
>>>>>>> f9c079f1
    case Application.get_env(:aecore, :pow)[:params] do
      {_, _, size} when size > 32 -> 8
      {_, _, size} when size > 0 -> 4
    end
  end

  ## Convert solution (a list of 42 numbers) to a binary
  defp solution_to_binary([], _Bits, acc), do: acc

  defp solution_to_binary([h | t], bits, acc) do
    solution_to_binary(t, bits, acc <> <<h::size(bits)>>)
  end

  defp solution_to_string(soln) do
    list = for e <- soln, do: Base.decode16!(Integer.to_string(e))
    Enum.join(list, " ")
  end

  defp builder(process, header) do
    %{
      :header => header,
      :hash => nil,
      :process => process,
      :response => nil,
      :verified => false,
      :cmd => nil,
      :cmd_opt => nil,
      :error => nil
    }
  end
end<|MERGE_RESOLUTION|>--- conflicted
+++ resolved
@@ -192,13 +192,8 @@
   ## The Cuckoo solution is a list of uint32 integers unless the graph size is
   ## greater than 33 (when it needs u64 to store). Hash result for difficulty
   ## control accordingly.
-<<<<<<< HEAD
   @spec get_node_size() :: non_neg_integer()
   defp get_node_size() do
-=======
-  @spec get_node_size() :: integer()
-  defp get_node_size do
->>>>>>> f9c079f1
     case Application.get_env(:aecore, :pow)[:params] do
       {_, _, size} when size > 32 -> 8
       {_, _, size} when size > 0 -> 4
