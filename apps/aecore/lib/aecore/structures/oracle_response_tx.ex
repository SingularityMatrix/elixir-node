--- conflicted
+++ resolved
@@ -79,12 +79,8 @@
     query_fee = interaction_object.query.query_fee
 
     new_sender_account_state =
-<<<<<<< HEAD
       accounts
-      |> Map.get(sender, Account.empty())
-=======
-      Account.get_account_state(accounts, sender)
->>>>>>> a205d602
+      |> Account.get_account_state(sender)
       |> Account.transaction_in(query_fee)
       |> deduct_fee(fee)
       |> Map.put(:nonce, nonce)
