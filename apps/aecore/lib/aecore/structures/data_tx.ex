defmodule Aecore.Structures.DataTx do
  @moduledoc """
  Aecore structure of a transaction data.
  """

  alias Aecore.Structures.DataTx
  alias Aecore.Structures.Chainstate
  alias Aecore.Structures.SpendTx
  alias Aecore.Structures.Account
  alias Aeutil.Serialization
  alias Aeutil.Parser
  alias Aecore.Structures.Account

  require Logger

  @typedoc "Name of the specified transaction module"
  @type tx_types :: SpendTx

  @typedoc "Structure of a transaction that may be added to be blockchain"
  @type payload :: SpendTx.t()

  @typedoc "Reason for the error"
  @type reason :: String.t()

  @typedoc "Structure of the main transaction wrapper"
  @type t :: %DataTx{
          type: tx_types(),
          payload: payload(),
          sender: binary(),
          fee: non_neg_integer(),
          nonce: non_neg_integer()
        }

  @doc """
  Definition of Aecore DataTx structure

  ## Parameters
  - type: The type of transaction that may be added to the blockchain
  - payload: The strcuture of the specified transaction type
  - sender: The public address of the account originating the transaction
  - fee: The amount of tokens given to the miner
  - nonce: A random integer generated on initialisation of a transaction (must be unique!)
  """
  defstruct [:type, :payload, :sender, :fee, :nonce]
  use ExConstructor

  @spec init(tx_types(), payload(), binary(), integer(), integer()) :: DataTx.t()
  def init(type, payload, sender, fee, nonce) do
    %DataTx{type: type, payload: type.init(payload), sender: sender, fee: fee, nonce: nonce}
  end

  @doc """
  Checks whether the fee is above 0.
  """
  @spec validate(DataTx.t()) :: :ok | {:error, String.t()}
  def validate(%DataTx{type: type, payload: payload, fee: fee}) do
    if fee > 0 do
      child_tx = type.init(payload)
      {:ok, child_tx}
    else
      {:error, "#{__MODULE__}: Fee not enough: #{inspect(fee)}"}
    end
  end

  @doc """
  Changes the chainstate (account state and tx_type_state) according
  to the given transaction requirements
  """
<<<<<<< HEAD
  @spec process_chainstate(DataTx.t(), ChainState.chainstate(), non_neg_integer()) ::
          ChainState.chainstate()
  def process_chainstate(%DataTx{} = tx, chainstate, block_height) do
    accounts_state = chainstate.accounts

    tx_type_state = get_tx_type_state(chainstate, tx.type)

    case tx.payload
         |> tx.type.init()
         |> tx.type.process_chainstate(
           tx.sender,
           tx.fee,
           tx.nonce,
           block_height,
           accounts_state,
           tx_type_state
         ) do
      {:error, reason} ->
        {:error, reason}

      {new_accounts_state, new_tx_type_state} ->
        new_chainstate =
          if tx.type == SpendTx do
            chainstate
          else
            Map.put(chainstate, tx.type.get_chain_state_name(), new_tx_type_state)
          end

        {:ok, Map.put(new_chainstate, :accounts, new_accounts_state)}
=======
  @spec process_chainstate!(DataTx.t(), Chainstate.chainstate(), non_neg_integer()) ::
          Chainstate.chainstate()
  def process_chainstate!(%DataTx{} = tx, chainstate, block_height) do
    accounts_state_tree = chainstate.accounts

    tx_type_state =
      if tx.type == SpendTx do
        %{}
      else
        Map.get(chainstate, tx.type.get_chain_state_name(), %{})
      end

    if !nonce_valid?(accounts_state_tree, tx) do
      throw({:error, "Nonce is too small"})
>>>>>>> a205d602
    end
  end

  @doc """
  Gets the given transaction type state,
  if there is any stored in the chainstate
  """
  @spec get_tx_type_state(ChainState.chainstate(), atom()) :: map()
  def get_tx_type_state(chainstate, tx_type) do
    type = tx_type.get_chain_state_name()
    Map.get(chainstate, type, %{})
  end

<<<<<<< HEAD
  @spec validate_sender(Wallet.pubkey(), ChainState.chainstate()) :: :ok | {:error, String.t()}
  def validate_sender(sender, chainstate) do
    if Map.has_key?(chainstate.accounts, sender) do
      :ok
    else
      {:error, "#{__MODULE__}: The senders key: #{inspect(sender)} doesn't exist"}
    end
  end

  @spec validate_nonce(ChainState.account(), DataTx.t()) :: :ok | {:error, String.t()}
  def validate_nonce(accounts_state, tx) do
    account_state = Map.get(accounts_state, tx.sender, Account.empty())

    if tx.nonce > account_state.nonce do
      :ok
    else
      {:error, "#{__MODULE__}: Nonce is too small: #{inspect(tx.nonce)}"}
    end
  end

  @spec preprocess_check(DataTx.t(), ChainState.chain_state(), non_neg_integer()) ::
          :ok | {:error, String.t()}
  def preprocess_check(
        %DataTx{
          type: type,
          payload: payload,
          sender: sender,
          fee: fee
        } = tx,
        chainstate,
        block_height
      ) do
    sender_account_state = Map.get(chainstate.accounts, sender)
    tx_type_state = get_tx_type_state(chainstate, tx.type)
    type.preprocess_check(payload, sender, sender_account_state, fee, block_height, tx_type_state)
=======
    {new_accounts_state_tree, new_tx_type_state} =
      tx.payload
      |> tx.type.init()
      |> tx.type.process_chainstate!(
        tx.sender,
        tx.fee,
        tx.nonce,
        block_height,
        accounts_state_tree,
        tx_type_state
      )

    new_chainstate =
      if tx.type == SpendTx do
        chainstate
      else
        Map.put(chainstate, tx.type.get_chain_state_name(), new_tx_type_state)
      end

    Map.put(new_chainstate, :accounts, new_accounts_state_tree)
  end

  @spec nonce_valid?(ChainState.accounts(), DataTx.t()) :: boolean()
  def nonce_valid?(accounts_state, tx) do
    tx.nonce > Account.nonce(accounts_state, tx.sender)
>>>>>>> a205d602
  end

  @spec serialize(DataTx.t()) :: map()
  def serialize(%DataTx{} = tx) do
    tx
    |> Map.from_struct()
    |> Enum.reduce(%{}, fn {key, value}, new_tx ->
      Map.put(new_tx, Parser.to_string!(key), Serialization.serialize_value(value))
    end)
  end

  @spec deserialize(payload()) :: DataTx.t()
  def deserialize(%{} = tx) do
    data_tx = Serialization.deserialize_value(tx)
    init(data_tx.type, data_tx.payload, data_tx.sender, data_tx.fee, data_tx.nonce)
  end
end<|MERGE_RESOLUTION|>--- conflicted
+++ resolved
@@ -7,9 +7,9 @@
   alias Aecore.Structures.Chainstate
   alias Aecore.Structures.SpendTx
   alias Aecore.Structures.Account
+  alias Aecore.Structures.AccountStateTree
   alias Aeutil.Serialization
   alias Aeutil.Parser
-  alias Aecore.Structures.Account
 
   require Logger
 
@@ -66,11 +66,10 @@
   Changes the chainstate (account state and tx_type_state) according
   to the given transaction requirements
   """
-<<<<<<< HEAD
   @spec process_chainstate(DataTx.t(), ChainState.chainstate(), non_neg_integer()) ::
           ChainState.chainstate()
   def process_chainstate(%DataTx{} = tx, chainstate, block_height) do
-    accounts_state = chainstate.accounts
+    accounts_state_tree = chainstate.accounts
 
     tx_type_state = get_tx_type_state(chainstate, tx.type)
 
@@ -81,13 +80,13 @@
            tx.fee,
            tx.nonce,
            block_height,
-           accounts_state,
+           accounts_state_tree,
            tx_type_state
          ) do
       {:error, reason} ->
         {:error, reason}
 
-      {new_accounts_state, new_tx_type_state} ->
+      {new_accounts_state_tree, new_tx_type_state} ->
         new_chainstate =
           if tx.type == SpendTx do
             chainstate
@@ -95,23 +94,7 @@
             Map.put(chainstate, tx.type.get_chain_state_name(), new_tx_type_state)
           end
 
-        {:ok, Map.put(new_chainstate, :accounts, new_accounts_state)}
-=======
-  @spec process_chainstate!(DataTx.t(), Chainstate.chainstate(), non_neg_integer()) ::
-          Chainstate.chainstate()
-  def process_chainstate!(%DataTx{} = tx, chainstate, block_height) do
-    accounts_state_tree = chainstate.accounts
-
-    tx_type_state =
-      if tx.type == SpendTx do
-        %{}
-      else
-        Map.get(chainstate, tx.type.get_chain_state_name(), %{})
-      end
-
-    if !nonce_valid?(accounts_state_tree, tx) do
-      throw({:error, "Nonce is too small"})
->>>>>>> a205d602
+        {:ok, Map.put(new_chainstate, :accounts, new_accounts_state_tree)}
     end
   end
 
@@ -125,21 +108,20 @@
     Map.get(chainstate, type, %{})
   end
 
-<<<<<<< HEAD
   @spec validate_sender(Wallet.pubkey(), ChainState.chainstate()) :: :ok | {:error, String.t()}
-  def validate_sender(sender, chainstate) do
-    if Map.has_key?(chainstate.accounts, sender) do
-      :ok
-    else
-      {:error, "#{__MODULE__}: The senders key: #{inspect(sender)} doesn't exist"}
+  def validate_sender(sender, %{accounts: acc} = chainstate) do
+    case AccountStateTree.get(acc, sender) do
+      {:ok, account_key} ->
+        :ok
+
+      :none ->
+        {:error, "#{__MODULE__}: The senders key: #{inspect(sender)} doesn't exist"}
     end
   end
 
   @spec validate_nonce(ChainState.account(), DataTx.t()) :: :ok | {:error, String.t()}
   def validate_nonce(accounts_state, tx) do
-    account_state = Map.get(accounts_state, tx.sender, Account.empty())
-
-    if tx.nonce > account_state.nonce do
+    if tx.nonce > Account.nonce(accounts_state, tx.sender) do
       :ok
     else
       {:error, "#{__MODULE__}: Nonce is too small: #{inspect(tx.nonce)}"}
@@ -153,41 +135,24 @@
           type: type,
           payload: payload,
           sender: sender,
-          fee: fee
+          fee: fee,
+          nonce: nonce
         } = tx,
-        chainstate,
+        %{accounts: accounts} = chainstate,
         block_height
       ) do
-    sender_account_state = Map.get(chainstate.accounts, sender)
+    sender_account_state = Account.get_account_state(accounts, sender)
     tx_type_state = get_tx_type_state(chainstate, tx.type)
-    type.preprocess_check(payload, sender, sender_account_state, fee, block_height, tx_type_state)
-=======
-    {new_accounts_state_tree, new_tx_type_state} =
-      tx.payload
-      |> tx.type.init()
-      |> tx.type.process_chainstate!(
-        tx.sender,
-        tx.fee,
-        tx.nonce,
-        block_height,
-        accounts_state_tree,
-        tx_type_state
-      )
 
-    new_chainstate =
-      if tx.type == SpendTx do
-        chainstate
-      else
-        Map.put(chainstate, tx.type.get_chain_state_name(), new_tx_type_state)
-      end
-
-    Map.put(new_chainstate, :accounts, new_accounts_state_tree)
-  end
-
-  @spec nonce_valid?(ChainState.accounts(), DataTx.t()) :: boolean()
-  def nonce_valid?(accounts_state, tx) do
-    tx.nonce > Account.nonce(accounts_state, tx.sender)
->>>>>>> a205d602
+    type.preprocess_check(
+      payload,
+      sender,
+      sender_account_state,
+      fee,
+      nonce,
+      block_height,
+      tx_type_state
+    )
   end
 
   @spec serialize(DataTx.t()) :: map()
