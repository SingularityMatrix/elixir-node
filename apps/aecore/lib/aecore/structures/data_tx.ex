defmodule Aecore.Structures.DataTx do
  @moduledoc """
  Aecore structure of a transaction data.
  """
  alias Aecore.Naming.Tx.NamePreClaimTx
  alias Aecore.Naming.Tx.NameClaimTx
  alias Aecore.Structures.DataTx
  alias Aecore.Structures.Chainstate
  alias Aecore.Structures.SpendTx
  alias Aeutil.Serialization
  alias Aeutil.Parser
  alias Aecore.Structures.Account

  require Logger

  @typedoc "Name of the specified transaction module"
  @type tx_types ::
          SpendTx | NamePreClaimTx | NameClaimTx | NameUpdateTx | NameTransferTx | NameRevokeTx

  @typedoc "Structure of a transaction that may be added to be blockchain"
  @type payload ::
          SpendTx.t()
          | NamePreClaimTx.t()
          | NameClaimTx.t()
          | NameUpdateTx.t()
          | NameTransferTx.t()
          | NameRevokeTx.t()

  @typedoc "Reason for the error"
  @type reason :: String.t()

  @typedoc "Structure of the main transaction wrapper"
  @type t :: %DataTx{
          type: tx_types(),
          payload: payload(),
          sender: binary(),
          fee: non_neg_integer(),
          nonce: non_neg_integer()
        }

  @doc """
  Definition of Aecore DataTx structure

  ## Parameters
  - type: The type of transaction that may be added to the blockchain
  - payload: The strcuture of the specified transaction type
  - sender: The public address of the account originating the transaction
  - fee: The amount of tokens given to the miner
  - nonce: A random integer generated on initialisation of a transaction (must be unique!)
  """
  defstruct [:type, :payload, :sender, :fee, :nonce]
  use ExConstructor

  @spec init(tx_types(), payload(), binary(), integer(), integer()) :: DataTx.t()
  def init(type, payload, sender, fee, nonce) do
    %DataTx{type: type, payload: type.init(payload), sender: sender, fee: fee, nonce: nonce}
  end

  @doc """
  Checks whether the fee is above 0. If it is, it runs the transaction type
  validation checks. Otherwise we return error.
  """
  @spec is_valid?(DataTx.t()) :: boolean()
  def is_valid?(%DataTx{type: type, payload: payload, fee: fee}) do
    if fee > 0 do
      payload
      |> type.init()
      |> type.is_valid?()
    else
      Logger.error("Fee not enough")
      false
    end
  end

  @doc """
  Changes the chainstate (account state and tx_type_state) according
  to the given transaction requirements
  """
<<<<<<< HEAD
  @spec process_chainstate!(DataTx.t(), non_neg_integer(), ChainState.chainstate()) ::
          ChainState.chainstate()
  def process_chainstate!(%DataTx{} = tx, block_height, chainstate) do
    accounts_state = chainstate.accounts

    tx_type_state =
      if(tx.type.get_chain_state_name() == SpendTx.get_chain_state_name()) do
=======
  @spec process_chainstate!(DataTx.t(), Chainstate.chainstate(), non_neg_integer()) ::
          Chainstate.chainstate()
  def process_chainstate!(%DataTx{} = tx, chainstate, block_height) do
    accounts_state_tree = chainstate.accounts

    tx_type_state =
      if tx.type == SpendTx do
>>>>>>> a205d602
        %{}
      else
        Map.get(chainstate, tx.type.get_chain_state_name(), %{})
      end

    if !nonce_valid?(accounts_state_tree, tx) do
      throw({:error, "Nonce is too small"})
    end

    {new_accounts_state_tree, new_tx_type_state} =
      tx.payload
      |> tx.type.init()
      |> tx.type.process_chainstate!(
        tx.sender,
        tx.fee,
        tx.nonce,
        block_height,
<<<<<<< HEAD
        accounts_state,
=======
        accounts_state_tree,
>>>>>>> a205d602
        tx_type_state
      )

    new_chainstate =
<<<<<<< HEAD
      if tx.type.get_chain_state_name() == SpendTx.get_chain_state_name() do
=======
      if tx.type == SpendTx do
>>>>>>> a205d602
        chainstate
      else
        Map.put(chainstate, tx.type.get_chain_state_name(), new_tx_type_state)
      end

    Map.put(new_chainstate, :accounts, new_accounts_state_tree)
  end

  @spec nonce_valid?(ChainState.accounts(), DataTx.t()) :: boolean()
  def nonce_valid?(accounts_state, tx) do
    tx.nonce > Account.nonce(accounts_state, tx.sender)
  end

  @spec serialize(DataTx.t()) :: map()
  def serialize(%DataTx{} = tx) do
    tx
    |> Map.from_struct()
    |> Enum.reduce(%{}, fn {key, value}, new_tx ->
      Map.put(new_tx, Parser.to_string!(key), Serialization.serialize_value(value))
    end)
  end

  @spec deserialize(payload()) :: DataTx.t()
  def deserialize(%{} = tx) do
    data_tx = Serialization.deserialize_value(tx)
    init(data_tx.type, data_tx.payload, data_tx.sender, data_tx.fee, data_tx.nonce)
  end
end<|MERGE_RESOLUTION|>--- conflicted
+++ resolved
@@ -76,15 +76,6 @@
   Changes the chainstate (account state and tx_type_state) according
   to the given transaction requirements
   """
-<<<<<<< HEAD
-  @spec process_chainstate!(DataTx.t(), non_neg_integer(), ChainState.chainstate()) ::
-          ChainState.chainstate()
-  def process_chainstate!(%DataTx{} = tx, block_height, chainstate) do
-    accounts_state = chainstate.accounts
-
-    tx_type_state =
-      if(tx.type.get_chain_state_name() == SpendTx.get_chain_state_name()) do
-=======
   @spec process_chainstate!(DataTx.t(), Chainstate.chainstate(), non_neg_integer()) ::
           Chainstate.chainstate()
   def process_chainstate!(%DataTx{} = tx, chainstate, block_height) do
@@ -92,7 +83,6 @@
 
     tx_type_state =
       if tx.type == SpendTx do
->>>>>>> a205d602
         %{}
       else
         Map.get(chainstate, tx.type.get_chain_state_name(), %{})
@@ -110,20 +100,12 @@
         tx.fee,
         tx.nonce,
         block_height,
-<<<<<<< HEAD
-        accounts_state,
-=======
         accounts_state_tree,
->>>>>>> a205d602
         tx_type_state
       )
 
     new_chainstate =
-<<<<<<< HEAD
-      if tx.type.get_chain_state_name() == SpendTx.get_chain_state_name() do
-=======
       if tx.type == SpendTx do
->>>>>>> a205d602
         chainstate
       else
         Map.put(chainstate, tx.type.get_chain_state_name(), new_tx_type_state)
