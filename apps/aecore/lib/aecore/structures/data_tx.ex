defmodule Aecore.Structures.DataTx do
  @moduledoc """
  Aecore structure of a transaction data.
  """

  alias Aecore.Structures.DataTx
  alias Aecore.Chain.ChainState
  alias Aecore.Structures.SpendTx
  alias Aeutil.Serialization
  alias Aeutil.Parser

  require Logger

  @typedoc "Name of the specified transaction module"
  @type tx_types :: SpendTx

  @typedoc "Structure of a transaction that may be added to be blockchain"
  @type payload :: SpendTx.t()

  @typedoc "Reason for the error"
  @type reason :: String.t()

  @typedoc "Structure of the main transaction wrapper"
  @type t :: %DataTx{
          type: tx_types(),
          payload: payload(),
          sender: binary(),
          fee: non_neg_integer(),
          nonce: non_neg_integer()
        }

  @doc """
  Definition of Aecore DataTx structure

  ## Parameters
  - type: The type of transaction that may be added to the blockchain
  - payload: The strcuture of the specified transaction type
  - sender: The public address of the account originating the transaction
  - fee: The amount of tokens given to the miner
  - nonce: A random integer generated on initialisation of a transaction (must be unique!)
  """
  defstruct [:type, :payload, :sender, :fee, :nonce]
  use ExConstructor

<<<<<<< HEAD
  @spec init(tx_types(), payload(), binary(), non_neg_integer(), non_neg_integer()) :: DataTx.t()
  def init(type, payload, from_acc, fee, nonce) do
    %DataTx{type: type, payload: type.init(payload), from_acc: from_acc, fee: fee, nonce: nonce}
=======
  @spec init(tx_types(), payload(), binary(), integer(), integer()) :: DataTx.t()
  def init(type, payload, sender, fee, nonce) do
    %DataTx{type: type, payload: type.init(payload), sender: sender, fee: fee, nonce: nonce}
>>>>>>> 4926aa8d
  end

  @doc """
  Checks whether the fee is above 0. If it is, it runs the transaction type
  validation checks. Otherwise we return error.
  """
  @spec is_valid?(DataTx.t()) :: boolean()
  def is_valid?(%DataTx{type: type, payload: payload, fee: fee}) do
    if fee > 0 do
      payload
      |> type.init()
      |> type.is_valid?()
    else
      Logger.error("Fee not enough")
      false
    end
  end

  @doc """
  Changes the chainstate (account state and tx_type_state) according
  to the given transaction requirements
  """
  @spec process_chainstate!(DataTx.t(), ChainState.chainstate(), non_neg_integer()) ::
          ChainState.chainstate()
  def process_chainstate!(%DataTx{} = tx, chainstate, block_height) do
    accounts_state = chainstate.accounts
    tx_type_state = Map.get(chainstate, tx.type.get_chain_state_name(), %{})

    {new_accounts_state, new_tx_type_state} =
      tx.payload
      |> tx.type.init()
      |> tx.type.process_chainstate!(
        tx.sender,
        tx.fee,
        tx.nonce,
        block_height,
        accounts_state,
        tx_type_state
      )

    new_chainstate =
      if Map.has_key?(chainstate, tx.type.get_chain_state_name()) do
        Map.put(chainstate, tx.type.get_chain_state_name(), new_tx_type_state)
      else
        chainstate
      end

    Map.put(new_chainstate, :accounts, new_accounts_state)
  end

  @spec serialize(DataTx.t()) :: map()
  def serialize(%DataTx{} = tx) do
    tx
    |> Map.from_struct()
    |> Enum.reduce(%{}, fn {key, value}, new_tx ->
      Map.put(new_tx, Parser.to_string!(key), Serialization.serialize_value(value))
    end)
  end

  @spec deserialize(payload()) :: DataTx.t()
  def deserialize(%{} = tx) do
    data_tx = Serialization.deserialize_value(tx)

    init(data_tx.type, data_tx.payload, data_tx.sender, data_tx.fee, data_tx.nonce)
  end
end<|MERGE_RESOLUTION|>--- conflicted
+++ resolved
@@ -42,15 +42,9 @@
   defstruct [:type, :payload, :sender, :fee, :nonce]
   use ExConstructor
 
-<<<<<<< HEAD
-  @spec init(tx_types(), payload(), binary(), non_neg_integer(), non_neg_integer()) :: DataTx.t()
-  def init(type, payload, from_acc, fee, nonce) do
-    %DataTx{type: type, payload: type.init(payload), from_acc: from_acc, fee: fee, nonce: nonce}
-=======
   @spec init(tx_types(), payload(), binary(), integer(), integer()) :: DataTx.t()
   def init(type, payload, sender, fee, nonce) do
     %DataTx{type: type, payload: type.init(payload), sender: sender, fee: fee, nonce: nonce}
->>>>>>> 4926aa8d
   end
 
   @doc """
