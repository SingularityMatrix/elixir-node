defmodule Aecore.Structures.SignedTx do
  @moduledoc """
  """

<<<<<<< HEAD
  defstruct [:data, :signature]
  use ExConstructor

  alias Aecore.Keys.Worker, as: Keys
=======
>>>>>>> 74783299
  alias Aecore.Structures.SpendTx
  alias Aecore.Structures.DataTx
  alias Aecore.Structures.SignedTx
  alias Aewallet.Signing
  alias Aeutil.Serialization
  alias Aeutil.Bits

<<<<<<< HEAD
  @typedoc "Structure that holds the account info"
  @type account_chainstate :: map()

  @type t :: %__MODULE__{
    data: DataTx.t(),
    signature: binary()
  }

=======
  @typedoc "Structure of the SignedTx module"
  @type t :: %SignedTx{
    data: SpendTx.t(),
    signature: binary()
  }

  @doc """
  Definition of Aecore SignedTx structure

  ## Parameters
     - data: Aecore %SpendTx{} structure
     - signature: Signed %SpendTx{} with the private key of the sender
  """
  defstruct [:data, :signature]
  use ExConstructor

>>>>>>> 74783299
  @spec is_coinbase?(SignedTx.t()) :: boolean()
  def is_coinbase?(%{data: %{from_acc: key}, signature: signature}) do
    key == nil && signature == nil
  end

  @spec is_valid?(SignedTx.t()) :: boolean()
<<<<<<< HEAD
  def is_valid?(%SignedTx{data: data} = tx) do
    if Keys.verify_tx(tx) do
      case DataTx.is_valid(data) do
        :ok -> true
        {:error, _reason} -> false
      end
    end
=======
  def is_valid?(%{data: data, signature: signature}) do
    data.value >= 0 && data.fee >= 0 &&
      Signing.verify(Serialization.pack_binary(data), signature, data.from_acc)
  end

  @doc """
  Takes the transaction that needs to be signed
  and the private key of the sender.
  Returns a signed tx

  ## Parameters
     - tx: The transaction data that it's going to be signed
     - priv_key: The priv key to sign with

  """
  @spec sign_tx(SpendTx.t(), binary()) :: {:ok, SignedTx.t()}
  def sign_tx(%SpendTx{} = tx, priv_key) when byte_size(priv_key) == 32 do
    signature = Signing.sign(Serialization.pack_binary(tx), priv_key)
    {:ok, %SignedTx{data: tx, signature: signature}}
  end
  def sign_tx(tx, _priv_key) do
    {:error, "Wrong Transaction data structure"}
>>>>>>> 74783299
  end

  @spec hash_tx(SignedTx.t()) :: binary()
  def hash_tx(%SignedTx{data: data}) do
    :crypto.hash(:sha256, Serialization.pack_binary(data))
  end

<<<<<<< HEAD
  @spec reward(DataTx.t(), integer(), account_chainstate()) :: account_chainstate()
  def reward(%DataTx{type: type, payload: payload}, block_height, account_state) do
    type.reward(payload, block_height, account_state)
  end

=======
  @spec bech32_encode(binary()) :: String.t()
  def bech32_encode(bin) do
    Bits.bech32_encode("tx", bin)
  end

  @spec bech32_encode_root(binary()) :: String.t()
  def bech32_encode_root(bin) do
    Bits.bech32_encode("tr", bin)
  end
>>>>>>> 74783299
end<|MERGE_RESOLUTION|>--- conflicted
+++ resolved
@@ -2,13 +2,6 @@
   @moduledoc """
   """
 
-<<<<<<< HEAD
-  defstruct [:data, :signature]
-  use ExConstructor
-
-  alias Aecore.Keys.Worker, as: Keys
-=======
->>>>>>> 74783299
   alias Aecore.Structures.SpendTx
   alias Aecore.Structures.DataTx
   alias Aecore.Structures.SignedTx
@@ -16,19 +9,11 @@
   alias Aeutil.Serialization
   alias Aeutil.Bits
 
-<<<<<<< HEAD
   @typedoc "Structure that holds the account info"
   @type account_chainstate :: map()
 
   @type t :: %__MODULE__{
     data: DataTx.t(),
-    signature: binary()
-  }
-
-=======
-  @typedoc "Structure of the SignedTx module"
-  @type t :: %SignedTx{
-    data: SpendTx.t(),
     signature: binary()
   }
 
@@ -42,25 +27,19 @@
   defstruct [:data, :signature]
   use ExConstructor
 
->>>>>>> 74783299
   @spec is_coinbase?(SignedTx.t()) :: boolean()
   def is_coinbase?(%{data: %{from_acc: key}, signature: signature}) do
     key == nil && signature == nil
   end
 
   @spec is_valid?(SignedTx.t()) :: boolean()
-<<<<<<< HEAD
   def is_valid?(%SignedTx{data: data} = tx) do
-    if Keys.verify_tx(tx) do
+    if Signing.verify(Serialization.pack_binary(data), tx.signature, data.from_acc) do
       case DataTx.is_valid(data) do
         :ok -> true
         {:error, _reason} -> false
       end
     end
-=======
-  def is_valid?(%{data: data, signature: signature}) do
-    data.value >= 0 && data.fee >= 0 &&
-      Signing.verify(Serialization.pack_binary(data), signature, data.from_acc)
   end
 
   @doc """
@@ -73,14 +52,13 @@
      - priv_key: The priv key to sign with
 
   """
-  @spec sign_tx(SpendTx.t(), binary()) :: {:ok, SignedTx.t()}
-  def sign_tx(%SpendTx{} = tx, priv_key) when byte_size(priv_key) == 32 do
+  @spec sign_tx(DataTx.t(), binary()) :: {:ok, SignedTx.t()}
+  def sign_tx(%DataTx{} = tx, priv_key) when byte_size(priv_key) == 32 do
     signature = Signing.sign(Serialization.pack_binary(tx), priv_key)
     {:ok, %SignedTx{data: tx, signature: signature}}
   end
   def sign_tx(tx, _priv_key) do
     {:error, "Wrong Transaction data structure"}
->>>>>>> 74783299
   end
 
   @spec hash_tx(SignedTx.t()) :: binary()
@@ -88,13 +66,11 @@
     :crypto.hash(:sha256, Serialization.pack_binary(data))
   end
 
-<<<<<<< HEAD
   @spec reward(DataTx.t(), integer(), account_chainstate()) :: account_chainstate()
   def reward(%DataTx{type: type, payload: payload}, block_height, account_state) do
     type.reward(payload, block_height, account_state)
   end
 
-=======
   @spec bech32_encode(binary()) :: String.t()
   def bech32_encode(bin) do
     Bits.bech32_encode("tx", bin)
@@ -104,5 +80,4 @@
   def bech32_encode_root(bin) do
     Bits.bech32_encode("tr", bin)
   end
->>>>>>> 74783299
 end