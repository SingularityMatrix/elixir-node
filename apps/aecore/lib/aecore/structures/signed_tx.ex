--- conflicted
+++ resolved
@@ -11,9 +11,9 @@
 
   @typedoc "Structure of the SignedTx module"
   @type t :: %SignedTx{
-    data: SpendTx.t(),
-    signature: binary()
-  }
+          data: SpendTx.t(),
+          signature: binary()
+        }
 
   @doc """
   Definition of Aecore SignedTx structure
@@ -30,17 +30,13 @@
     key == nil && signature == nil
   end
 
-<<<<<<< HEAD
   @spec validate(SignedTx.t()) :: boolean()
-  def validate(tx) do
-    case tx.data do
-      %SpendTx{} -> SpendTx.validate(tx.data) && Keys.verify_tx(tx)
+  def validate(%{data: data, signature: signature}) do
+    case data do
+      %SpendTx{} ->
+        SpendTx.validate(data) &&
+          Signing.verify(Serialization.pack_binary(data), signature, data.from_acc)
     end
-=======
-  @spec is_valid?(SignedTx.t()) :: boolean()
-  def is_valid?(%{data: data, signature: signature}) do
-    data.value >= 0 && data.fee >= 0 &&
-      Signing.verify(Serialization.pack_binary(data), signature, data.from_acc)
   end
 
   @doc """
@@ -58,9 +54,9 @@
     signature = Signing.sign(Serialization.pack_binary(tx), priv_key)
     {:ok, %SignedTx{data: tx, signature: signature}}
   end
+
   def sign_tx(tx, _priv_key) do
     {:error, "Wrong Transaction data structure"}
->>>>>>> 4a0a98d9
   end
 
   @spec hash_tx(SignedTx.t()) :: binary()
