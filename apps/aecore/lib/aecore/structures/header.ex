defmodule Aecore.Structures.Header do
  @moduledoc """
  Structure of Header
  """

  alias Aecore.Structures.Header
  alias Aeutil.Bits

  @type t :: %Header{
          height: non_neg_integer(),
          prev_hash: binary(),
          txs_hash: binary(),
          root_hash: binary(),
          time: non_neg_integer(),
          nonce: non_neg_integer(),
          version: non_neg_integer(),
          target: non_neg_integer()
        }

  defstruct [
    :height,
    :prev_hash,
    :txs_hash,
    :root_hash,
    :target,
    :nonce,
    :pow_evidence,
    :time,
    :version
  ]

  use ExConstructor

  @spec create(
          non_neg_integer(),
          binary(),
          binary(),
          binary(),
          non_neg_integer(),
<<<<<<< HEAD
          integer(),
          integer()
=======
          non_neg_integer(),
          non_neg_integer()
>>>>>>> 8f69ee9d
        ) :: Header

  def create(height, prev_hash, txs_hash, root_hash, target, nonce, version, time) do
    %Header{
      height: height,
      prev_hash: prev_hash,
      txs_hash: txs_hash,
      root_hash: root_hash,
      time: time,
      nonce: nonce,
      version: version,
      target: target
    }
  end

  def base58c_encode(bin) do
    Bits.encode58c("bh", bin)
  end

  def base58c_decode(<<"bh$", payload::binary>>) do
    Bits.decode58(payload)
  end

  def base58c_decode(_) do
    {:error, "Wrong data"}
  end
end<|MERGE_RESOLUTION|>--- conflicted
+++ resolved
@@ -37,13 +37,9 @@
           binary(),
           binary(),
           non_neg_integer(),
-<<<<<<< HEAD
-          integer(),
-          integer()
-=======
+          non_neg_integer(),
           non_neg_integer(),
           non_neg_integer()
->>>>>>> 8f69ee9d
         ) :: Header
 
   def create(height, prev_hash, txs_hash, root_hash, target, nonce, version, time) do
