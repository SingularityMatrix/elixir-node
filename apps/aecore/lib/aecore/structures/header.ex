defmodule Aecore.Structures.Header do
  @moduledoc """
  Structure of Header
  """

  alias Aecore.Structures.Header
  alias Aeutil.Bits

  @type t :: %Header{
          height: non_neg_integer(),
          prev_hash: binary(),
          txs_hash: binary(),
          chain_state_hash: binary(),
          timestamp: integer(),
          nonce: integer(),
          version: non_neg_integer(),
          difficulty_target: integer()
        }

  defstruct [
    :height,
    :prev_hash,
    :txs_hash,
    :chain_state_hash,
    :difficulty_target,
    :nonce,
    :pow_evidence,
    :timestamp,
    :version
  ]

  use ExConstructor

  @spec create(
          non_neg_integer(),
          binary(),
          binary(),
          binary(),
          integer(),
          non_neg_integer(),
          integer()
<<<<<<< HEAD
        ) :: Header.t()
  def create(
        height,
        prev_hash,
        txs_hash,
        chain_state_hash,
        difficulty,
        nonce,
        version
      ) do
=======
        ) :: Header
  def create(height, prev_hash, txs_hash, chain_state_hash, difficulty, nonce, version) do
>>>>>>> 6b69e477
    %Header{
      height: height,
      prev_hash: prev_hash,
      txs_hash: txs_hash,
      chain_state_hash: chain_state_hash,
      timestamp: System.system_time(:milliseconds),
      nonce: nonce,
      version: version,
      difficulty_target: difficulty
    }
  end

  def bech32_encode(bin) do
    Bits.bech32_encode("bl", bin)
  end
end<|MERGE_RESOLUTION|>--- conflicted
+++ resolved
@@ -39,21 +39,8 @@
           integer(),
           non_neg_integer(),
           integer()
-<<<<<<< HEAD
-        ) :: Header.t()
-  def create(
-        height,
-        prev_hash,
-        txs_hash,
-        chain_state_hash,
-        difficulty,
-        nonce,
-        version
-      ) do
-=======
         ) :: Header
   def create(height, prev_hash, txs_hash, chain_state_hash, difficulty, nonce, version) do
->>>>>>> 6b69e477
     %Header{
       height: height,
       prev_hash: prev_hash,
