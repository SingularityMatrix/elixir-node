--- conflicted
+++ resolved
@@ -14,16 +14,10 @@
   def genesis_header() do
     %Header{
       height: 0,
-<<<<<<< HEAD
-      prev_hash: <<0 :: 256>>,
-      txs_hash: <<0 :: 256>>,
-      chain_state_hash: <<0 :: 256>>,
-      timestamp: 1507275094308,
-=======
       prev_hash: <<0::256>>,
       txs_hash: <<0::256>>,
+      chain_state_hash: <<0 :: 256>>,
       timestamp: 1_507_275_094_308,
->>>>>>> 3af97ae4
       nonce: 19,
       version: 1,
       difficulty_target: 1
