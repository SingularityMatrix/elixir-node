--- conflicted
+++ resolved
@@ -48,20 +48,11 @@
   Builds a SpendTx where the miners public key is used as a sender (sender)
   """
   @spec spend(Wallet.pubkey(), non_neg_integer(), non_neg_integer()) :: {:ok, SignedTx.t()}
-<<<<<<< HEAD
-  def spend(to_acc, amount, fee) do
-    from_acc = Wallet.get_public_key()
-    from_acc_priv_key = Wallet.get_private_key()
-
-    nonce = AccountHandler.nonce(Chain.chain_state().accounts, from_acc) + 1
-    spend(from_acc, from_acc_priv_key, to_acc, amount, fee, nonce)
-=======
   def spend(receiver, amount, fee) do
     sender = Wallet.get_public_key()
     sender_priv_key = Wallet.get_private_key()
-    nonce = Map.get(Chain.chain_state().accounts, sender, %{nonce: 0}).nonce + 1
+    nonce = AccountHandler.nonce(Chain.chain_state().accounts, sender) + 1
     spend(sender, sender_priv_key, receiver, amount, fee, nonce)
->>>>>>> 4926aa8d
   end
 
   @doc """
@@ -84,28 +75,17 @@
   @doc """
   Adds balance to a given address (public key)
   """
-<<<<<<< HEAD
   @spec transaction_in(Account.t(), integer()) :: Account.t()
-  def transaction_in(account_state, value) do
-    new_balance = account_state.balance + value
-=======
-  @spec transaction_in(ChainState.account(), integer()) :: ChainState.account()
   def transaction_in(account_state, amount) do
     new_balance = account_state.balance + amount
->>>>>>> 4926aa8d
     Map.put(account_state, :balance, new_balance)
   end
 
   @doc """
   Deducts balance from a given address (public key)
   """
-<<<<<<< HEAD
   @spec transaction_out(Account.t(), integer(), integer()) :: Account.t()
-  def transaction_out(account_state, value, nonce) do
-=======
-  @spec transaction_out(ChainState.account(), integer(), integer()) :: ChainState.account()
   def transaction_out(account_state, amount, nonce) do
->>>>>>> 4926aa8d
     account_state
     |> Map.put(:nonce, nonce)
     |> transaction_in(amount)
