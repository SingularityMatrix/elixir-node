defmodule Aecore.Structures.SpendTx do
  @moduledoc """
  Aecore structure of a transaction data.
  """

  @behaviour Aecore.Structures.Transaction
  alias Aecore.Structures.SpendTx
  alias Aecore.Structures.Account
  alias Aecore.Chain.ChainState
  alias Aecore.Wallet
  alias Aecore.Structures.Account

  require Logger

  @typedoc "Expected structure for the Spend Transaction"
  @type payload :: %{
<<<<<<< HEAD
          receiver: Wallet.pubkey(),
          amount: non_neg_integer(),
          lock_time_block: non_neg_integer(),
          version: non_neg_integer()
=======
          to_acc: Wallet.pubkey(),
          value: non_neg_integer()
>>>>>>> 46912a34
        }

  @typedoc "Reason for the error"
  @type reason :: String.t()

  @typedoc "Structure that holds specific transaction info in the chainstate.
  In the case of SpendTx we don't have a subdomain chainstate."
  @type tx_type_state() :: %{}

  @typedoc "Structure of the Spend Transaction type"
  @type t :: %SpendTx{
<<<<<<< HEAD
          receiver: Wallet.pubkey(),
          amount: non_neg_integer(),
          lock_time_block: non_neg_integer(),
          version: non_neg_integer()
=======
          to_acc: Wallet.pubkey(),
          value: non_neg_integer()
>>>>>>> 46912a34
        }

  @doc """
  Definition of Aecore SpendTx structure

  ## Parameters
<<<<<<< HEAD
  - receiver: To account is the public address of the account receiving the transaction
  - amount: The amount of tokens send through the transaction
  - lock_time_block: In which block the tokens will become available
  - version: States whats the version of the Spend Transaction
  """
  defstruct [:receiver, :amount, :lock_time_block, :version]
=======
  - to_acc: To account is the public address of the account receiving the transaction
  - value: The amount of tokens send through the transaction
  """
  defstruct [:to_acc, :value]
>>>>>>> 46912a34
  use ExConstructor

  # Callbacks

  @spec init(payload()) :: SpendTx.t()
<<<<<<< HEAD
  def init(%{receiver: receiver, amount: amount, lock_time_block: lock}) do
    %SpendTx{receiver: receiver, amount: amount, lock_time_block: lock, version: get_tx_version()}
=======
  def init(%{to_acc: to_acc, value: value} = _payload) do
    %SpendTx{to_acc: to_acc, value: value}
>>>>>>> 46912a34
  end

  @doc """
  Checks wether the amount that is send is not a negative number
  """
  @spec is_valid?(SpendTx.t()) :: boolean()
  def is_valid?(%SpendTx{amount: amount}) do
    if amount >= 0 do
      true
    else
      Logger.error("The amount cannot be a negative number")
      false
    end
  end

  @doc """
  Makes a rewarding SpendTx (coinbase tx) for the miner that mined the next block
  """
  @spec reward(SpendTx.t(), integer(), ChainState.account()) :: ChainState.accounts()
<<<<<<< HEAD
  def reward(%SpendTx{} = tx, block_height, account_state) do
    Account.transaction_in(account_state, block_height, tx.amount, tx.lock_time_block)
=======
  def reward(%SpendTx{} = tx, _block_height, account_state) do
    Account.transaction_in(account_state, tx.value)
>>>>>>> 46912a34
  end

  @doc """
  Changes the account state (balance) of the sender and receiver.
  """
  @spec process_chainstate!(
          SpendTx.t(),
          binary(),
          non_neg_integer(),
          non_neg_integer(),
          ChainState.account(),
          tx_type_state()
        ) :: {ChainState.accounts(), tx_type_state()}
<<<<<<< HEAD
  def process_chainstate!(%SpendTx{} = tx, sender, fee, nonce, block_height, accounts, %{}) do
    case preprocess_check(tx, accounts[sender], fee, nonce, block_height, %{}) do
=======
  def process_chainstate!(%SpendTx{} = tx, from_acc, fee, nonce, accounts, %{}) do
    case preprocess_check(tx, accounts[from_acc], fee, nonce, %{}) do
>>>>>>> 46912a34
      :ok ->
        new_sender_acc_state =
          accounts[sender]
          |> deduct_fee(fee)
<<<<<<< HEAD
          |> Account.transaction_out(block_height, tx.amount * -1, nonce, -1)
=======
          |> Account.transaction_out(tx.value * -1, nonce)
>>>>>>> 46912a34

        new_accounts = Map.put(accounts, sender, new_sender_acc_state)

<<<<<<< HEAD
        receiver = Map.get(accounts, tx.receiver, Account.empty())

        new_receiver_acc_state =
          Account.transaction_in(receiver, block_height, tx.amount, tx.lock_time_block)

        {Map.put(new_accounts, tx.receiver, new_receiver_acc_state), %{}}
=======
        to_acc = Map.get(accounts, tx.to_acc, Account.empty())
        new_to_account_state = Account.transaction_in(to_acc, tx.value)
        {Map.put(new_accounts, tx.to_acc, new_to_account_state), %{}}
>>>>>>> 46912a34

      {:error, _reason} = err ->
        throw(err)
    end
  end

  @doc """
  Checks whether all the data is valid according to the SpendTx requirements,
  before the transaction is executed.
  """
  @spec preprocess_check(
          SpendTx.t(),
          ChainState.account(),
          non_neg_integer(),
          non_neg_integer(),
          tx_type_state()
        ) :: :ok | {:error, String.t()}
  def preprocess_check(tx, account_state, fee, nonce, %{}) do
    cond do
      account_state.balance - (fee + tx.amount) < 0 ->
        {:error, "Negative balance"}

      account_state.nonce >= nonce ->
        {:error, "Nonce too small"}

<<<<<<< HEAD
      block_height <= tx.lock_time_block && tx.amount < 0 ->
        {:error, "Can't lock a negative transaction"}

=======
>>>>>>> 46912a34
      true ->
        :ok
    end
  end

  @spec deduct_fee(ChainState.account(), non_neg_integer()) :: ChainState.account()
  def deduct_fee(account_state, fee) do
    new_balance = account_state.balance - fee
    Map.put(account_state, :balance, new_balance)
  end

  def get_tx_version, do: Application.get_env(:aecore, :spend_tx)[:version]
end<|MERGE_RESOLUTION|>--- conflicted
+++ resolved
@@ -14,15 +14,9 @@
 
   @typedoc "Expected structure for the Spend Transaction"
   @type payload :: %{
-<<<<<<< HEAD
           receiver: Wallet.pubkey(),
           amount: non_neg_integer(),
-          lock_time_block: non_neg_integer(),
           version: non_neg_integer()
-=======
-          to_acc: Wallet.pubkey(),
-          value: non_neg_integer()
->>>>>>> 46912a34
         }
 
   @typedoc "Reason for the error"
@@ -34,46 +28,27 @@
 
   @typedoc "Structure of the Spend Transaction type"
   @type t :: %SpendTx{
-<<<<<<< HEAD
           receiver: Wallet.pubkey(),
           amount: non_neg_integer(),
-          lock_time_block: non_neg_integer(),
           version: non_neg_integer()
-=======
-          to_acc: Wallet.pubkey(),
-          value: non_neg_integer()
->>>>>>> 46912a34
         }
 
   @doc """
   Definition of Aecore SpendTx structure
 
   ## Parameters
-<<<<<<< HEAD
   - receiver: To account is the public address of the account receiving the transaction
   - amount: The amount of tokens send through the transaction
-  - lock_time_block: In which block the tokens will become available
   - version: States whats the version of the Spend Transaction
   """
-  defstruct [:receiver, :amount, :lock_time_block, :version]
-=======
-  - to_acc: To account is the public address of the account receiving the transaction
-  - value: The amount of tokens send through the transaction
-  """
-  defstruct [:to_acc, :value]
->>>>>>> 46912a34
+  defstruct [:receiver, :amount, :version]
   use ExConstructor
 
   # Callbacks
 
   @spec init(payload()) :: SpendTx.t()
-<<<<<<< HEAD
-  def init(%{receiver: receiver, amount: amount, lock_time_block: lock}) do
-    %SpendTx{receiver: receiver, amount: amount, lock_time_block: lock, version: get_tx_version()}
-=======
-  def init(%{to_acc: to_acc, value: value} = _payload) do
-    %SpendTx{to_acc: to_acc, value: value}
->>>>>>> 46912a34
+  def init(%{receiver: receiver, amount: amount}) do
+    %SpendTx{receiver: receiver, amount: amount, version: get_tx_version()}
   end
 
   @doc """
@@ -93,13 +68,8 @@
   Makes a rewarding SpendTx (coinbase tx) for the miner that mined the next block
   """
   @spec reward(SpendTx.t(), integer(), ChainState.account()) :: ChainState.accounts()
-<<<<<<< HEAD
-  def reward(%SpendTx{} = tx, block_height, account_state) do
-    Account.transaction_in(account_state, block_height, tx.amount, tx.lock_time_block)
-=======
   def reward(%SpendTx{} = tx, _block_height, account_state) do
-    Account.transaction_in(account_state, tx.value)
->>>>>>> 46912a34
+    Account.transaction_in(account_state, tx.amount)
   end
 
   @doc """
@@ -113,37 +83,20 @@
           ChainState.account(),
           tx_type_state()
         ) :: {ChainState.accounts(), tx_type_state()}
-<<<<<<< HEAD
-  def process_chainstate!(%SpendTx{} = tx, sender, fee, nonce, block_height, accounts, %{}) do
-    case preprocess_check(tx, accounts[sender], fee, nonce, block_height, %{}) do
-=======
-  def process_chainstate!(%SpendTx{} = tx, from_acc, fee, nonce, accounts, %{}) do
-    case preprocess_check(tx, accounts[from_acc], fee, nonce, %{}) do
->>>>>>> 46912a34
+  def process_chainstate!(%SpendTx{} = tx, sender, fee, nonce, accounts, %{}) do
+    case preprocess_check(tx, accounts[sender], fee, nonce, %{}) do
       :ok ->
         new_sender_acc_state =
           accounts[sender]
           |> deduct_fee(fee)
-<<<<<<< HEAD
-          |> Account.transaction_out(block_height, tx.amount * -1, nonce, -1)
-=======
-          |> Account.transaction_out(tx.value * -1, nonce)
->>>>>>> 46912a34
+          |> Account.transaction_out(tx.amount * -1, nonce)
 
         new_accounts = Map.put(accounts, sender, new_sender_acc_state)
 
-<<<<<<< HEAD
         receiver = Map.get(accounts, tx.receiver, Account.empty())
-
         new_receiver_acc_state =
-          Account.transaction_in(receiver, block_height, tx.amount, tx.lock_time_block)
-
+          Account.transaction_in(receiver, tx.amount)
         {Map.put(new_accounts, tx.receiver, new_receiver_acc_state), %{}}
-=======
-        to_acc = Map.get(accounts, tx.to_acc, Account.empty())
-        new_to_account_state = Account.transaction_in(to_acc, tx.value)
-        {Map.put(new_accounts, tx.to_acc, new_to_account_state), %{}}
->>>>>>> 46912a34
 
       {:error, _reason} = err ->
         throw(err)
@@ -169,12 +122,6 @@
       account_state.nonce >= nonce ->
         {:error, "Nonce too small"}
 
-<<<<<<< HEAD
-      block_height <= tx.lock_time_block && tx.amount < 0 ->
-        {:error, "Can't lock a negative transaction"}
-
-=======
->>>>>>> 46912a34
       true ->
         :ok
     end
