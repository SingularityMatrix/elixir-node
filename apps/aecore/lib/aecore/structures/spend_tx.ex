--- conflicted
+++ resolved
@@ -7,6 +7,7 @@
 
   alias Aeutil.Serialization
   alias Aeutil.Parser
+  alias Aecore.Structures.Account
 
   @typedoc "Arbitrary structure data of a transaction"
   @type payload :: %__MODULE__{} | map()
@@ -21,22 +22,13 @@
   @type subdomain_chainstate() :: map()
 
   @typedoc "Structure that holds the account info"
-  @type account_state :: %{pub_key() => %{balance: integer(),
-                                         locked: [%{amount: integer(), block: integer()}],
-                                         nonce: integer()}}
+  @type account_state :: %{pub_key() => Account.t()}
 
   @typedoc "Structure of the Spend Transaction type"
   @type t :: %__MODULE__{
     to_acc: binary(),
     value: non_neg_integer(),
-<<<<<<< HEAD
     lock_time_block: non_neg_integer()
-=======
-    nonce: non_neg_integer(),
-    fee: non_neg_integer(),
-    lock_time_block: non_neg_integer(),
-    data: map()
->>>>>>> 60bb5f8c
   }
 
   @doc """
@@ -44,10 +36,9 @@
 
   ## Parameters
   - to_acc: To account is the public address of the account receiving the transaction
-  - value: The amount of a transaction
-  - lock_time_block: To which block the funds will become available
+  - value: The amount of tokens send through the transaction
+  - lock_time_block: In which block the tokens will become available
   """
-<<<<<<< HEAD
   defstruct [:to_acc, :value, :lock_time_block]
   use ExConstructor
 
@@ -87,7 +78,7 @@
           |> transaction_out(block_height, tx.value * -1, nonce, -1)
         new_accounts = Map.put(accounts, from_acc, new_from_account_state)
 
-        to_acc = Map.get(accounts, tx.to_acc, %{balance: 0, nonce: 0, locked: []})
+        to_acc = Map.get(accounts, tx.to_acc, Account.empty())
         new_to_account_state =
           transaction_in(to_acc, block_height, tx.value, tx.lock_time_block)
         Map.put(new_accounts, tx.to_acc, new_to_account_state)
@@ -136,24 +127,5 @@
     account_state
     |> Map.put(:nonce, nonce)
     |> transaction_in(block_height, value, lock_time_block)
-=======
-  defstruct [:from_acc, :to_acc, :value, :nonce, :fee, :lock_time_block, :data]
-  use ExConstructor
-
-  @spec create(binary(), binary(), non_neg_integer(), non_neg_integer(), non_neg_integer(), non_neg_integer(), map()) :: {:ok, TxData.t()}
-  def create(from_acc, to_acc, value, nonce, fee, lock_time_block \\ 0, data \\ %{}) do
-    {:ok, %SpendTx{from_acc: from_acc,
-                  to_acc: to_acc,
-                  value: value,
-                  nonce: nonce,
-                  fee: fee,
-                  lock_time_block: lock_time_block,
-                  data: data}}
-  end
-
-  @spec validate(SpendTx.t()) :: boolean()
-  def validate(data) do
-    data.value >= 0 && data.fee >= 0
->>>>>>> 60bb5f8c
   end
 end