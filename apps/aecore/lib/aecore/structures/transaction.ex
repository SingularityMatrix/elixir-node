--- conflicted
+++ resolved
@@ -74,11 +74,7 @@
               Wallet.pubkey(),
               ChainState.account(),
               fee :: non_neg_integer(),
-<<<<<<< HEAD
-              nonce :: non_neg_integer(),
               block_height :: non_neg_integer(),
-=======
->>>>>>> 51ae3b18
               tx_type_state :: map()
             ) :: :ok | {:error, reason}
 
