--- conflicted
+++ resolved
@@ -20,6 +20,7 @@
   @typedoc "Structure of a custom transaction"
   @type tx_types ::
           SpendTx.t()
+          #TODO add oracle
           | NamePreClaimTx.t()
           | NameClaimTx.t()
           | NameUpdateTx.t()
@@ -84,13 +85,9 @@
   """
   @callback preprocess_check!(
               tx_types(),
-<<<<<<< HEAD
-              ChainState.account(),
-              Wallet.pubkey(),
-=======
               Wallet.pubkey(),
               Chainstate.account(),
->>>>>>> a205d602
+              Wallet.pubkey(),
               fee :: non_neg_integer(),
               nonce :: non_neg_integer(),
               block_height :: non_neg_integer(),
