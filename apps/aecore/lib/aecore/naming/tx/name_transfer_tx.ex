defmodule Aecore.Naming.Tx.NameTransferTx do
  @moduledoc """
  Aecore structure of naming transfer.
  """

  @behaviour Aecore.Tx.Transaction

  alias Aecore.Chain.ChainState
  alias Aecore.Naming.Tx.NameTransferTx
  alias Aecore.Naming.Naming
  alias Aeutil.Hash
  alias Aecore.Wallet.Worker, as: Wallet
  alias Aecore.Account.AccountStateTree
  alias Aecore.Tx.DataTx

  require Logger

  @typedoc "Expected structure for the Transfer Transaction"
  @type payload :: %{
          hash: binary(),
          target: Wallet.pubkey()
        }

  @typedoc "Structure that holds specific transaction info in the chainstate.
  In the case of NameTransferTx we have the naming subdomain chainstate."
  @type tx_type_state() :: ChainState.naming()

  @typedoc "Structure of the NameTransferTx Transaction type"
  @type t :: %NameTransferTx{
          hash: binary(),
          target: Wallet.pubkey()
        }

  @doc """
  Definition of Aecore NameTransferTx structure

  ## Parameters
  - hash: hash of name to be transfered
  - target: target public key to transfer to
  """
  defstruct [:hash, :target]
  use ExConstructor

  # Callbacks

  @spec init(payload()) :: NameTransferTx.t()
  def init(%{hash: hash, target: target}) do
    %NameTransferTx{hash: hash, target: target}
  end

  @doc """
  Checks target and hash byte sizes
  """
  @spec validate(NameTransferTx.t(), DataTx.t()) :: :ok | {:error, String.t()}
  def validate(%NameTransferTx{hash: hash, target: target}, data_tx) do
    senders = DataTx.senders(data_tx)

    cond do
      byte_size(hash) != Hash.get_hash_bytes_size() ->
        {:error, "#{__MODULE__}: hash bytes size not correct: #{inspect(byte_size(hash))}"}

      !Wallet.key_size_valid?(target) ->
        {:error, "#{__MODULE__}: target size invalid"}

      length(senders) != 1 ->
        {:error, "#{__MODULE__}: Invalid senders number"}

      true ->
        :ok
    end
  end

  @spec get_chain_state_name :: Naming.chain_state_name()
  def get_chain_state_name, do: :naming

  @doc """
  Changes the naming state for claim transfers.
  """
  @spec process_chainstate(
<<<<<<< HEAD
          NameTransferTx.t(),
          Wallet.pubkey(),
          non_neg_integer(),
          non_neg_integer(),
          non_neg_integer(),
          AccountStateTree.accounts_state(),
          tx_type_state()
        ) :: {AccountStateTree.accounts_state(), tx_type_state()}
=======
          AccountStateTree.tree(),
          tx_type_state(),
          non_neg_integer(),
          NameTransferTx.t(),
          DataTx.t()
        ) :: {AccountStateTree.tree(), tx_type_state()}
>>>>>>> 3e57f184
  def process_chainstate(
        accounts,
        naming_state,
        _block_height,
        %NameTransferTx{} = tx,
        _data_tx
      ) do
<<<<<<< HEAD
    new_senderount_state =
      accounts
      |> Account.get_account_state(sender)
      |> deduct_fee(fee)
      |> Account.transaction_out_nonce_update(nonce)

    updated_accounts_chainstate = AccountStateTree.put(accounts, sender, new_senderount_state)

=======
>>>>>>> 3e57f184
    claim_to_update = Map.get(naming_state, tx.hash)
    claim = %{claim_to_update | owner: tx.target}
    updated_naming_chainstate = Map.put(naming_state, tx.hash, claim)

    {:ok, {accounts, updated_naming_chainstate}}
  end

  @doc """
  Checks whether all the data is valid according to the NameTransferTx requirements,
  before the transaction is executed.
  """
  @spec preprocess_check(
<<<<<<< HEAD
          NameTransferTx.t(),
          Wallet.pubkey(),
          AccountStateTree.accounts_state(),
=======
          ChainState.accounts(),
          tx_type_state(),
>>>>>>> 3e57f184
          non_neg_integer(),
          NameTransferTx.t(),
          DataTx.t()
        ) :: :ok
  def preprocess_check(
        accounts,
        naming_state,
        _block_height,
        tx,
        data_tx
      ) do
    sender = DataTx.main_sender(data_tx)
    fee = DataTx.fee(data_tx)
    account_state = AccountStateTree.get(accounts, sender)
    claim = Map.get(naming_state, tx.hash)

    cond do
      account_state.balance - fee < 0 ->
        {:error, "#{__MODULE__}: Negative balance: #{inspect(account_state.balance - fee)}"}

      claim == nil ->
        {:error, "#{__MODULE__}: Name has not been claimed: #{inspect(claim)}"}

      claim.owner != sender ->
        {:error,
         "#{__MODULE__}: Sender is not claim owner: #{inspect(claim.owner)}, #{inspect(sender)}"}

      claim.status == :revoked ->
        {:error, "#{__MODULE__}: Claim is revoked: #{inspect(claim.status)}"}

      true ->
        :ok
    end
  end

  @spec deduct_fee(
          ChainState.accounts(),
          non_neg_integer(),
          NameCaimTx.t(),
          DataTx.t(),
          non_neg_integer()
        ) :: ChainState.account()
  def deduct_fee(accounts, block_height, _tx, data_tx, fee) do
    DataTx.standard_deduct_fee(accounts, block_height, data_tx, fee)
  end

  @spec is_minimum_fee_met?(SignedTx.t()) :: boolean()
  def is_minimum_fee_met?(tx) do
    tx.data.fee >= Application.get_env(:aecore, :tx_data)[:minimum_fee]
  end
end<|MERGE_RESOLUTION|>--- conflicted
+++ resolved
@@ -5,7 +5,7 @@
 
   @behaviour Aecore.Tx.Transaction
 
-  alias Aecore.Chain.ChainState
+  alias Aecore.Chain.Chainstate
   alias Aecore.Naming.Tx.NameTransferTx
   alias Aecore.Naming.Naming
   alias Aeutil.Hash
@@ -77,23 +77,12 @@
   Changes the naming state for claim transfers.
   """
   @spec process_chainstate(
-<<<<<<< HEAD
-          NameTransferTx.t(),
-          Wallet.pubkey(),
-          non_neg_integer(),
-          non_neg_integer(),
-          non_neg_integer(),
-          AccountStateTree.accounts_state(),
-          tx_type_state()
-        ) :: {AccountStateTree.accounts_state(), tx_type_state()}
-=======
-          AccountStateTree.tree(),
+          Chainstate.accounts(),
           tx_type_state(),
           non_neg_integer(),
           NameTransferTx.t(),
           DataTx.t()
-        ) :: {AccountStateTree.tree(), tx_type_state()}
->>>>>>> 3e57f184
+        ) :: {:ok, {Chainstate.accounts(), tx_type_state()}}
   def process_chainstate(
         accounts,
         naming_state,
@@ -101,17 +90,6 @@
         %NameTransferTx{} = tx,
         _data_tx
       ) do
-<<<<<<< HEAD
-    new_senderount_state =
-      accounts
-      |> Account.get_account_state(sender)
-      |> deduct_fee(fee)
-      |> Account.transaction_out_nonce_update(nonce)
-
-    updated_accounts_chainstate = AccountStateTree.put(accounts, sender, new_senderount_state)
-
-=======
->>>>>>> 3e57f184
     claim_to_update = Map.get(naming_state, tx.hash)
     claim = %{claim_to_update | owner: tx.target}
     updated_naming_chainstate = Map.put(naming_state, tx.hash, claim)
@@ -124,18 +102,12 @@
   before the transaction is executed.
   """
   @spec preprocess_check(
-<<<<<<< HEAD
-          NameTransferTx.t(),
-          Wallet.pubkey(),
-          AccountStateTree.accounts_state(),
-=======
-          ChainState.accounts(),
+          Chainstate.accounts(),
           tx_type_state(),
->>>>>>> 3e57f184
           non_neg_integer(),
           NameTransferTx.t(),
           DataTx.t()
-        ) :: :ok
+        ) :: :ok | {:error, String.t()}
   def preprocess_check(
         accounts,
         naming_state,
@@ -168,12 +140,12 @@
   end
 
   @spec deduct_fee(
-          ChainState.accounts(),
+          Chainstate.accounts(),
           non_neg_integer(),
           NameCaimTx.t(),
           DataTx.t(),
           non_neg_integer()
-        ) :: ChainState.account()
+        ) :: Chainstate.account()
   def deduct_fee(accounts, block_height, _tx, data_tx, fee) do
     DataTx.standard_deduct_fee(accounts, block_height, data_tx, fee)
   end
