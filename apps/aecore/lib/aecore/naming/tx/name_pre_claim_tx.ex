--- conflicted
+++ resolved
@@ -93,21 +93,11 @@
         %NamePreClaimTx{} = tx,
         data_tx
       ) do
-    [identified_sender] = data_tx.senders
+    sender = DataTx.main_sender(data_tx)
 
     commitment_expires = block_height + GovernanceConstants.pre_claim_ttl()
 
-<<<<<<< HEAD
-    commitment = NameCommitment.create(tx.commitment, sender, block_height, commitment_expires)
-=======
-    commitment =
-      Naming.create_commitment(
-        tx.commitment.value,
-        identified_sender,
-        block_height,
-        commitment_expires
-      )
->>>>>>> bbc81800
+    commitment = NameCommitment.create(tx.commitment.value, sender, block_height, commitment_expires)
 
     updated_naming_chainstate = NamingStateTree.put(naming_state, tx.commitment.value, commitment)
 
