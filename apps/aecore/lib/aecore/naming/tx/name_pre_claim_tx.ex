--- conflicted
+++ resolved
@@ -12,11 +12,8 @@
   alias Aecore.Account.AccountStateTree
   alias Aecore.Tx.DataTx
   alias Aecore.Tx.SignedTx
-<<<<<<< HEAD
   alias Aecore.Chain.Identifier
-=======
   alias Aecore.Governance.GovernanceConstants
->>>>>>> c0e48a65
 
   require Logger
 
