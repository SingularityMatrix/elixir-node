--- conflicted
+++ resolved
@@ -27,12 +27,8 @@
   def get(tree, key) do
     case PatriciaMerkleTree.lookup(tree, key) do
       {:ok, value} ->
-<<<<<<< HEAD
         {:ok, naming} = Serialization.rlp_decode_anything(value)
-        naming
-=======
-        {:ok, naming} = deserialize(value)
-
+#FIXME adjust this
         identified_hash =
           case naming do
             %{
@@ -55,7 +51,6 @@
           end
 
         Map.put(naming, :hash, identified_hash)
->>>>>>> bbc81800
 
       _ ->
         :none
@@ -72,36 +67,13 @@
     PatriciaMerkleTree.root_hash(tree)
   end
 
-<<<<<<< HEAD
+#TODO check if this is used
   @spec apply_block_height_on_state!(Chainstate.t(), integer()) :: Chainstate.t()
   def apply_block_height_on_state!(%{naming: naming_state} = chainstate, block_height) do
     updated_naming_state =
       naming_state
       |> Enum.filter(fn {_hash, name_state} -> name_state.expires > block_height end)
       |> Enum.into(%{})
-=======
-  defp serialize(
-         %{
-           owner: _owner,
-           created: _created,
-           expires: _expires
-         } = term
-       ) do
-    Serialization.rlp_encode(term, :name_commitment)
-  end
-
-  defp serialize(
-         %{
-           owner: _owner,
-           expires: _expires,
-           status: _status,
-           ttl: _ttl,
-           pointers: _pointers
-         } = term
-       ) do
-    Serialization.rlp_encode(term, :naming_state)
-  end
->>>>>>> bbc81800
 
     %{chainstate | naming: updated_naming_state}
   end
