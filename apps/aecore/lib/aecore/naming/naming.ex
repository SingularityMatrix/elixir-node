--- conflicted
+++ resolved
@@ -17,15 +17,9 @@
   @type name_status() :: :claimed | :revoked
 
   @type claim :: %{
-<<<<<<< HEAD
-          hash: binary(),
-          name: binary(),
-          owner: Keys.pubkey(),
-=======
           hash: Identifier.t(),
           name: Identifier.t(),
           owner: Identifier.t(),
->>>>>>> 05d78303
           expires: non_neg_integer(),
           status: name_status(),
           ttl: non_neg_integer(),
@@ -33,13 +27,8 @@
         }
 
   @type commitment :: %{
-<<<<<<< HEAD
-          hash: binary(),
-          owner: Keys.pubkey(),
-=======
           hash: Identifier.t(),
           owner: Identifier.t(),
->>>>>>> 05d78303
           created: non_neg_integer(),
           expires: non_neg_integer()
         }
@@ -96,19 +85,12 @@
     }
   end
 
-<<<<<<< HEAD
   @spec create_claim(binary(), binary(), Keys.pubkey(), non_neg_integer()) :: claim()
-  def create_claim(hash, name, owner, height),
-    do: %{
-      :hash => hash,
-=======
-  @spec create_claim(binary(), binary(), Wallet.pubkey(), non_neg_integer()) :: claim()
   def create_claim(hash, name, owner, height) do
     {:ok, identified_hash} = Identifier.create_identity(hash, :name)
 
     %{
       :hash => identified_hash,
->>>>>>> 05d78303
       :name => name,
       :owner => owner,
       :expires => height + GovernanceConstants.claim_expire_by_relative_limit(),
