# This file is responsible for configuring your application
# and its dependencies with the aid of the Mix.Config module.
use Mix.Config

import_config "dev.exs"

# This configuration is loaded before any dependency and is restricted
# to this project. If another project depends on this project, this
# file won't be loaded nor affect the parent project. For this reason,
# if you want to provide default values for your application for
# 3rd-party users, it should be done in your "mix.exs" file.

# You can configure for your application as:
#
#     config :aecore, key: :value
#
# And access this configuration in your application as:
#
#     Application.get_env(:aecore, :key)
#
# Or configure a 3rd-party app:
#
#     config :logger, level: :info
#

# It is also possible to import configuration files, relative to this
# directory. For example, you can emulate configuration per environment
# by uncommenting the line below and defining dev.exs, test.exs and such.
# Configuration from the imported file will override the ones defined
# here (which is why it is important to import them last).
#

<<<<<<< HEAD
persistence_path =
  case System.get_env("PERSISTENCE_PATH") do
    nil -> "apps/aecore/priv/rox_db/"
    env -> env
  end

config :aecore, :persistence, path: persistence_path |> Path.absname() |> Path.join("//")

config :aecore, :pow,
  new_candidate_nonce_count: 10,
  bin_dir: Path.absname("apps/aecore/priv/cuckoo/bin"),
  params: {"./lean16", "-t 5", 16},
  max_target_change: 0,
  genesis_header: %{
    height: 0,
    prev_hash: <<0::256>>,
    txs_hash: <<0::256>>,
    root_hash: <<0::256>>,
    time: 1_507_275_094_308,
    nonce: 46,
    miner: <<0::256>>,
    pow_evidence: [
      1656,
      2734,
      2879,
      3388,
      4324,
      7350,
      7500,
      8237,
      8383,
      8970,
      9791,
      9799,
      13_460,
      14_799,
      16_196,
      18_360,
      18_395,
      18_815,
      19_037,
      19_181,
      19_819,
      19_824,
      21_921,
      22_577,
      22_823,
      22_943,
      24_148,
      24_883,
      24_996,
      25_922,
      26_228,
      26_358,
      26_475,
      26_804,
      27_998,
      28_638,
      29_706,
      30_489,
      30_759,
      31_453,
      31_562,
      32_630
    ],
    version: 1,
    target: 0x2100FFFF
  }

config :aecore, :peers,
  ranch_acceptors: 10,
  sync_port: 3015

config :aecore, :miner, resumed_by_default: false
=======
config :aecore, :pow, max_target_change: 0
>>>>>>> 698896bc

config :aecore, :tx_data, minimum_fee: 1<|MERGE_RESOLUTION|>--- conflicted
+++ resolved
@@ -30,83 +30,6 @@
 # here (which is why it is important to import them last).
 #
 
-<<<<<<< HEAD
-persistence_path =
-  case System.get_env("PERSISTENCE_PATH") do
-    nil -> "apps/aecore/priv/rox_db/"
-    env -> env
-  end
-
-config :aecore, :persistence, path: persistence_path |> Path.absname() |> Path.join("//")
-
-config :aecore, :pow,
-  new_candidate_nonce_count: 10,
-  bin_dir: Path.absname("apps/aecore/priv/cuckoo/bin"),
-  params: {"./lean16", "-t 5", 16},
-  max_target_change: 0,
-  genesis_header: %{
-    height: 0,
-    prev_hash: <<0::256>>,
-    txs_hash: <<0::256>>,
-    root_hash: <<0::256>>,
-    time: 1_507_275_094_308,
-    nonce: 46,
-    miner: <<0::256>>,
-    pow_evidence: [
-      1656,
-      2734,
-      2879,
-      3388,
-      4324,
-      7350,
-      7500,
-      8237,
-      8383,
-      8970,
-      9791,
-      9799,
-      13_460,
-      14_799,
-      16_196,
-      18_360,
-      18_395,
-      18_815,
-      19_037,
-      19_181,
-      19_819,
-      19_824,
-      21_921,
-      22_577,
-      22_823,
-      22_943,
-      24_148,
-      24_883,
-      24_996,
-      25_922,
-      26_228,
-      26_358,
-      26_475,
-      26_804,
-      27_998,
-      28_638,
-      29_706,
-      30_489,
-      30_759,
-      31_453,
-      31_562,
-      32_630
-    ],
-    version: 1,
-    target: 0x2100FFFF
-  }
-
-config :aecore, :peers,
-  ranch_acceptors: 10,
-  sync_port: 3015
-
-config :aecore, :miner, resumed_by_default: false
-=======
 config :aecore, :pow, max_target_change: 0
->>>>>>> 698896bc
 
 config :aecore, :tx_data, minimum_fee: 1