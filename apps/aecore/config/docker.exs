# This file is responsible for configuring your application
# and its dependencies with the aid of the Mix.Config module.
use Mix.Config

import_config "dev.exs"

<<<<<<< HEAD
config :logger, :console,
       level: :info
=======
config :logger, :console, level: :info
>>>>>>> b54b1342
<|MERGE_RESOLUTION|>--- conflicted
+++ resolved
@@ -4,9 +4,4 @@
 
 import_config "dev.exs"
 
-<<<<<<< HEAD
-config :logger, :console,
-       level: :info
-=======
-config :logger, :console, level: :info
->>>>>>> b54b1342
+config :logger, :console, level: :info