use Mix.Config

path = Path.absname("apps/aecore")
%{year: year, month: month, day: day} = DateTime.utc_now()
time = "#{year}-#{month}-#{day}_"

persistence_path =
  case System.get_env("PERSISTENCE_PATH") do
    nil -> "apps/aecore/priv/rox_db/"
    env -> env
  end

aewallet_pass =
  case System.get_env("AEWALLET_PASS") do
    nil -> " "
    env -> env
  end

aewallet_path =
  case System.get_env("AEWALLET_PATH") do
    nil -> "apps/aecore/priv/aewallet"
    env -> env
  end

peerkeys_path =
  case System.get_env("PEER_KEYS_PATH") do
    nil -> "apps/aecore/priv/peerkeys"
    env -> env
  end

config :aecore, :spend_tx, version: 1

config :aecore, :aewallet, pub_key_size: 33

<<<<<<< HEAD
config :aecore, :rlp_tags,
  account_state: 10,
  signed_tx: 11,
  spend_tx: 12,
  oracle_state: 20,
  oracle_query_state: 21,
  oracle_reg_tx: 22,
  oracle_query_tx: 23,
  oracle_response_tx: 24,
  oracle_extend_tx: 25,
  naming_state: 30,
  name_commitment_state: 31,
  name_claim_tx: 32,
  name_pre_claim_tx: 33,
  name_update_tx: 34,
  name_revoke_tx: 35,
  name_transfer_tx: 36,
  contract_state: 40,
  contract_call_state: 41,
  contract_create_tx: 42,
  contract_call_tx: 43,
  block: 100

config :aecore, :version, block: 14

config :aecore, :bytes_size,
  txs_hash: 32,
  state_hash: 32,
  miner_pubkey: 32,
  header_hash: 32,
  root_hash: 32,
  pow_total_size: 168

config :aecore, :binary_ids,
  account: 1,
  name: 2,
  commitment: 3,
  oracle: 4,
  contract: 5,
  channel: 6

=======
>>>>>>> eb188f35
config :aecore, :signed_tx, sign_max_size: 72

config :aecore, :oracle_response_tx, query_id: 65

config :aecore, :peer_keys, path: Path.absname(peerkeys_path)

config :aecore, :naming,
  max_label_length: 63,
  max_name_length: 253

config :aecore, :aewallet,
  pass: aewallet_pass,
  path: Path.absname(aewallet_path)

config :aecore, :peer_keys, path: Path.absname(peerkeys_path)

config :aecore, :persistence,
  path: persistence_path |> Path.absname() |> Path.join("//"),
  number_of_blocks_in_memory: 100,
  write_options: [sync: true, disable_wal: false]

config :logger,
  compile_time_purge_level: :info,
  backends: [:console, {LoggerFileBackend, :info}, {LoggerFileBackend, :error}]

config :logger, :console, level: :error

config :logger, :info,
  path: path <> "/logs/#{time}info.log",
  level: :info

config :logger, :error,
  path: path <> "/logs/#{time}error.log",
  level: :error

import_config "#{Mix.env()}.exs"<|MERGE_RESOLUTION|>--- conflicted
+++ resolved
@@ -32,50 +32,6 @@
 
 config :aecore, :aewallet, pub_key_size: 33
 
-<<<<<<< HEAD
-config :aecore, :rlp_tags,
-  account_state: 10,
-  signed_tx: 11,
-  spend_tx: 12,
-  oracle_state: 20,
-  oracle_query_state: 21,
-  oracle_reg_tx: 22,
-  oracle_query_tx: 23,
-  oracle_response_tx: 24,
-  oracle_extend_tx: 25,
-  naming_state: 30,
-  name_commitment_state: 31,
-  name_claim_tx: 32,
-  name_pre_claim_tx: 33,
-  name_update_tx: 34,
-  name_revoke_tx: 35,
-  name_transfer_tx: 36,
-  contract_state: 40,
-  contract_call_state: 41,
-  contract_create_tx: 42,
-  contract_call_tx: 43,
-  block: 100
-
-config :aecore, :version, block: 14
-
-config :aecore, :bytes_size,
-  txs_hash: 32,
-  state_hash: 32,
-  miner_pubkey: 32,
-  header_hash: 32,
-  root_hash: 32,
-  pow_total_size: 168
-
-config :aecore, :binary_ids,
-  account: 1,
-  name: 2,
-  commitment: 3,
-  oracle: 4,
-  contract: 5,
-  channel: 6
-
-=======
->>>>>>> eb188f35
 config :aecore, :signed_tx, sign_max_size: 72
 
 config :aecore, :oracle_response_tx, query_id: 65
