defmodule AecorePeersTest do

  use ExUnit.Case

  alias Aecore.Peers.Worker, as: Peers

  setup do
    Peers.start_link([])
    []
  end

  test "add peer, get all peers, check peers and remove the peer" do
<<<<<<< HEAD
    assert {:error, "Equal peer nonces"} = Peers.add_peer("localhost:4000")
=======
    assert {:error, _} = Peers.add_peer("localhost:4000")
>>>>>>> 7075d932
    assert Enum.count(Peers.all_peers) == 0
    assert :ok = Peers.check_peers
    assert {:error, "Peer not found"} =
      Peers.remove_peer("localhost:4000")
  end

end<|MERGE_RESOLUTION|>--- conflicted
+++ resolved
@@ -10,11 +10,7 @@
   end
 
   test "add peer, get all peers, check peers and remove the peer" do
-<<<<<<< HEAD
-    assert {:error, "Equal peer nonces"} = Peers.add_peer("localhost:4000")
-=======
     assert {:error, _} = Peers.add_peer("localhost:4000")
->>>>>>> 7075d932
     assert Enum.count(Peers.all_peers) == 0
     assert :ok = Peers.check_peers
     assert {:error, "Peer not found"} =
