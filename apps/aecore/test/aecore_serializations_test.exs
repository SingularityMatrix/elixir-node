--- conflicted
+++ resolved
@@ -4,18 +4,16 @@
   @moduledoc """
   Unit test for RLP data serialization/deserialization
   """
+  alias Aecore.Chain.Header
   alias Aecore.Account.Tx.SpendTx
-<<<<<<< HEAD
   alias Aecore.Oracle.{OracleQuery, Oracle}
   alias Aecore.Oracle.Tx.OracleQueryTx
   alias Aecore.Oracle.Tx.OracleRegistrationTx
   alias Aecore.Oracle.Tx.OracleExtendTx
   alias Aecore.Oracle.Tx.OracleResponseTx
-=======
-  alias Aecore.Oracle.Oracle
->>>>>>> 255e3604
   alias Aecore.Tx.DataTx
   alias Aecore.Tx.SignedTx
+  alias Aecore.Chain.Chainstate
   alias Aecore.Account.Account
   alias Aecore.Chain.Worker, as: Chain
   alias Aecore.Miner.Worker, as: Miner
@@ -24,12 +22,11 @@
   alias Aecore.Account.Account
   alias Aecore.Persistence.Worker, as: Persistence
   alias Aecore.Chain.Block
-<<<<<<< HEAD
   alias Aecore.Naming.{NameClaim, NameCommitment}
   alias Aecore.Naming.Tx.{NamePreClaimTx, NameClaimTx, NameUpdateTx.NameTransferTx}
-=======
->>>>>>> 255e3604
   alias Aeutil.Serialization
+  alias Aecore.Account.AccountStateTree
+  alias Aecore.Chain.BlockValidation
 
   setup do
     Code.require_file("test_utils.ex", "./test")
@@ -76,115 +73,61 @@
   @tag :rlp_test
   test "Block serialization" do
     block = create_data(Block, :elixir)
-<<<<<<< HEAD
     serialized_block = Block.rlp_encode(block)
     {:ok, deserialized_block} = Block.rlp_decode(serialized_block)
-    assert deserialized_block = block
-=======
-    serialized_block = Serialization.rlp_encode(block, :block)
-    deserialized_block = Serialization.rlp_decode(serialized_block)
     assert match?(^deserialized_block, block)
->>>>>>> 255e3604
   end
 
   @tag :rlp_test
   test "Oracle interaction objects serialization" do
     oracle_query_chainstate = create_data(OracleQuery, :elixir)
-<<<<<<< HEAD
     serialized_orc_obj = OracleQuery.rlp_encode(oracle_query_chainstate)
     {:ok, deserialized_orc_obj} = OracleQuery.rlp_decode(serialized_orc_obj)
-    assert oracle_query_chainstate = deserialized_orc_obj
-=======
-    serialized_orc_obj = Serialization.rlp_encode(oracle_query_chainstate, :oracle_query)
-    {:ok, deserialized_orc_obj} = Serialization.rlp_decode(serialized_orc_obj)
     assert match?(^oracle_query_chainstate, deserialized_orc_obj)
->>>>>>> 255e3604
   end
 
   @tag :rlp_test
   test "Registered oracles serialization" do
     oracle_registered_chainstate = create_data(Oracle, :elixir)
-<<<<<<< HEAD
     serialized_orc = Oracle.rlp_encode(oracle_registered_chainstate)
     {:ok, deserialized_orc} = Oracle.rlp_decode(serialized_orc)
-    assert oracle_registered_chainstate = deserialized_orc
-  end
-
-  @tag :rlp_test
-  test "Naming System TX's serialization", setup do
+    assert match?(^oracle_registered_chainstate, deserialized_orc)
+  end
+
+  @tag :rlp_test
+  test "Naming System TX's serialization" do
     naming_pre_claim_tx = create_data(NamePreClaimTx, :elixir)
     serialized_preclaim_tx = DataTx.rlp_encode(naming_pre_claim_tx)
     {:ok, deserialized_preclaim_tx} = DataTx.rlp_decode(serialized_preclaim_tx)
-    assert naming_pre_claim_tx = deserialized_preclaim_tx
+    assert match?(^naming_pre_claim_tx, deserialized_preclaim_tx)
 
     naming_claim_tx = create_data(NameClaimTx, :elixir)
     serialized_claim_tx = DataTx.rlp_encode(naming_claim_tx)
     {:ok, deserialized_claim_tx} = DataTx.rlp_decode(serialized_claim_tx)
-    assert naming_claim_tx = deserialized_claim_tx
+    assert match?(^naming_claim_tx, deserialized_claim_tx)
 
     naming_update_tx = create_data(NameUpdateTx, :elixir)
     serialized_update_tx = DataTx.rlp_encode(naming_update_tx)
     {:ok, deserialized_update_tx} = DataTx.rlp_decode(serialized_update_tx)
-    assert naming_update_tx = deserialized_update_tx
+    assert match?(^naming_update_tx, deserialized_update_tx)
 
     naming_transfer_tx = create_data(NameTransferTx, :elixir)
     serialized_transfer_tx = DataTx.rlp_encode(naming_transfer_tx)
     {:ok, deserialized_transfer_tx} = DataTx.rlp_decode(serialized_transfer_tx)
-    assert naming_transfer_tx = deserialized_transfer_tx
-  end
-
-  @tag :rlp_test
-  test "Naming System chainstate structures serialization", setup do
+    assert match?(^naming_transfer_tx, deserialized_transfer_tx)
+  end
+
+  @tag :rlp_test
+  test "Naming System chainstate structures serialization" do
     name_state = create_data(NameClaim, :elixir)
     serialized_name_state = NameClaim.rlp_encode(name_state)
     {:ok, deserialized_name_state} = NameClaim.rlp_decode(serialized_name_state)
-    assert deserialized_name_state = name_state
+    assert match?(^deserialized_name_state, name_state)
 
     name_commitment = create_data(NameCommitment, :elixir)
     serialized_name_commitment = NameCommitment.rlp_encode(name_commitment)
     {:ok, deserialized_name_commitment} = NameCommitment.rlp_decode(serialized_name_commitment)
-    assert deserialized_name_commitment = name_commitment
-=======
-    serialized_orc = Serialization.rlp_encode(oracle_registered_chainstate, :oracle)
-    {:ok, deserialized_orc} = Serialization.rlp_decode(serialized_orc)
-    assert match?(^oracle_registered_chainstate, deserialized_orc)
-  end
-
-  @tag :rlp_test
-  test "Naming System TX's serialization" do
-    naming_pre_claim_tx = create_data(NamePreClaimTx, :elixir)
-    serialized_preclaim_tx = Serialization.rlp_encode(naming_pre_claim_tx, :tx)
-    deserialized_preclaim_tx = Serialization.rlp_decode(serialized_preclaim_tx)
-    assert match?(^naming_pre_claim_tx, deserialized_preclaim_tx)
-
-    naming_claim_tx = create_data(NameClaimTx, :elixir)
-    serialized_claim_tx = Serialization.rlp_encode(naming_claim_tx, :tx)
-    deserialized_claim_tx = Serialization.rlp_decode(serialized_claim_tx)
-    assert match?(^naming_claim_tx, deserialized_claim_tx)
-
-    naming_update_tx = create_data(NameUpdateTx, :elixir)
-    serialized_update_tx = Serialization.rlp_encode(naming_update_tx, :tx)
-    deserialized_update_tx = Serialization.rlp_decode(serialized_update_tx)
-    assert match?(^naming_update_tx, deserialized_update_tx)
-
-    naming_transfer_tx = create_data(NameTransferTx, :elixir)
-    serialized_transfer_tx = Serialization.rlp_encode(naming_transfer_tx, :tx)
-    deserialized_transfer_tx = Serialization.rlp_decode(serialized_transfer_tx)
-    assert match?(^naming_transfer_tx, deserialized_transfer_tx)
-  end
-
-  @tag :rlp_test
-  test "Naming System chainstate structures serialization" do
-    name_state = create_data(Name, :elixir)
-    serialized_name_state = Serialization.rlp_encode(name_state, :naming_state)
-    {:ok, deserialized_name_state} = Serialization.rlp_decode(serialized_name_state)
-    assert match?(^deserialized_name_state, name_state)
-
-    name_commitment = create_data(NameCommitment, :elixir)
-    serialized_name_commitment = Serialization.rlp_encode(name_commitment, :name_commitment)
-    {:ok, deserialized_name_commitment} = Serialization.rlp_decode(serialized_name_commitment)
     assert match?(^deserialized_name_commitment, name_commitment)
->>>>>>> 255e3604
   end
 
   # Uncomment this check after the pubkey is implemented with :ed25519
@@ -251,98 +194,6 @@
         Chain.top_block()
 
       NamePreClaimTx ->
-<<<<<<< HEAD
-        %Aecore.Tx.DataTx{
-          fee: 5,
-          nonce: 1,
-          payload: %Aecore.Naming.Tx.NamePreClaimTx{
-            commitment:
-              <<1, 168, 130, 92, 49, 3, 219, 12, 26, 208, 240, 226, 92, 7, 216, 30, 22, 168, 99,
-                121, 127, 147, 123, 47, 116, 13, 204, 240, 229, 180, 128, 222>>
-          },
-          senders: [
-            <<3, 238, 194, 37, 53, 17, 131, 41, 32, 167, 209, 197, 236, 138, 35, 63, 33, 4, 236,
-              181, 172, 160, 156, 141, 129, 143, 104, 133, 128, 109, 199, 73, 102>>
-          ],
-          type: Aecore.Naming.Tx.NamePreClaimTx,
-          ttl: 0
-        }
-
-      NameClaimTx ->
-        %Aecore.Tx.DataTx{
-          fee: 5,
-          nonce: 2,
-          payload: %Aecore.Naming.Tx.NameClaimTx{
-            name: "test.aet",
-            name_salt:
-              <<0, 0, 0, 0, 0, 0, 0, 0, 0, 0, 0, 0, 0, 0, 0, 0, 0, 0, 0, 0, 0, 0, 0, 0, 0, 0, 0,
-                0, 0, 0, 0, 1>>
-          },
-          senders: [
-            <<3, 238, 194, 37, 53, 17, 131, 41, 32, 167, 209, 197, 236, 138, 35, 63, 33, 4, 236,
-              181, 172, 160, 156, 141, 129, 143, 104, 133, 128, 109, 199, 73, 102>>
-          ],
-          type: Aecore.Naming.Tx.NameClaimTx,
-          ttl: 0
-        }
-
-      NameUpdateTx ->
-        %Aecore.Tx.DataTx{
-          fee: 5,
-          nonce: 3,
-          payload: %Aecore.Naming.Tx.NameUpdateTx{
-            client_ttl: 86_400,
-            expire_by: 50_003,
-            hash:
-              <<231, 243, 33, 35, 150, 21, 97, 180, 218, 143, 116, 2, 115, 40, 134, 218, 47, 133,
-                186, 187, 183, 8, 76, 226, 193, 29, 207, 59, 204, 216, 247, 250>>,
-            pointers: "{\"test\": 2}"
-          },
-          senders: [
-            <<3, 238, 194, 37, 53, 17, 131, 41, 32, 167, 209, 197, 236, 138, 35, 63, 33, 4, 236,
-              181, 172, 160, 156, 141, 129, 143, 104, 133, 128, 109, 199, 73, 102>>
-          ],
-          type: Aecore.Naming.Tx.NameUpdateTx,
-          ttl: 0
-        }
-
-      NameTransferTx ->
-        %Aecore.Tx.DataTx{
-          fee: 5,
-          nonce: 4,
-          payload: %Aecore.Naming.Tx.NameTransferTx{
-            hash:
-              <<231, 243, 33, 35, 150, 21, 97, 180, 218, 143, 116, 2, 115, 40, 134, 218, 47, 133,
-                186, 187, 183, 8, 76, 226, 193, 29, 207, 59, 204, 216, 247, 250>>,
-            target:
-              <<3, 205, 248, 121, 87, 10, 174, 234, 93, 138, 204, 195, 19, 139, 145, 177, 240,
-                209, 81, 28, 50, 184, 33, 185, 198, 195, 193, 6, 245, 133, 117, 141, 39>>
-          },
-          senders: [
-            <<3, 238, 194, 37, 53, 17, 131, 41, 32, 167, 209, 197, 236, 138, 35, 63, 33, 4, 236,
-              181, 172, 160, 156, 141, 129, 143, 104, 133, 128, 109, 199, 73, 102>>
-          ],
-          type: Aecore.Naming.Tx.NameTransferTx,
-          ttl: 0
-        }
-
-      NameRevokeTx ->
-        %Aecore.Tx.DataTx{
-          fee: 5,
-          nonce: 1,
-          payload: %Aecore.Naming.Tx.NameRevokeTx{
-            hash:
-              <<231, 243, 33, 35, 150, 21, 97, 180, 218, 143, 116, 2, 115, 40, 134, 218, 47, 133,
-                186, 187, 183, 8, 76, 226, 193, 29, 207, 59, 204, 216, 247, 250>>
-          },
-          senders: [
-            <<3, 205, 248, 121, 87, 10, 174, 234, 93, 138, 204, 195, 19, 139, 145, 177, 240, 209,
-              81, 28, 50, 184, 33, 185, 198, 195, 193, 6, 245, 133, 117, 141, 39>>
-          ],
-          type: Aecore.Naming.Tx.NameRevokeTx,
-          ttl: 0
-        }
-=======
         {:ok, pre_claim} = Account.pre_claim("test.aet", <<1::256>>, 50)
         pre_claim.data
 
@@ -372,7 +223,6 @@
           Account.name_revoke(transfer_to_pub, transfer_to_priv, "test.aet", 50, next_nonce)
 
         revoke.data
->>>>>>> 255e3604
 
       NameClaim ->
         %NameClaim{
