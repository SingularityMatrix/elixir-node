defmodule AecoreSerializationTest do
  use ExUnit.Case

  @moduledoc """
  Unit test for RLP data serialization/deserialization
  """
  alias Aecore.Account.Tx.SpendTx
  alias Aecore.Oracle.{OracleQuery, Oracle}
  alias Aecore.Account.Account
  alias Aecore.Chain.Worker, as: Chain
  alias Aecore.Tx.{DataTx, SignedTx}
  alias Aecore.Tx.Pool.Worker, as: Pool
  alias Aecore.Keys
  alias Aecore.Account.Account
  alias Aecore.Miner.Worker, as: Miner
  alias Aecore.Tx.Pool.Worker, as: Pool
  alias Aecore.Persistence.Worker, as: Persistence
  alias Aecore.Chain.Block
  alias Aecore.Naming.{NameClaim, NameCommitment}
  alias Aecore.Naming.Tx.{NamePreClaimTx, NameClaimTx, NameUpdateTx.NameTransferTx}
  alias Aecore.Chain.Identifier

  setup do
    Code.require_file("test_utils.ex", "./test")

    Persistence.start_link([])
    Miner.start_link([])
    Chain.clear_state()
    Pool.get_and_empty_pool()

    on_exit(fn ->
      Persistence.delete_all_blocks()
      Chain.clear_state()
      Pool.get_and_empty_pool()
      :ok
    end)
  end

  @tag :rlp_test
  test "SignedTx with DataTx inside serialization" do
    Miner.mine_sync_block_to_chain()
    signedtx = create_data(SignedTx, :elixir)

    {:ok, deserialized_signedtx} =
      signedtx
      |> SignedTx.rlp_encode()
      |> SignedTx.rlp_decode()

    assert deserialized_signedtx == signedtx
  end

  @tag :rlp_test
  test "DataTx(SpendTx) serialization" do
    Miner.mine_sync_block_to_chain()
    spendtx = create_data(SpendTx, :elixir)

    {:ok, deserialized_spendtx} =
      spendtx
      |> DataTx.rlp_encode()
      |> DataTx.rlp_decode()

    assert deserialized_spendtx == spendtx
  end

  @tag :rlp_test
  test "Block serialization" do
    block = create_data(Block, :elixir)
    serialized_block = Block.rlp_encode(block)
    {:ok, deserialized_block} = Block.rlp_decode(serialized_block)
    assert deserialized_block == block
  end

  @tag :rlp_test
  test "Oracle interaction objects serialization" do
    oracle_query_chainstate = create_data(OracleQuery, :elixir)
    serialized_orc_obj = OracleQuery.rlp_encode(oracle_query_chainstate)
    {:ok, deserialized_orc_obj} = OracleQuery.rlp_decode(serialized_orc_obj)

    assert oracle_query_chainstate == deserialized_orc_obj
  end

  @tag :rlp_test
  test "Registered oracles serialization" do
    oracle_registered_chainstate = create_data(Oracle, :elixir)
    serialized_orc = Oracle.rlp_encode(oracle_registered_chainstate)
    {:ok, deserialized_orc} = Oracle.rlp_decode(serialized_orc)

    assert oracle_registered_chainstate == deserialized_orc
  end

  @tag :rlp_test
  test "Naming System TX's serialization" do
    naming_pre_claim_tx = create_data(NamePreClaimTx, :elixir)
    serialized_preclaim_tx = DataTx.rlp_encode(naming_pre_claim_tx)
    {:ok, deserialized_preclaim_tx} = DataTx.rlp_decode(serialized_preclaim_tx)
    assert naming_pre_claim_tx == deserialized_preclaim_tx

    naming_claim_tx = create_data(NameClaimTx, :elixir)
    serialized_claim_tx = DataTx.rlp_encode(naming_claim_tx)
    {:ok, deserialized_claim_tx} = DataTx.rlp_decode(serialized_claim_tx)
    assert naming_claim_tx == deserialized_claim_tx

    naming_update_tx = create_data(NameUpdateTx, :elixir)
    serialized_update_tx = DataTx.rlp_encode(naming_update_tx)
    {:ok, deserialized_update_tx} = DataTx.rlp_decode(serialized_update_tx)
    assert naming_update_tx == deserialized_update_tx

    naming_transfer_tx = create_data(NameTransferTx, :elixir)
    serialized_transfer_tx = DataTx.rlp_encode(naming_transfer_tx)
    {:ok, deserialized_transfer_tx} = DataTx.rlp_decode(serialized_transfer_tx)
    assert naming_transfer_tx == deserialized_transfer_tx
  end

  @tag :rlp_test
  test "Naming System chainstate structures serialization" do
    name_state = create_data(NameClaim, :elixir)
    serialized_name_state = NameClaim.rlp_encode(name_state)
    {:ok, deserialized_name_state} = NameClaim.rlp_decode(serialized_name_state)
<<<<<<< HEAD
    updated_deserialized_name_state = %NameClaim{deserialized_name_state | hash: name_state.hash}
    assert updated_deserialized_name_state == name_state
=======
    deserialized_name_state1 = %NameClaim{deserialized_name_state | hash: name_state.hash}
    assert deserialized_name_state1 == name_state
>>>>>>> a4b47675

    name_commitment = create_data(NameCommitment, :elixir)
    serialized_name_commitment = NameCommitment.rlp_encode(name_commitment)
    {:ok, deserialized_name_commitment} = NameCommitment.rlp_decode(serialized_name_commitment)

<<<<<<< HEAD
    updated_deserialized_name_commitment = %NameCommitment{
=======
    deserialized_name_commitment1 = %NameCommitment{
>>>>>>> a4b47675
      deserialized_name_commitment
      | hash: name_commitment.hash
    }

<<<<<<< HEAD
    assert updated_deserialized_name_commitment == name_commitment
=======
    assert deserialized_name_commitment1 == name_commitment
>>>>>>> a4b47675
  end

  @tag :rlp_test
  @tag timeout: 120_000
  test "Epoch RLP-encoded block deserialization" do
    epoch_serialized_block = create_data(Block, :erlang)
    {:ok, deserialized_epoch_block} = Block.rlp_decode(epoch_serialized_block)
    assert %Block{} = deserialized_epoch_block
  end

  def create_data(data_type, :elixir) do
    %{public: acc2_pub, secret: acc2_priv} = :enacl.sign_keypair()

    case data_type do
      SpendTx ->
        DataTx.init(
          data_type,
          %{amount: 100, receiver: <<1, 2, 3>>, version: 1, payload: <<"payload">>},
          elem(Keys.keypair(:sign), 0),
          100,
          Chain.lowest_valid_nonce()
        )

      SignedTx ->
        {:ok, signed_tx} = Account.spend(acc2_pub, 100, 20, <<"payload">>)

        signed_tx

      Oracle ->
        %Oracle{
          expires: 10,
          owner: %Identifier{value: "", type: :oracle},
          query_fee: 5,
          query_format: "foo: bar",
          response_format: "boolean"
        }

      OracleQuery ->
        %OracleQuery{
          expires: 9,
          fee: 5,
          has_response: false,
          oracle_address: %Identifier{
            value:
              <<183, 82, 43, 247, 176, 2, 118, 61, 57, 250, 89, 250, 197, 31, 24, 159, 228, 23, 4,
                75, 105, 32, 60, 200, 63, 71, 223, 83, 201, 235, 246, 16>>,
            type: :oracle
          },
          query: "foo: bar",
          response: :undefined,
          response_ttl: 86_000,
          sender_address: %Identifier{
            value:
              <<183, 82, 43, 247, 176, 2, 118, 61, 57, 250, 89, 250, 197, 31, 24, 159, 228, 23, 4,
                75, 105, 32, 60, 200, 63, 71, 223, 83, 201, 235, 246, 16>>,
            type: :account
          },
          sender_nonce: 4
        }

      Block ->
        Miner.mine_sync_block_to_chain()
        Chain.top_block()

      NamePreClaimTx ->
        {:ok, pre_claim} = Account.pre_claim("test.aet", <<1::256>>, 50)
        pre_claim.data

      NameClaimTx ->
        {:ok, claim} = Account.claim("test.aet", <<1::256>>, 50)
        claim.data

      NameUpdateTx ->
        {:ok, update} = Account.name_update("test.aet", "{\"test\": 2}", 50)
        update.data

      NameTransferTx ->
        transfer_to_pub = acc2_pub

        {:ok, transfer} = Account.name_transfer("test.aet", transfer_to_pub, 50)
        transfer.data

      NameRevokeTx ->
        transfer_to_priv = acc2_priv
        transfer_to_pub = acc2_pub
        next_nonce = Account.nonce(Chain.chain_state().accounts, transfer_to_pub) + 1

        {:ok, revoke} =
          Account.name_revoke(transfer_to_pub, transfer_to_priv, "test.aet", 50, next_nonce)

        revoke.data

      NameClaim ->
        %NameClaim{
          expires: 50_003,
          hash: %Identifier{
            value:
              <<231, 243, 33, 35, 150, 21, 97, 180, 218, 143, 116, 2, 115, 40, 134, 218, 47, 133,
                186, 187, 183, 8, 76, 226, 193, 29, 207, 59, 204, 216, 247, 250>>,
            type: :name
          },
          owner: %Identifier{
            value:
              <<183, 82, 43, 247, 176, 2, 118, 61, 57, 250, 89, 250, 197, 31, 24, 159, 228, 23, 4,
                75, 105, 32, 60, 200, 63, 71, 223, 83, 201, 235, 246, 16>>,
            type: :account
          },
          pointers: [],
          status: :claimed,
          ttl: 86_400
        }

      NameCommitment ->
        %NameCommitment{
          hash: %Identifier{
            value:
              <<231, 243, 33, 35, 150, 21, 97, 180, 218, 143, 116, 2, 115, 40, 134, 218, 47, 133,
                186, 187, 183, 8, 76, 226, 193, 29, 207, 59, 204, 216, 247, 250>>,
            type: :name
          },
          owner: %Identifier{
            value:
              <<183, 82, 43, 247, 176, 2, 118, 61, 57, 250, 89, 250, 197, 31, 24, 159, 228, 23, 4,
                75, 105, 32, 60, 200, 63, 71, 223, 83, 201, 235, 246, 16>>,
            type: :account
          },
          created: 8500,
          expires: 86_400
        }
    end
  end

  def create_data(data_type, :erlang) do
    case data_type do
      Block ->
        Base.decode64!(
          "+QFWZA65AVAAAAAAAAAADgAAAAAAAAAAAAAAAAAAAAAAAAAAAAAAAAAAAAAAAAAAAAAAAAAAAAAAAAAAAAAAAAAAAAAAAAAAAAAAAAAAAAAAAAAAAAAAAOXmmv/3SQdDjexUzDIgBElzLw7DGKrzrhx70NclO9hFAAAAACEA//8AAAAAAAAAAAAAAAAAAAAAAAAAAAAAAAAAAAAAAAAAAAAAAAAAAAAAAAAAAAAAAAAAAAAAAAAAAAAAAAAAAAAAAAAAAAAAAAAAAAAAAAAAAAAAAAAAAAAAAAAAAAAAAAAAAAAAAAAAAAAAAAAAAAAAAAAAAAAAAAAAAAAAAAAAAAAAAAAAAAAAAAAAAAAAAAAAAAAAAAAAAAAAAAAAAAAAAAAAAAAAAAAAAAAAAAAAAAAAAAAAAAAAAAAAAAAAAAAAAAAAAAAAAAAAAAAAAAAAAAAAAAAAAADA"
        )
    end
  end
end<|MERGE_RESOLUTION|>--- conflicted
+++ resolved
@@ -116,32 +116,19 @@
     name_state = create_data(NameClaim, :elixir)
     serialized_name_state = NameClaim.rlp_encode(name_state)
     {:ok, deserialized_name_state} = NameClaim.rlp_decode(serialized_name_state)
-<<<<<<< HEAD
+    
     updated_deserialized_name_state = %NameClaim{deserialized_name_state | hash: name_state.hash}
     assert updated_deserialized_name_state == name_state
-=======
-    deserialized_name_state1 = %NameClaim{deserialized_name_state | hash: name_state.hash}
-    assert deserialized_name_state1 == name_state
->>>>>>> a4b47675
 
     name_commitment = create_data(NameCommitment, :elixir)
     serialized_name_commitment = NameCommitment.rlp_encode(name_commitment)
     {:ok, deserialized_name_commitment} = NameCommitment.rlp_decode(serialized_name_commitment)
 
-<<<<<<< HEAD
     updated_deserialized_name_commitment = %NameCommitment{
-=======
-    deserialized_name_commitment1 = %NameCommitment{
->>>>>>> a4b47675
       deserialized_name_commitment
       | hash: name_commitment.hash
     }
-
-<<<<<<< HEAD
     assert updated_deserialized_name_commitment == name_commitment
-=======
-    assert deserialized_name_commitment1 == name_commitment
->>>>>>> a4b47675
   end
 
   @tag :rlp_test
