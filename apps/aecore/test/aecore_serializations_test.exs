--- conflicted
+++ resolved
@@ -103,20 +103,11 @@
 
   @tag :rlp_test
   test "Naming System chainstate structures serialization" do
-<<<<<<< HEAD
     name_state = create_data(Name, :elixir)
     serialized_name_state = Name.rlp_encode(name_state)
     {:ok, deserialized_name_state} = Name.rlp_decode(serialized_name_state)
     deserialized_name_state1 = %Name{deserialized_name_state | hash: name_state.hash}
     assert deserialized_name_state1 == name_state
-=======
-    name_state = create_data(NameClaim, :elixir)
-    serialized_name_state = NameClaim.rlp_encode(name_state)
-    {:ok, deserialized_name_state} = NameClaim.rlp_decode(serialized_name_state)
-
-    updated_deserialized_name_state = %NameClaim{deserialized_name_state | hash: name_state.hash}
-    assert updated_deserialized_name_state == name_state
->>>>>>> 76ba9bc9
 
     name_commitment = create_data(NameCommitment, :elixir)
     serialized_name_commitment = NameCommitment.rlp_encode(name_commitment)
