--- conflicted
+++ resolved
@@ -1,5 +1,10 @@
 defmodule AecoreCuckooTest do
+  @moduledoc """
+  Unit tests for the cuckoo module
+  """
+
   require Logger
+
   use ExUnit.Case
 
   alias Aecore.Persistence.Worker, as: Persistence
@@ -9,10 +14,6 @@
   alias Aecore.Structures.SignedTx
   alias Aecore.Structures.DataTx
   alias Aecore.Structures.SpendTx
-
-  @moduledoc """
-  Unit tests for the cuckoo module
-  """
 
   setup do
     on_exit(fn ->
@@ -95,32 +96,11 @@
       <<170, 58, 122, 219, 147, 41, 59, 140, 28, 127, 153, 68, 245, 18, 205, 22, 147, 124, 157,
         182, 123, 24, 41, 71, 132, 6, 162, 20, 227, 255, 25, 25>>
 
-<<<<<<< HEAD
-    %Block{header: %Header{chain_state_hash: chain_state_hash,
-                           difficulty_target: 1,
-                           height: 1,
-                           nonce: 31,
-                           pow_evidence: nil,
-                           prev_hash: prev_hash,
-                           timestamp: 1518427070317,
-                           txs_hash: txs_hash,
-                           version: 1},
-           txs: [%SignedTx{data: %DataTx{type: SpendTx,
-                                         payload: %{to_acc: to_acc,
-                                                    value: 100,
-                                                    lock_time_block: 11},
-                                         fee: 0,
-                                         from_acc: nil,
-                                         nonce: 0},
-                           signature: nil}
-         ]}
-=======
     to_acc =
       <<4, 189, 182, 95, 56, 124, 178, 175, 226, 223, 46, 184, 93, 2, 93, 202, 223, 118, 74, 222,
         92, 242, 192, 92, 157, 35, 13, 93, 231, 74, 52, 96, 19, 203, 81, 87, 85, 42, 30, 111, 104,
         8, 98, 177, 233, 236, 157, 118, 30, 223, 11, 32, 118, 9, 122, 57, 7, 143, 127, 1, 103,
         242, 116, 234, 47>>
->>>>>>> b54b1342
 
     %Block{
       header: %Header{
