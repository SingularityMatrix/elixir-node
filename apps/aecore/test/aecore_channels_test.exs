--- conflicted
+++ resolved
@@ -17,16 +17,12 @@
     ChannelOffChainTx
   }
 
-<<<<<<< HEAD
   alias Aecore.Channel.Tx.{
     ChannelCloseMutalTx,
-    ChannelSettleTx
+    ChannelSettleTx,
+    ChannelCloseSoloTx
   }
 
-  alias Aecore.Channel.Tx.ChannelCloseSoloTx
-
-=======
->>>>>>> 78ff3c7a
   alias Aeutil.PatriciaMerkleTree
 
   @s1_name {:global, :Channels_S1}
@@ -179,7 +175,77 @@
   end
 
   @tag :channels
-<<<<<<< HEAD
+  @tag timeout: 120_000
+  test "Slashing an active channel does not work. Solo closing an inactive channel does not work", ctx do
+    id = create_channel(ctx)
+
+    solo_close_tx1 = prepare_solo_close_tx(id, &call_s2/1, 15, 1, ctx.sk2)
+
+    perform_transfer(id, 50, &call_s1/1, ctx.sk1, &call_s2/1, ctx.sk2)
+    assert_offchain_state(id, 100, 200, 2)
+
+    solo_close_tx2 = prepare_solo_close_tx(id, &call_s2/1, 15, 2, ctx.sk2)
+
+    #slashing an active channel fails
+    slash_tx = prepare_slash_tx(id, &call_s2/1, 15, 1, ctx.sk2)
+    assert_custom_tx_fails(slash_tx)
+    assert ChannelStateOnChain.active?(ChannelStateTree.get(Chain.chain_state().channels, id)) === true
+
+    #solo closing an active channel succeeds
+    assert_custom_tx_succeeds(solo_close_tx1)
+    assert ChannelStateOnChain.active?(ChannelStateTree.get(Chain.chain_state().channels, id)) === false
+
+    #solo closing an inactive channel fails
+    assert_custom_tx_fails(solo_close_tx2)
+    assert ChannelStateOnChain.active?(ChannelStateTree.get(Chain.chain_state().channels, id)) === false
+  end
+
+  @tag :channels
+  @tag timeout: 120_000
+  test "Test channel importing", ctx do
+    id = create_channel(ctx)
+
+    for i <- 1..10 do
+      perform_transfer(id, i, &call_s1/1, ctx.sk1, &call_s2/1, ctx.sk2)
+      transfered_so_far = div((1 + i) * i, 2)
+      assert_offchain_state(id, 150 - transfered_so_far, 150 + transfered_so_far, i + 1)
+    end
+
+    {:ok, initiator_state} = call_s1({:get_channel, id})
+    {:ok, responder_state} = call_s2({:get_channel, id})
+    tx_list = ChannelStatePeer.get_signed_tx_list(initiator_state)
+    assert tx_list === ChannelStatePeer.get_signed_tx_list(responder_state)
+
+    {:ok, imported_initiator_state} = ChannelStatePeer.from_signed_tx_list(tx_list, :initiator)
+    {:ok, imported_responder_state} = ChannelStatePeer.from_signed_tx_list(tx_list, :responder)
+    assert ChannelStatePeer.calculate_state_hash(initiator_state) === ChannelStatePeer.calculate_state_hash(imported_initiator_state)
+    assert ChannelStatePeer.calculate_state_hash(responder_state) === ChannelStatePeer.calculate_state_hash(imported_responder_state)
+  end
+
+  @tag :channels
+  @tag timeout: 120_000
+  test "OnChain transaction basic serialization tests", ctx do
+    id = create_channel(ctx)
+
+    {:ok, initiator_state} = call_s1({:get_channel, id})
+    [channel_create_tx] = ChannelStatePeer.get_signed_tx_list(initiator_state)
+    solo_close_tx = prepare_solo_close_tx(id, &call_s2/1, 15, 1, ctx.sk2)
+    slash_tx = prepare_slash_tx(id, &call_s2/1, 15, 1, ctx.sk2)
+    {:ok, settle_tx} = ChannelStatePeer.settle(%ChannelStatePeer{initiator_state | fsm_state: :closing}, 10, 3, ctx.sk1)
+    {:ok, close_tx} = call_s1({:close, id, {5, 5}, 2, ctx.sk1})
+
+    to_test = [channel_create_tx, solo_close_tx, slash_tx, settle_tx, close_tx]
+
+    for tx <- to_test do
+      serialized = Serialization.rlp_encode(tx)
+      {:ok, %SignedTx{} = deserialized_tx} = Serialization.rlp_decode_only(serialized, SignedTx)
+
+      assert SignedTx.hash_tx(deserialized_tx) === SignedTx.hash_tx(tx)
+      assert deserialized_tx === tx
+    end
+  end
+
+  @tag :channels
   @tag :compatibility
   test "Id compatibility test" do
     epoch_id =
@@ -270,76 +336,6 @@
     assert tx == epoch_tx_decoded
     assert DataTx.rlp_encode(tx) == epoch_SettleTx
     assert DataTx.validate(tx) == :ok
-=======
-  @tag timeout: 120_000
-  test "Slashing an active channel does not work. Solo closing an inactive channel does not work", ctx do
-    id = create_channel(ctx)
-
-    solo_close_tx1 = prepare_solo_close_tx(id, &call_s2/1, 15, 1, ctx.sk2)
-
-    perform_transfer(id, 50, &call_s1/1, ctx.sk1, &call_s2/1, ctx.sk2)
-    assert_offchain_state(id, 100, 200, 2)
-
-    solo_close_tx2 = prepare_solo_close_tx(id, &call_s2/1, 15, 2, ctx.sk2)
-
-    #slashing an active channel fails
-    slash_tx = prepare_slash_tx(id, &call_s2/1, 15, 1, ctx.sk2)
-    assert_custom_tx_fails(slash_tx)
-    assert ChannelStateOnChain.active?(ChannelStateTree.get(Chain.chain_state().channels, id)) === true
-
-    #solo closing an active channel succeeds
-    assert_custom_tx_succeeds(solo_close_tx1)
-    assert ChannelStateOnChain.active?(ChannelStateTree.get(Chain.chain_state().channels, id)) === false
-
-    #solo closing an inactive channel fails
-    assert_custom_tx_fails(solo_close_tx2)
-    assert ChannelStateOnChain.active?(ChannelStateTree.get(Chain.chain_state().channels, id)) === false
-  end
-
-  @tag :channels
-  @tag timeout: 120_000
-  test "Test channel importing", ctx do
-    id = create_channel(ctx)
-
-    for i <- 1..10 do
-      perform_transfer(id, i, &call_s1/1, ctx.sk1, &call_s2/1, ctx.sk2)
-      transfered_so_far = div((1 + i) * i, 2)
-      assert_offchain_state(id, 150 - transfered_so_far, 150 + transfered_so_far, i + 1)
-    end
-
-    {:ok, initiator_state} = call_s1({:get_channel, id})
-    {:ok, responder_state} = call_s2({:get_channel, id})
-    tx_list = ChannelStatePeer.get_signed_tx_list(initiator_state)
-    assert tx_list === ChannelStatePeer.get_signed_tx_list(responder_state)
-
-    {:ok, imported_initiator_state} = ChannelStatePeer.from_signed_tx_list(tx_list, :initiator)
-    {:ok, imported_responder_state} = ChannelStatePeer.from_signed_tx_list(tx_list, :responder)
-    assert ChannelStatePeer.calculate_state_hash(initiator_state) === ChannelStatePeer.calculate_state_hash(imported_initiator_state)
-    assert ChannelStatePeer.calculate_state_hash(responder_state) === ChannelStatePeer.calculate_state_hash(imported_responder_state)
-  end
-
-  @tag :channels
-  @tag timeout: 120_000
-  test "OnChain transaction basic serialization tests", ctx do
-    id = create_channel(ctx)
-
-    {:ok, initiator_state} = call_s1({:get_channel, id})
-    [channel_create_tx] = ChannelStatePeer.get_signed_tx_list(initiator_state)
-    solo_close_tx = prepare_solo_close_tx(id, &call_s2/1, 15, 1, ctx.sk2)
-    slash_tx = prepare_slash_tx(id, &call_s2/1, 15, 1, ctx.sk2)
-    {:ok, settle_tx} = ChannelStatePeer.settle(%ChannelStatePeer{initiator_state | fsm_state: :closing}, 10, 3, ctx.sk1)
-    {:ok, close_tx} = call_s1({:close, id, {5, 5}, 2, ctx.sk1})
-
-    to_test = [channel_create_tx, solo_close_tx, slash_tx, settle_tx, close_tx]
-
-    for tx <- to_test do
-      serialized = Serialization.rlp_encode(tx)
-      {:ok, %SignedTx{} = deserialized_tx} = Serialization.rlp_decode_only(serialized, SignedTx)
-
-      assert SignedTx.hash_tx(deserialized_tx) === SignedTx.hash_tx(tx)
-      assert deserialized_tx === tx
-    end
->>>>>>> 78ff3c7a
   end
 
   defp create_channel(ctx) do
