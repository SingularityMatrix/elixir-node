defmodule AecoreValidationTest do
  @moduledoc """
  Unit tests for the BlockValidation module
  """

  use ExUnit.Case, async: false, seed: 0
  doctest Aecore.Chain.BlockValidation

  alias Aecore.Chain.BlockValidation
  alias Aecore.Structures.Block
  alias Aecore.Structures.Header
<<<<<<< HEAD
  alias Aecore.Structures.SignedTx
  alias Aecore.Structures.DataTx
=======
>>>>>>> 74783299
  alias Aecore.Structures.SpendTx
  alias Aecore.Structures.SignedTx
  alias Aecore.Chain.Worker, as: Chain
  alias Aecore.Wallet.Worker, as: Wallet

  setup ctx do
    [
      to_acc: <<4, 3, 85, 89, 175, 35, 38, 163, 5, 16, 147, 44, 147, 215, 20, 21, 141, 92,
      253, 96, 68, 201, 43, 224, 168, 79, 39, 135, 113, 36, 201, 236, 179, 76, 186,
      91, 130, 3, 145, 215, 221, 167, 128, 23, 63, 35, 140, 174, 35, 233, 188, 120,
      63, 63, 29, 61, 179, 181, 221, 195, 61, 207, 76, 135, 26>>,
      lock_time_block: Chain.top_block().header.height +
      Application.get_env(:aecore, :tx_data)[:lock_time_coinbase] + 1
    ]
  end

  @tag :validation
  test "validate block header height", ctx do
    new_block = get_new_block(ctx.to_acc, ctx.lock_time_block)
    prev_block = get_prev_block()

    blocks_for_difficulty_calculation = [new_block, prev_block]
<<<<<<< HEAD

    _ = BlockValidation.calculate_and_validate_block!(
      new_block, prev_block, get_chain_state(), blocks_for_difficulty_calculation)

    wrong_height_block = %Block{new_block | header: %Header{new_block.header | height: 3}}

    assert {:error, "Incorrect height"} == catch_throw(
      BlockValidation.calculate_and_validate_block!(
        wrong_height_block, prev_block, get_chain_state(),
        blocks_for_difficulty_calculation))
=======
    _ = BlockValidation.calculate_and_validate_block!(new_block, prev_block, get_chain_state(), blocks_for_difficulty_calculation)
    wrong_height_block = %Block{new_block | header: %Header{new_block.header | height: 300}}
    assert {:error, "Incorrect height"} == catch_throw(BlockValidation.calculate_and_validate_block!(
      wrong_height_block, prev_block, get_chain_state(), blocks_for_difficulty_calculation))
>>>>>>> 74783299
  end

  @tag :validation
  test "validate block header timestamp", ctx do
    new_block = get_new_block(ctx.to_acc, ctx.lock_time_block)
    prev_block = get_prev_block()

    blocks_for_difficulty_calculation = [new_block, prev_block]
    _ = BlockValidation.calculate_and_validate_block!(new_block, prev_block, get_chain_state(), blocks_for_difficulty_calculation)
    wrong_timestamp_block = %Block{new_block | header: %Header{new_block.header | timestamp: 10}}
    assert {:error,"Invalid header timestamp"} == catch_throw(BlockValidation.calculate_and_validate_block!(
      wrong_timestamp_block, prev_block, get_chain_state(), blocks_for_difficulty_calculation))
  end

  test "validate transactions in a block", ctx do
    from_acc = Wallet.get_public_key()
    {:ok, tx1} = SpendTx.create(from_acc, ctx.to_acc, 5,
                              Map.get(Chain.chain_state,
                                ctx.to_acc, %{nonce: 0}).nonce + 1, 1, ctx.lock_time_block)
    {:ok, tx2} = SpendTx.create(from_acc, ctx.to_acc, 10,
                              Map.get(Chain.chain_state,
                                ctx.to_acc, %{nonce: 0}).nonce + 1, 1, ctx.lock_time_block)

    priv_key = Wallet.get_private_key()
    {:ok, signed_tx1} = SignedTx.sign_tx(tx1, priv_key)
    {:ok, signed_tx2} = SignedTx.sign_tx(tx2, priv_key)

    block = %{Block.genesis_block | txs: [signed_tx1, signed_tx2]}
    assert block |> BlockValidation.validate_block_transactions
                 |> Enum.all? == true
  end

<<<<<<< HEAD
  def get_new_block() do

    chain_state_hash = <<100, 126, 168, 5, 157, 180, 101, 231, 52, 4, 199,
      197, 80, 234, 98, 146, 95, 154, 120, 252, 235, 15, 11, 210, 185, 212,
      233, 50, 179, 27, 64, 35>>

    pow_evidence = [3964, 316334, 366465, 376566, 386164, 623237, 633065, 643432,
                    643561, 653138, 653833, 31323331, 31323834, 31373436, 31383066, 31386335,
                    31613935, 32313438, 32356432, 33303439, 33383035, 33386236, 33393063,
                    33663337, 34326534, 34333833, 34613162, 34623533, 34663436, 35353130,
                    35376262, 35656432, 36303437, 36306330, 36313862, 36323634, 36386134,
                    36623130, 36626131, 37343836, 37353437, 37643235]

    prev_hash = <<55, 64, 192, 115, 139, 134, 169, 4, 34, 58, 167, 7, 162, 142,
      37, 211, 18, 226, 50, 221, 144, 34, 249, 79, 84, 219, 165, 63, 188, 186,
      213, 202>>

    txs_hash = <<73, 160, 195, 51, 40, 152, 177, 68, 126, 28, 250, 214, 176, 20,
      202, 175, 222, 181, 108, 11, 106, 182, 80, 122, 179, 208, 233, 75, 222, 83,
      102, 160>>

    to_acc = <<4, 189, 182, 95, 56, 124, 178, 175, 226, 223, 46, 184, 93, 2, 93,
      202, 223, 118, 74, 222, 92, 242, 192, 92, 157, 35, 13, 93, 231, 74, 52,
      96, 19, 203, 81, 87, 85, 42, 30, 111, 104, 8, 98, 177, 233, 236, 157,
      118, 30, 223, 11, 32, 118, 9, 122, 57, 7, 143, 127, 1, 103, 242, 116,
      234, 47>>

    %Block{header: %Header{chain_state_hash: chain_state_hash,
                           difficulty_target: 1,
                           height: 2,
                           nonce: 54,
                           pow_evidence: pow_evidence,
                           prev_hash: prev_hash,
                           timestamp: 1518426070901,
                           txs_hash: txs_hash,
                           version: 1},
           txs: [%SignedTx{data: %DataTx{type: Elixir.Aecore.Structures.SpendTx,
                                         payload: %SpendTx{to_acc: to_acc,
                                                           value: 100,
                                                           lock_time_block: 12},
                                         from_acc: nil,
                                         fee: 0,
                                         nonce: 0},
                           signature: nil}]}
  end

  def get_prev_block() do

    chain_state_hash = <<230, 129, 113, 45, 47, 180, 171, 8, 15, 55, 74,
      106, 150, 170, 190, 220, 32, 87, 30, 102, 106, 67, 131, 247, 17,
      56, 115, 147, 17, 115, 143, 196>>

    pow_evidence = [323237, 333766, 346430, 363463, 366336, 383965, 653638,
                   663034, 31313230, 31316539, 31326462, 31383531, 31636130, 32343435,
                   32346663, 32363234, 32613339, 32626666, 32636335, 32656637, 32663432,
                   33356639, 33363166, 33366138, 33393033, 33613465, 34316561, 34353064,
                   35303264, 35356635, 35373439, 35613039, 35616266, 35663939, 36336334,
                   36376631, 36396432, 36613239, 36613539, 36626364, 36643466, 37343266]

    prev_hash = <<188, 84, 93, 222, 212, 45, 228, 224, 165, 111, 167, 218, 25, 31,
      60, 159, 14, 163, 105, 206, 162, 32, 65, 127, 128, 188, 162, 75, 124, 8,
      229, 131>>

    txs_hash = <<170, 58, 122, 219, 147, 41, 59, 140, 28, 127, 153, 68, 245, 18,
      205, 22, 147, 124, 157, 182, 123, 24, 41, 71, 132, 6, 162, 20, 227, 255,
      25, 25>>

    to_acc = <<4, 189, 182, 95, 56, 124, 178, 175, 226, 223, 46, 184, 93, 2, 93,
      202, 223, 118, 74, 222, 92, 242, 192, 92, 157, 35, 13, 93, 231, 74, 52,
      96, 19, 203, 81, 87, 85, 42, 30, 111, 104, 8, 98, 177, 233, 236, 157,
      118, 30, 223, 11, 32, 118, 9, 122, 57, 7, 143, 127, 1, 103, 242, 116,
      234, 47>>

    %Block{header: %Header{chain_state_hash: chain_state_hash,
                           difficulty_target: 1,
                           height: 1,
                           nonce: 20,
                           pow_evidence: pow_evidence,
                           prev_hash: prev_hash,
                           timestamp: 1518426067973,
                           txs_hash: txs_hash,
                           version: 1},
           txs: [%SignedTx{data: %DataTx{type: Elixir.Aecore.Structures.SpendTx,
                                         payload: %SpendTx{to_acc: to_acc,
                                                           value: 100,
                                                           lock_time_block: 11},
                                         fee: 0,
                                         from_acc: nil,
                                         nonce: 0,},
                           signature: nil}]}
  end

  def get_chain_state() do
    %{:accounts => %{<<4, 189, 182, 95, 56, 124, 178, 175, 226, 223, 46, 184, 93, 2, 93, 202, 223,
    118, 74, 222, 92, 242, 192, 92, 157, 35, 13, 93, 231, 74, 52, 96, 19, 203,
    81, 87, 85, 42, 30, 111, 104, 8, 98, 177, 233, 236, 157, 118, 30, 223, 11,
    32, 118, 9, 122, 57, 7, 143, 127, 1, 103, 242, 116, 234, 47>> =>
    %{balance: 0, locked: [%{amount: 100, block: 11}], nonce: 0}}}
=======
  def get_new_block(to_acc, lock_time_block) do
    from_acc = Wallet.get_public_key()

    {:ok, tx} = SpendTx.create(from_acc, to_acc, 100,
                              Map.get(Chain.chain_state,
                                to_acc, %{nonce: 0}).nonce + 1, 10, lock_time_block)

    priv_key = Wallet.get_private_key()
    {:ok, signed_tx} = SignedTx.sign_tx(tx, priv_key)

    Aecore.Txs.Pool.Worker.add_transaction(signed_tx)
    {:ok, new_block} = Aecore.Miner.Worker.mine_sync_block(Aecore.Miner.Worker.candidate)
    new_block
  end

  def get_prev_block() do
    Chain.top_block()
  end

  def get_chain_state() do
    Chain.chain_state()
>>>>>>> 74783299
  end
end<|MERGE_RESOLUTION|>--- conflicted
+++ resolved
@@ -9,11 +9,8 @@
   alias Aecore.Chain.BlockValidation
   alias Aecore.Structures.Block
   alias Aecore.Structures.Header
-<<<<<<< HEAD
   alias Aecore.Structures.SignedTx
   alias Aecore.Structures.DataTx
-=======
->>>>>>> 74783299
   alias Aecore.Structures.SpendTx
   alias Aecore.Structures.SignedTx
   alias Aecore.Chain.Worker, as: Chain
@@ -21,10 +18,7 @@
 
   setup ctx do
     [
-      to_acc: <<4, 3, 85, 89, 175, 35, 38, 163, 5, 16, 147, 44, 147, 215, 20, 21, 141, 92,
-      253, 96, 68, 201, 43, 224, 168, 79, 39, 135, 113, 36, 201, 236, 179, 76, 186,
-      91, 130, 3, 145, 215, 221, 167, 128, 23, 63, 35, 140, 174, 35, 233, 188, 120,
-      63, 63, 29, 61, 179, 181, 221, 195, 61, 207, 76, 135, 26>>,
+      to_acc: Wallet.get_public_key("M/0"),
       lock_time_block: Chain.top_block().header.height +
       Application.get_env(:aecore, :tx_data)[:lock_time_coinbase] + 1
     ]
@@ -36,23 +30,16 @@
     prev_block = get_prev_block()
 
     blocks_for_difficulty_calculation = [new_block, prev_block]
-<<<<<<< HEAD
 
     _ = BlockValidation.calculate_and_validate_block!(
       new_block, prev_block, get_chain_state(), blocks_for_difficulty_calculation)
 
-    wrong_height_block = %Block{new_block | header: %Header{new_block.header | height: 3}}
+    wrong_height_block = %Block{new_block | header: %Header{new_block.header | height: 300}}
 
     assert {:error, "Incorrect height"} == catch_throw(
       BlockValidation.calculate_and_validate_block!(
         wrong_height_block, prev_block, get_chain_state(),
         blocks_for_difficulty_calculation))
-=======
-    _ = BlockValidation.calculate_and_validate_block!(new_block, prev_block, get_chain_state(), blocks_for_difficulty_calculation)
-    wrong_height_block = %Block{new_block | header: %Header{new_block.header | height: 300}}
-    assert {:error, "Incorrect height"} == catch_throw(BlockValidation.calculate_and_validate_block!(
-      wrong_height_block, prev_block, get_chain_state(), blocks_for_difficulty_calculation))
->>>>>>> 74783299
   end
 
   @tag :validation
@@ -69,12 +56,16 @@
 
   test "validate transactions in a block", ctx do
     from_acc = Wallet.get_public_key()
-    {:ok, tx1} = SpendTx.create(from_acc, ctx.to_acc, 5,
-                              Map.get(Chain.chain_state,
-                                ctx.to_acc, %{nonce: 0}).nonce + 1, 1, ctx.lock_time_block)
-    {:ok, tx2} = SpendTx.create(from_acc, ctx.to_acc, 10,
-                              Map.get(Chain.chain_state,
-                                ctx.to_acc, %{nonce: 0}).nonce + 1, 1, ctx.lock_time_block)
+    value = 5
+    fee = 1
+    nonce = Map.get(Chain.chain_state.accounts,
+      ctx.to_acc, %{nonce: 0}).nonce + 1
+
+    payload1 = %{to_acc: ctx.to_acc, value: value, lock_time_block: ctx.lock_time_block}
+    tx1 = DataTx.init(SpendTx, payload1, from_acc, fee, nonce)
+
+    payload2 = %{to_acc: ctx.to_acc, value: value + 5, lock_time_block: ctx.lock_time_block}
+    tx2 = DataTx.init(SpendTx, payload2, from_acc, fee, nonce)
 
     priv_key = Wallet.get_private_key()
     {:ok, signed_tx1} = SignedTx.sign_tx(tx1, priv_key)
@@ -85,115 +76,113 @@
                  |> Enum.all? == true
   end
 
-<<<<<<< HEAD
-  def get_new_block() do
+  # def get_new_block(to_acc, lock) do
 
-    chain_state_hash = <<100, 126, 168, 5, 157, 180, 101, 231, 52, 4, 199,
-      197, 80, 234, 98, 146, 95, 154, 120, 252, 235, 15, 11, 210, 185, 212,
-      233, 50, 179, 27, 64, 35>>
+  #   chain_state_hash = <<100, 126, 168, 5, 157, 180, 101, 231, 52, 4, 199,
+  #     197, 80, 234, 98, 146, 95, 154, 120, 252, 235, 15, 11, 210, 185, 212,
+  #     233, 50, 179, 27, 64, 35>>
 
-    pow_evidence = [3964, 316334, 366465, 376566, 386164, 623237, 633065, 643432,
-                    643561, 653138, 653833, 31323331, 31323834, 31373436, 31383066, 31386335,
-                    31613935, 32313438, 32356432, 33303439, 33383035, 33386236, 33393063,
-                    33663337, 34326534, 34333833, 34613162, 34623533, 34663436, 35353130,
-                    35376262, 35656432, 36303437, 36306330, 36313862, 36323634, 36386134,
-                    36623130, 36626131, 37343836, 37353437, 37643235]
+  #   pow_evidence = [3964, 316334, 366465, 376566, 386164, 623237, 633065, 643432,
+  #                   643561, 653138, 653833, 31323331, 31323834, 31373436, 31383066, 31386335,
+  #                   31613935, 32313438, 32356432, 33303439, 33383035, 33386236, 33393063,
+  #                   33663337, 34326534, 34333833, 34613162, 34623533, 34663436, 35353130,
+  #                   35376262, 35656432, 36303437, 36306330, 36313862, 36323634, 36386134,
+  #                   36623130, 36626131, 37343836, 37353437, 37643235]
 
-    prev_hash = <<55, 64, 192, 115, 139, 134, 169, 4, 34, 58, 167, 7, 162, 142,
-      37, 211, 18, 226, 50, 221, 144, 34, 249, 79, 84, 219, 165, 63, 188, 186,
-      213, 202>>
+  #   prev_hash = <<55, 64, 192, 115, 139, 134, 169, 4, 34, 58, 167, 7, 162, 142,
+  #     37, 211, 18, 226, 50, 221, 144, 34, 249, 79, 84, 219, 165, 63, 188, 186,
+  #     213, 202>>
 
-    txs_hash = <<73, 160, 195, 51, 40, 152, 177, 68, 126, 28, 250, 214, 176, 20,
-      202, 175, 222, 181, 108, 11, 106, 182, 80, 122, 179, 208, 233, 75, 222, 83,
-      102, 160>>
+  #   txs_hash = <<73, 160, 195, 51, 40, 152, 177, 68, 126, 28, 250, 214, 176, 20,
+  #     202, 175, 222, 181, 108, 11, 106, 182, 80, 122, 179, 208, 233, 75, 222, 83,
+  #     102, 160>>
 
-    to_acc = <<4, 189, 182, 95, 56, 124, 178, 175, 226, 223, 46, 184, 93, 2, 93,
-      202, 223, 118, 74, 222, 92, 242, 192, 92, 157, 35, 13, 93, 231, 74, 52,
-      96, 19, 203, 81, 87, 85, 42, 30, 111, 104, 8, 98, 177, 233, 236, 157,
-      118, 30, 223, 11, 32, 118, 9, 122, 57, 7, 143, 127, 1, 103, 242, 116,
-      234, 47>>
+  #   %Block{header: %Header{chain_state_hash: chain_state_hash,
+  #                          difficulty_target: 1,
+  #                          height: 2,
+  #                          nonce: 54,
+  #                          pow_evidence: pow_evidence,
+  #                          prev_hash: prev_hash,
+  #                          timestamp: 1518426070901,
+  #                          txs_hash: txs_hash,
+  #                          version: 1},
+  #          txs: [%SignedTx{data: %DataTx{type: Elixir.Aecore.Structures.SpendTx,
+  #                                        payload: %SpendTx{to_acc: to_acc,
+  #                                                          value: 100,
+  #                                                          lock_time_block: lock},
+  #                                        from_acc: nil,
+  #                                        fee: 0,
+  #                                        nonce: 0},
+  #                          signature: nil}]}
+  # end
 
-    %Block{header: %Header{chain_state_hash: chain_state_hash,
-                           difficulty_target: 1,
-                           height: 2,
-                           nonce: 54,
-                           pow_evidence: pow_evidence,
-                           prev_hash: prev_hash,
-                           timestamp: 1518426070901,
-                           txs_hash: txs_hash,
-                           version: 1},
-           txs: [%SignedTx{data: %DataTx{type: Elixir.Aecore.Structures.SpendTx,
-                                         payload: %SpendTx{to_acc: to_acc,
-                                                           value: 100,
-                                                           lock_time_block: 12},
-                                         from_acc: nil,
-                                         fee: 0,
-                                         nonce: 0},
-                           signature: nil}]}
-  end
+  # def get_prev_block() do
 
-  def get_prev_block() do
+  #   chain_state_hash = <<230, 129, 113, 45, 47, 180, 171, 8, 15, 55, 74,
+  #     106, 150, 170, 190, 220, 32, 87, 30, 102, 106, 67, 131, 247, 17,
+  #     56, 115, 147, 17, 115, 143, 196>>
 
-    chain_state_hash = <<230, 129, 113, 45, 47, 180, 171, 8, 15, 55, 74,
-      106, 150, 170, 190, 220, 32, 87, 30, 102, 106, 67, 131, 247, 17,
-      56, 115, 147, 17, 115, 143, 196>>
+  #   pow_evidence = [323237, 333766, 346430, 363463, 366336, 383965, 653638,
+  #                  663034, 31313230, 31316539, 31326462, 31383531, 31636130, 32343435,
+  #                  32346663, 32363234, 32613339, 32626666, 32636335, 32656637, 32663432,
+  #                  33356639, 33363166, 33366138, 33393033, 33613465, 34316561, 34353064,
+  #                  35303264, 35356635, 35373439, 35613039, 35616266, 35663939, 36336334,
+  #                  36376631, 36396432, 36613239, 36613539, 36626364, 36643466, 37343266]
 
-    pow_evidence = [323237, 333766, 346430, 363463, 366336, 383965, 653638,
-                   663034, 31313230, 31316539, 31326462, 31383531, 31636130, 32343435,
-                   32346663, 32363234, 32613339, 32626666, 32636335, 32656637, 32663432,
-                   33356639, 33363166, 33366138, 33393033, 33613465, 34316561, 34353064,
-                   35303264, 35356635, 35373439, 35613039, 35616266, 35663939, 36336334,
-                   36376631, 36396432, 36613239, 36613539, 36626364, 36643466, 37343266]
+  #   prev_hash = <<188, 84, 93, 222, 212, 45, 228, 224, 165, 111, 167, 218, 25, 31,
+  #     60, 159, 14, 163, 105, 206, 162, 32, 65, 127, 128, 188, 162, 75, 124, 8,
+  #     229, 131>>
 
-    prev_hash = <<188, 84, 93, 222, 212, 45, 228, 224, 165, 111, 167, 218, 25, 31,
-      60, 159, 14, 163, 105, 206, 162, 32, 65, 127, 128, 188, 162, 75, 124, 8,
-      229, 131>>
+  #   txs_hash = <<170, 58, 122, 219, 147, 41, 59, 140, 28, 127, 153, 68, 245, 18,
+  #     205, 22, 147, 124, 157, 182, 123, 24, 41, 71, 132, 6, 162, 20, 227, 255,
+  #     25, 25>>
 
-    txs_hash = <<170, 58, 122, 219, 147, 41, 59, 140, 28, 127, 153, 68, 245, 18,
-      205, 22, 147, 124, 157, 182, 123, 24, 41, 71, 132, 6, 162, 20, 227, 255,
-      25, 25>>
+  #   to_acc = <<4, 189, 182, 95, 56, 124, 178, 175, 226, 223, 46, 184, 93, 2, 93,
+  #     202, 223, 118, 74, 222, 92, 242, 192, 92, 157, 35, 13, 93, 231, 74, 52,
+  #     96, 19, 203, 81, 87, 85, 42, 30, 111, 104, 8, 98, 177, 233, 236, 157,
+  #     118, 30, 223, 11, 32, 118, 9, 122, 57, 7, 143, 127, 1, 103, 242, 116,
+  #     234, 47>>
 
-    to_acc = <<4, 189, 182, 95, 56, 124, 178, 175, 226, 223, 46, 184, 93, 2, 93,
-      202, 223, 118, 74, 222, 92, 242, 192, 92, 157, 35, 13, 93, 231, 74, 52,
-      96, 19, 203, 81, 87, 85, 42, 30, 111, 104, 8, 98, 177, 233, 236, 157,
-      118, 30, 223, 11, 32, 118, 9, 122, 57, 7, 143, 127, 1, 103, 242, 116,
-      234, 47>>
+  #   %Block{header: %Header{chain_state_hash: chain_state_hash,
+  #                          difficulty_target: 1,
+  #                          height: 1,
+  #                          nonce: 20,
+  #                          pow_evidence: pow_evidence,
+  #                          prev_hash: prev_hash,
+  #                          timestamp: 1518426067973,
+  #                          txs_hash: txs_hash,
+  #                          version: 1},
+  #          txs: [%SignedTx{data: %DataTx{type: Elixir.Aecore.Structures.SpendTx,
+  #                                        payload: %SpendTx{to_acc: to_acc,
+  #                                                          value: 100,
+  #                                                          lock_time_block: 11},
+  #                                        fee: 0,
+  #                                        from_acc: nil,
+  #                                        nonce: 0,},
+  #                          signature: nil}]}
+  # end
 
-    %Block{header: %Header{chain_state_hash: chain_state_hash,
-                           difficulty_target: 1,
-                           height: 1,
-                           nonce: 20,
-                           pow_evidence: pow_evidence,
-                           prev_hash: prev_hash,
-                           timestamp: 1518426067973,
-                           txs_hash: txs_hash,
-                           version: 1},
-           txs: [%SignedTx{data: %DataTx{type: Elixir.Aecore.Structures.SpendTx,
-                                         payload: %SpendTx{to_acc: to_acc,
-                                                           value: 100,
-                                                           lock_time_block: 11},
-                                         fee: 0,
-                                         from_acc: nil,
-                                         nonce: 0,},
-                           signature: nil}]}
-  end
+  # def get_chain_state() do
+  #   %{:accounts => %{<<4, 189, 182, 95, 56, 124, 178, 175, 226, 223, 46, 184, 93, 2, 93, 202, 223,
+  #   118, 74, 222, 92, 242, 192, 92, 157, 35, 13, 93, 231, 74, 52, 96, 19, 203,
+  #   81, 87, 85, 42, 30, 111, 104, 8, 98, 177, 233, 236, 157, 118, 30, 223, 11,
+  #   32, 118, 9, 122, 57, 7, 143, 127, 1, 103, 242, 116, 234, 47>> =>
+  #   %{balance: 0, locked: [%{amount: 100, block: 11}], nonce: 0}}}
+  # end
 
-  def get_chain_state() do
-    %{:accounts => %{<<4, 189, 182, 95, 56, 124, 178, 175, 226, 223, 46, 184, 93, 2, 93, 202, 223,
-    118, 74, 222, 92, 242, 192, 92, 157, 35, 13, 93, 231, 74, 52, 96, 19, 203,
-    81, 87, 85, 42, 30, 111, 104, 8, 98, 177, 233, 236, 157, 118, 30, 223, 11,
-    32, 118, 9, 122, 57, 7, 143, 127, 1, 103, 242, 116, 234, 47>> =>
-    %{balance: 0, locked: [%{amount: 100, block: 11}], nonce: 0}}}
-=======
+
   def get_new_block(to_acc, lock_time_block) do
     from_acc = Wallet.get_public_key()
+    value = 100
+    nonce = Map.get(Chain.chain_state.accounts,
+      to_acc, %{nonce: 0}).nonce + 1
+    fee = 10
 
-    {:ok, tx} = SpendTx.create(from_acc, to_acc, 100,
-                              Map.get(Chain.chain_state,
-                                to_acc, %{nonce: 0}).nonce + 1, 10, lock_time_block)
+    payload = %{to_acc: to_acc, value: value, lock_time_block: lock_time_block}
+    tx_data = DataTx.init(SpendTx, payload, from_acc, fee, nonce)
 
     priv_key = Wallet.get_private_key()
-    {:ok, signed_tx} = SignedTx.sign_tx(tx, priv_key)
+    {:ok, signed_tx} = SignedTx.sign_tx(tx_data, priv_key)
 
     Aecore.Txs.Pool.Worker.add_transaction(signed_tx)
     {:ok, new_block} = Aecore.Miner.Worker.mine_sync_block(Aecore.Miner.Worker.candidate)
@@ -206,6 +195,5 @@
 
   def get_chain_state() do
     Chain.chain_state()
->>>>>>> 74783299
   end
 end