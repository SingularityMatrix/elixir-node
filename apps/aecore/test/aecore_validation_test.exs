defmodule AecoreValidationTest do
  @moduledoc """
  Unit tests for the BlockValidation module
  """

  use ExUnit.Case, async: false, seed: 0
  doctest Aecore.Chain.BlockValidation

  alias Aecore.Persistence.Worker, as: Persistence
  alias Aecore.Chain.BlockValidation
  alias Aecore.Structures.Block
  alias Aecore.Structures.Header
  alias Aecore.Structures.SignedTx
  alias Aecore.Structures.DataTx
  alias Aecore.Structures.SpendTx
  alias Aecore.Structures.SignedTx
  alias Aecore.Chain.Worker, as: Chain
  alias Aecore.Miner.Worker, as: Miner
  alias Aecore.Wallet.Worker, as: Wallet
  alias Aecore.Structures.Account

  setup_all do
    path = Application.get_env(:aecore, :persistence)[:path]

    if File.exists?(path) do
      File.rm_rf(path)
    end

    on_exit(fn ->
      Persistence.delete_all_blocks()
      Chain.clear_state()
      :ok
    end)
  end

  setup ctx do
    Miner.mine_sync_block_to_chain()

    [
<<<<<<< HEAD
      to_acc: Wallet.get_public_key("M/0")
=======
      to_acc: Wallet.get_public_key("M/0"),
      lock_time_block:
        Chain.top_block().header.height +
          Application.get_env(:aecore, :tx_data)[:lock_time_coinbase] + 1
>>>>>>> 6b69e477
    ]
  end

  @tag :validation
  test "validate block header height", ctx do
    new_block = get_new_block(ctx.to_acc)
    prev_block = get_prev_block()

    blocks_for_difficulty_calculation = [new_block, prev_block]

    _ =
      BlockValidation.calculate_and_validate_block!(
        new_block,
        prev_block,
        get_chain_state(),
        blocks_for_difficulty_calculation
      )

    wrong_height_block = %Block{new_block | header: %Header{new_block.header | height: 300}}

    assert {:error, "Incorrect height"} ==
             catch_throw(
               BlockValidation.calculate_and_validate_block!(
                 wrong_height_block,
                 prev_block,
                 get_chain_state(),
                 blocks_for_difficulty_calculation
               )
             )
  end

  @tag :validation
  @timeout 10_000_000
  test "validate block header timestamp", ctx do
    Miner.mine_sync_block_to_chain()
    new_block = get_new_block(ctx.to_acc)
    prev_block = get_prev_block()

    blocks_for_difficulty_calculation = [new_block, prev_block]

    _ =
      BlockValidation.calculate_and_validate_block!(
        new_block,
        prev_block,
        get_chain_state(),
        blocks_for_difficulty_calculation
      )

    wrong_timestamp_block = %Block{new_block | header: %Header{new_block.header | timestamp: 10}}

    assert {:error, "Invalid header timestamp"} ==
             catch_throw(
               BlockValidation.calculate_and_validate_block!(
                 wrong_timestamp_block,
                 prev_block,
                 get_chain_state(),
                 blocks_for_difficulty_calculation
               )
             )
  end

  @timeout 10_000
  test "validate transactions in a block", ctx do
    from_acc = Wallet.get_public_key()
    value = 5
    fee = 1
    nonce = Map.get(Chain.chain_state().accounts, from_acc, %{nonce: 0}).nonce + 1

    payload1 = %{to_acc: ctx.to_acc, value: value}
    tx1 = DataTx.init(SpendTx, payload1, from_acc, fee, nonce + 1)

    payload2 = %{to_acc: ctx.to_acc, value: value + 5}
    tx2 = DataTx.init(SpendTx, payload2, from_acc, fee, nonce + 2)

    priv_key = Wallet.get_private_key()
    {:ok, signed_tx1} = SignedTx.sign_tx(tx1, priv_key)
    {:ok, signed_tx2} = SignedTx.sign_tx(tx2, priv_key)

    block = %{Block.genesis_block() | txs: [signed_tx1, signed_tx2]}

    assert block |> BlockValidation.validate_block_transactions()
           |> Enum.all?() == true
  end

  def get_new_block(to_acc) do
    from_acc = Wallet.get_public_key()
    value = 100
    nonce = Map.get(Chain.chain_state().accounts, from_acc, %{nonce: 0}).nonce + 1
    fee = 10

<<<<<<< HEAD
    payload = %{to_acc: to_acc, value: value}
    tx_data = DataTx.init(SpendTx, payload, from_acc, fee, 13213223)
=======
    payload = %{to_acc: to_acc, value: value, lock_time_block: lock_time_block}
    tx_data = DataTx.init(SpendTx, payload, from_acc, fee, 13_213_223)
>>>>>>> 6b69e477

    priv_key = Wallet.get_private_key()
    {:ok, signed_tx} = SignedTx.sign_tx(tx_data, priv_key)

    Aecore.Txs.Pool.Worker.add_transaction(signed_tx)
    {:ok, new_block} = Aecore.Miner.Worker.mine_sync_block(Aecore.Miner.Worker.candidate())
    new_block
  end

  def get_prev_block() do
    Chain.top_block()
  end

  def get_chain_state() do
    Chain.chain_state()
  end
end<|MERGE_RESOLUTION|>--- conflicted
+++ resolved
@@ -37,14 +37,7 @@
     Miner.mine_sync_block_to_chain()
 
     [
-<<<<<<< HEAD
       to_acc: Wallet.get_public_key("M/0")
-=======
-      to_acc: Wallet.get_public_key("M/0"),
-      lock_time_block:
-        Chain.top_block().header.height +
-          Application.get_env(:aecore, :tx_data)[:lock_time_coinbase] + 1
->>>>>>> 6b69e477
     ]
   end
 
@@ -135,14 +128,8 @@
     nonce = Map.get(Chain.chain_state().accounts, from_acc, %{nonce: 0}).nonce + 1
     fee = 10
 
-<<<<<<< HEAD
     payload = %{to_acc: to_acc, value: value}
-    tx_data = DataTx.init(SpendTx, payload, from_acc, fee, 13213223)
-=======
-    payload = %{to_acc: to_acc, value: value, lock_time_block: lock_time_block}
     tx_data = DataTx.init(SpendTx, payload, from_acc, fee, 13_213_223)
->>>>>>> 6b69e477
-
     priv_key = Wallet.get_private_key()
     {:ok, signed_tx} = SignedTx.sign_tx(tx_data, priv_key)
 
