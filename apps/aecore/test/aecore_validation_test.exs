defmodule AecoreValidationTest do
  @moduledoc """
  Unit tests for the BlockValidation module
  """

  use ExUnit.Case, async: false, seed: 0

  doctest Aecore.Chain.BlockValidation

  alias Aecore.Persistence.Worker, as: Persistence
  alias Aecore.Chain.BlockValidation
  alias Aecore.Structures.Block
  alias Aecore.Structures.Header
  alias Aecore.Structures.SignedTx
  alias Aecore.Structures.DataTx
  alias Aecore.Structures.SpendTx
  alias Aecore.Structures.SignedTx
  alias Aecore.Chain.Worker, as: Chain
  alias Aecore.Miner.Worker, as: Miner
  alias Aecore.Wallet.Worker, as: Wallet
<<<<<<< HEAD
=======
  alias Aecore.Structures.Account
>>>>>>> b54b1342

  setup_all do
    path = Application.get_env(:aecore, :persistence)[:path]

    if File.exists?(path) do
      File.rm_rf(path)
    end

    on_exit(fn ->
      Persistence.delete_all_blocks()
      Chain.clear_state()
      :ok
<<<<<<< HEAD
    end

=======
    end)
>>>>>>> b54b1342
  end

  setup ctx do
    Miner.mine_sync_block_to_chain()

    [
      to_acc: Wallet.get_public_key("M/0")
    ]
  end

  @tag :validation
  test "validate block header height", ctx do
    new_block = get_new_block(ctx.to_acc)
    prev_block = get_prev_block()

    blocks_for_difficulty_calculation = [new_block, prev_block]

    _ =
      BlockValidation.calculate_and_validate_block!(
        new_block,
        prev_block,
        get_chain_state(),
        blocks_for_difficulty_calculation
      )

    wrong_height_block = %Block{new_block | header: %Header{new_block.header | height: 300}}

    assert {:error, "Incorrect height"} ==
             catch_throw(
               BlockValidation.calculate_and_validate_block!(
                 wrong_height_block,
                 prev_block,
                 get_chain_state(),
                 blocks_for_difficulty_calculation
               )
             )
  end

  @tag :validation
  @timeout 10_000_000
  test "validate block header timestamp", ctx do
    Miner.mine_sync_block_to_chain()
    new_block = get_new_block(ctx.to_acc)
    prev_block = get_prev_block()

    blocks_for_difficulty_calculation = [new_block, prev_block]

    _ =
      BlockValidation.calculate_and_validate_block!(
        new_block,
        prev_block,
        get_chain_state(),
        blocks_for_difficulty_calculation
      )

    wrong_timestamp_block = %Block{new_block | header: %Header{new_block.header | timestamp: 10}}

    assert {:error, "Invalid header timestamp"} ==
             catch_throw(
               BlockValidation.calculate_and_validate_block!(
                 wrong_timestamp_block,
                 prev_block,
                 get_chain_state(),
                 blocks_for_difficulty_calculation
               )
             )
  end

  @timeout 10_000
  test "validate transactions in a block", ctx do
    from_acc = Wallet.get_public_key()
    value = 5
    fee = 1
    nonce = Map.get(Chain.chain_state().accounts, from_acc, %{nonce: 0}).nonce + 1

    payload1 = %{to_acc: ctx.to_acc, value: value}
    tx1 = DataTx.init(SpendTx, payload1, from_acc, fee, nonce + 1)

    payload2 = %{to_acc: ctx.to_acc, value: value + 5}
    tx2 = DataTx.init(SpendTx, payload2, from_acc, fee, nonce + 2)

    priv_key = Wallet.get_private_key()
    {:ok, signed_tx1} = SignedTx.sign_tx(tx1, priv_key)
    {:ok, signed_tx2} = SignedTx.sign_tx(tx2, priv_key)

    block = %{Block.genesis_block() | txs: [signed_tx1, signed_tx2]}

    assert block |> BlockValidation.validate_block_transactions()
           |> Enum.all?() == true
  end

  def get_new_block(to_acc) do
    from_acc = Wallet.get_public_key()
    value = 100
    nonce = Map.get(Chain.chain_state().accounts, from_acc, %{nonce: 0}).nonce + 1
    fee = 10

    payload = %{to_acc: to_acc, value: value}
    tx_data = DataTx.init(SpendTx, payload, from_acc, fee, 13_213_223)
    priv_key = Wallet.get_private_key()
    {:ok, signed_tx} = SignedTx.sign_tx(tx_data, priv_key)

    Aecore.Txs.Pool.Worker.add_transaction(signed_tx)
    {:ok, new_block} = Aecore.Miner.Worker.mine_sync_block(Aecore.Miner.Worker.candidate())
    new_block
  end

  def get_prev_block do
    Chain.top_block()
  end

  def get_chain_state do
    Chain.chain_state()
  end
end<|MERGE_RESOLUTION|>--- conflicted
+++ resolved
@@ -18,10 +18,7 @@
   alias Aecore.Chain.Worker, as: Chain
   alias Aecore.Miner.Worker, as: Miner
   alias Aecore.Wallet.Worker, as: Wallet
-<<<<<<< HEAD
-=======
   alias Aecore.Structures.Account
->>>>>>> b54b1342
 
   setup_all do
     path = Application.get_env(:aecore, :persistence)[:path]
@@ -34,12 +31,7 @@
       Persistence.delete_all_blocks()
       Chain.clear_state()
       :ok
-<<<<<<< HEAD
-    end
-
-=======
     end)
->>>>>>> b54b1342
   end
 
   setup ctx do
