--- conflicted
+++ resolved
@@ -43,19 +43,11 @@
     Pool.get_and_empty_pool()
 
     nonce1 = Map.get(Chain.chain_state().accounts, wallet.a_pub_key, %{nonce: 0}).nonce + 1
-<<<<<<< HEAD
-    payload1 = %{receiver: wallet.b_pub_key, amount: 5, lock_time_block: 0}
+    payload1 = %{receiver: wallet.b_pub_key, amount: 5}
     tx1 = DataTx.init(SpendTx, payload1, wallet.a_pub_key, 10, nonce1)
 
     nonce2 = nonce1 + 1
-    payload2 = %{receiver: wallet.b_pub_key, amount: 5, lock_time_block: 0}
-=======
-    payload1 = %{to_acc: wallet.b_pub_key, value: 5}
-    tx1 = DataTx.init(SpendTx, payload1, wallet.a_pub_key, 10, nonce1)
-
-    nonce2 = nonce1 + 1
-    payload2 = %{to_acc: wallet.b_pub_key, value: 5}
->>>>>>> 46912a34
+    payload2 = %{receiver: wallet.b_pub_key, amount: 5}
     tx2 = DataTx.init(SpendTx, payload2, wallet.a_pub_key, 10, nonce2)
 
     {:ok, signed_tx1} = SignedTx.sign_tx(tx1, wallet.priv_key)
@@ -76,11 +68,7 @@
 
   test "add negative transaction fail", wallet do
     nonce = Map.get(Chain.chain_state().accounts, wallet.a_pub_key, %{nonce: 0}).nonce + 1
-<<<<<<< HEAD
-    payload = %{receiver: wallet.b_pub_key, amount: -5, lock_time_block: 0}
-=======
-    payload = %{to_acc: wallet.b_pub_key, value: -5}
->>>>>>> 46912a34
+    payload = %{receiver: wallet.b_pub_key, amount: -5}
     tx1 = DataTx.init(SpendTx, payload, wallet.a_pub_key, 0, nonce)
 
     {:ok, signed_tx} = SignedTx.sign_tx(tx1, wallet.priv_key)
