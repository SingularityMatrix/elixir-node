--- conflicted
+++ resolved
@@ -49,48 +49,22 @@
     payload2 = %{to_acc: wallet.b_pub_key, value: 5, lock_time_block: 0}
     tx2 = DataTx.init(SpendTx, payload2, wallet.a_pub_key, 10, nonce2)
 
-<<<<<<< HEAD
-    init_nonce = Map.get(Chain.chain_state(), to_account, %{nonce: 0}).nonce
-    {:ok, tx1} = Keys.sign_tx(to_account, 5, init_nonce + 1, 10)
-    {:ok, tx2} = Keys.sign_tx(to_account, 5, init_nonce + 2, 10)
-
-    Miner.mine_sync_block_to_chain()
-=======
     {:ok, signed_tx1} = SignedTx.sign_tx(tx1, wallet.priv_key)
     {:ok, signed_tx2} = SignedTx.sign_tx(tx2, wallet.priv_key)
 
     :ok = Miner.mine_sync_block_to_chain()
->>>>>>> 6b69e477
 
     assert :ok = Pool.add_transaction(signed_tx1)
     assert :ok = Pool.add_transaction(signed_tx2)
     assert :ok = Pool.remove_transaction(signed_tx2)
     assert Enum.count(Pool.get_pool()) == 1
 
-<<<<<<< HEAD
-    Miner.mine_sync_block_to_chain()
-=======
     :ok = Miner.mine_sync_block_to_chain()
->>>>>>> 6b69e477
     assert length(Chain.longest_blocks_chain()) > 1
     assert Enum.count(Chain.top_block().txs) == 2
     assert Enum.empty?(Pool.get_pool())
   end
 
-<<<<<<< HEAD
-  test "add negative transaction fail" do
-    {:ok, to_account} = Keys.pubkey()
-
-    {:ok, tx} =
-      Keys.sign_tx(
-        to_account,
-        -5,
-        Map.get(Chain.chain_state(), to_account, %{nonce: 0}).nonce + 1,
-        10
-      )
-
-    assert :error = Pool.add_transaction(tx)
-=======
   test "add negative transaction fail", wallet do
     nonce = Map.get(Chain.chain_state().accounts, wallet.a_pub_key, %{nonce: 0}).nonce + 1
     payload = %{to_acc: wallet.b_pub_key, value: -5, lock_time_block: 0}
@@ -98,6 +72,5 @@
 
     {:ok, signed_tx} = SignedTx.sign_tx(tx1, wallet.priv_key)
     assert :error = Pool.add_transaction(signed_tx)
->>>>>>> 6b69e477
   end
 end