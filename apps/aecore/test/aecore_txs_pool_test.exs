--- conflicted
+++ resolved
@@ -12,11 +12,8 @@
   alias Aecore.Structures.SpendTx
   alias Aecore.Structures.DataTx
   alias Aecore.Wallet.Worker, as: Wallet
-<<<<<<< HEAD
   alias Aecore.Structures.Account
   alias Aecore.Structures.AccountHandler
-=======
->>>>>>> 4926aa8d
 
   setup wallet do
     Code.require_file("test_utils.ex", "./test")
@@ -47,13 +44,8 @@
     # Empty the pool from the other tests
     Pool.get_and_empty_pool()
 
-<<<<<<< HEAD
     nonce1 = AccountHandler.nonce(TestUtils.get_accounts_chainstate(), wallet.a_pub_key) + 1
-    payload1 = %{to_acc: wallet.b_pub_key, value: 5}
-=======
-    nonce1 = Map.get(Chain.chain_state().accounts, wallet.a_pub_key, %{nonce: 0}).nonce + 1
     payload1 = %{receiver: wallet.b_pub_key, amount: 5}
->>>>>>> 4926aa8d
     tx1 = DataTx.init(SpendTx, payload1, wallet.a_pub_key, 10, nonce1)
 
     nonce2 = nonce1 + 1
@@ -77,13 +69,8 @@
   end
 
   test "add negative transaction fail", wallet do
-<<<<<<< HEAD
     nonce = AccountHandler.nonce(TestUtils.get_accounts_chainstate(), wallet.a_pub_key) + 1
-    payload = %{to_acc: wallet.b_pub_key, value: -5}
-=======
-    nonce = Map.get(Chain.chain_state().accounts, wallet.a_pub_key, %{nonce: 0}).nonce + 1
     payload = %{receiver: wallet.b_pub_key, amount: -5}
->>>>>>> 4926aa8d
     tx1 = DataTx.init(SpendTx, payload, wallet.a_pub_key, 0, nonce)
 
     {:ok, signed_tx} = SignedTx.sign_tx(tx1, wallet.priv_key)
