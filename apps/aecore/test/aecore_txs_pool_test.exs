--- conflicted
+++ resolved
@@ -12,11 +12,7 @@
   alias Aecore.Account.Tx.SpendTx
   alias Aecore.Tx.DataTx
   alias Aecore.Wallet.Worker, as: Wallet
-<<<<<<< HEAD
-  alias Aecore.Structures.Account
-=======
   alias Aecore.Account.Account
->>>>>>> 03880f4a
 
   setup wallet do
     Code.require_file("test_utils.ex", "./test")
@@ -47,13 +43,7 @@
     # Empty the pool from the other tests
     Pool.get_and_empty_pool()
 
-<<<<<<< HEAD
-    nonce1 = Map.get(Chain.chain_state().accounts, wallet.a_pub_key, %{nonce: 0}).nonce + 1
-=======
     nonce1 = Account.nonce(TestUtils.get_accounts_chainstate(), wallet.a_pub_key) + 1
-    payload1 = %{receiver: wallet.b_pub_key, amount: 5}
-    tx1 = DataTx.init(SpendTx, payload1, wallet.a_pub_key, 10, nonce1)
->>>>>>> 03880f4a
 
     {:ok, signed_tx1} =
       Account.spend(wallet.a_pub_key, wallet.priv_key, wallet.b_pub_key, 5, 10, nonce1)
@@ -75,13 +65,7 @@
   end
 
   test "add negative transaction fail", wallet do
-<<<<<<< HEAD
-    nonce = Map.get(Chain.chain_state().accounts, wallet.a_pub_key, %{nonce: 0}).nonce + 1
-=======
     nonce = Account.nonce(TestUtils.get_accounts_chainstate(), wallet.a_pub_key) + 1
-    payload = %{receiver: wallet.b_pub_key, amount: -5}
-    tx1 = DataTx.init(SpendTx, payload, wallet.a_pub_key, 0, nonce)
->>>>>>> 03880f4a
 
     {:ok, signed_tx} =
       Account.spend(wallet.a_pub_key, wallet.priv_key, wallet.b_pub_key, -5, 10, nonce)
