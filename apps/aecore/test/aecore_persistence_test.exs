defmodule PersistenceTest do
  use ExUnit.Case
  doctest Aecore.Persistence.Worker

  alias Aecore.Persistence.Worker, as: Persistence
  alias Aecore.Wallet.Worker, as: Wallet
  alias Aecore.Miner.Worker, as: Miner
  alias Aecore.Chain.Worker, as: Chain
  alias Aecore.Chain.BlockValidation

  setup persistance_state do
    Persistence.start_link([])
    Miner.start_link([])

    Chain.clear_state()

    Miner.mine_sync_block_to_chain
    Miner.mine_sync_block_to_chain
    Miner.mine_sync_block_to_chain

    on_exit fn ->
      Persistence.delete_all_blocks()
      :ok
    end

    account1 = Wallet.get_public_key()
    account2 = <<198, 218, 48, 178, 127, 24, 201, 115, 3, 29, 188, 220, 222, 189, 132, 139,
      168, 1, 64, 134, 103, 38, 151, 213, 195, 5, 219, 138, 29, 137, 119, 229>>
    [account1: account1,
     account2: account2]
  end

  @tag timeout: 10_000
  @tag :persistence
  test "Get last mined block by his hash from the rocksdb" do
    hash = BlockValidation.block_header_hash(Chain.top_block.header)
    assert {:ok, %{header: _header}} = Persistence.get_block_by_hash(hash)
  end

  @tag timeout: 20_000
  @tag :persistence
  test "Get all blocks from the rocksdb" do
    assert Aecore.Chain.Worker.top_block ==
      Persistence.get_all_blocks()[Aecore.Chain.Worker.top_block_hash]
  end

<<<<<<< HEAD
  @tag timeout: 30_000
=======
  @tag timeout: 20_000
>>>>>>> 60bb5f8c
  @tag :persistence
  test "Get chain state from the rocksdb", persistance_state do
    ## For specific account
    assert {:ok, %{balance: _, locked: _}} =
      Persistence.get_account_chain_state(persistance_state.account1)

    ## For all accounts
    all_accounts = Persistence.get_all_accounts_chain_states
    assert false == Enum.empty?(Map.keys(all_accounts))

  end

  @tag timeout: 20_000
  @tag :persistence
  test "Get latest two blocks from rocksdb", persistance_state do
    top_height = Chain.top_height

    Map.values(Persistence.get_blocks(2))
    [block1, block2] =
      Enum.sort(Map.values(Persistence.get_blocks(2)),
        fn (b1, b2) -> b1.header.height < b2.header.height end)

    assert block1.header.height == top_height - 1
    assert block2.header.height == top_height
  end

  @tag timeout: 20_000
  @tag :persistence
  test "Failure cases", persistance_state do
    assert {:error, "bad block structure"} =
      Aecore.Persistence.Worker.add_block_by_hash(:wrong_input_type)

    assert {:error, "bad hash value"} =
      Aecore.Persistence.Worker.get_block_by_hash(:wrong_input_type)

    assert :not_found = Persistence.get_account_chain_state(persistance_state.account2)

    assert "Blocks number must be greater than one" == Persistence.get_blocks(0)
  end
end<|MERGE_RESOLUTION|>--- conflicted
+++ resolved
@@ -30,25 +30,21 @@
      account2: account2]
   end
 
-  @tag timeout: 10_000
+  @tag timeout: 30_000
   @tag :persistence
   test "Get last mined block by his hash from the rocksdb" do
     hash = BlockValidation.block_header_hash(Chain.top_block.header)
     assert {:ok, %{header: _header}} = Persistence.get_block_by_hash(hash)
   end
 
-  @tag timeout: 20_000
+  @tag timeout: 30_000
   @tag :persistence
   test "Get all blocks from the rocksdb" do
     assert Aecore.Chain.Worker.top_block ==
       Persistence.get_all_blocks()[Aecore.Chain.Worker.top_block_hash]
   end
 
-<<<<<<< HEAD
   @tag timeout: 30_000
-=======
-  @tag timeout: 20_000
->>>>>>> 60bb5f8c
   @tag :persistence
   test "Get chain state from the rocksdb", persistance_state do
     ## For specific account
