--- conflicted
+++ resolved
@@ -14,11 +14,7 @@
   alias Aecore.Tx.SignedTx
   alias Aecore.Chain.Worker, as: Chain
   alias Aecore.Wallet.Worker, as: Wallet
-<<<<<<< HEAD
-  alias Aecore.Structures.Account
-=======
   alias Aecore.Account.Account
->>>>>>> 03880f4a
 
   setup do
     Code.require_file("test_utils.ex", "./test")
@@ -66,28 +62,18 @@
     assert :ok = Pool.add_transaction(signed_tx1)
 
     :ok = Miner.mine_sync_block_to_chain()
-<<<<<<< HEAD
     assert %{} == Pool.get_and_empty_pool()
-=======
-    Pool.get_and_empty_pool()
     nonce2 = Account.nonce(TestUtils.get_accounts_chainstate(), account2_pub_key) + 1
->>>>>>> 03880f4a
 
     signed_tx2 = create_signed_tx(account2, account3, 90, nonce2, 10)
 
     assert :ok = Pool.add_transaction(signed_tx2)
     :ok = Miner.mine_sync_block_to_chain()
 
-<<<<<<< HEAD
     assert %{} == Pool.get_and_empty_pool()
-    assert 0 == Chain.chain_state().accounts[account2_pub_key].balance
-    assert 90 == Chain.chain_state().accounts[account3_pub_key].balance
-=======
-    Pool.get_and_empty_pool()
 
     assert 0 == Account.balance(TestUtils.get_accounts_chainstate(), account2_pub_key)
     assert 90 == Account.balance(TestUtils.get_accounts_chainstate(), account3_pub_key)
->>>>>>> 03880f4a
 
     # account2 => 0; account3 => 90
 
@@ -126,18 +112,11 @@
 
     :ok = Miner.mine_sync_block_to_chain()
 
-<<<<<<< HEAD
     assert %{} == Pool.get_and_empty_pool()
-    assert 0 == Chain.chain_state().accounts[account2_pub_key].balance
-    assert 120 == Chain.chain_state().accounts[account3_pub_key].balance
-    assert 40 == Chain.chain_state().accounts[account4_pub_key].balance
-=======
-    Pool.get_and_empty_pool()
 
     assert 0 == Account.balance(TestUtils.get_accounts_chainstate(), account2_pub_key)
     assert 120 == Account.balance(TestUtils.get_accounts_chainstate(), account3_pub_key)
     assert 40 == Account.balance(TestUtils.get_accounts_chainstate(), account4_pub_key)
->>>>>>> 03880f4a
 
     # account2 => 0; account3 => 120; account4 => 40
   end
@@ -185,15 +164,10 @@
 
     :ok = Miner.mine_sync_block_to_chain()
 
-<<<<<<< HEAD
     assert %{} == Pool.get_and_empty_pool()
-    miner_balance_after_mining = Chain.chain_state().accounts[account_pub_key].balance
-=======
-    Pool.get_and_empty_pool()
 
     miner_balance_after_mining =
       Account.balance(TestUtils.get_accounts_chainstate(), account_pub_key)
->>>>>>> 03880f4a
 
     assert miner_balance_after_mining ==
              miner_balance_before_mining + Miner.coinbase_transaction_amount() + 20
