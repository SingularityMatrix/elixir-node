--- conflicted
+++ resolved
@@ -10,15 +10,15 @@
   alias Aecore.Chain.Worker, as: Chain
   alias Aecore.Keys
   alias Aecore.Account.Account
+  alias Aecore.Persistence.Worker, as: Persistence
   alias Aecore.Governance.GovernanceConstants
 
   setup do
     Code.require_file("test_utils.ex", "./test")
-<<<<<<< HEAD
-    Persistence.delete_all_blocks()
-=======
+
+    Persistence.delete_all()
+
     TestUtils.clean_blockchain()
->>>>>>> edafb39a
 
     on_exit(fn ->
       TestUtils.clean_blockchain()
