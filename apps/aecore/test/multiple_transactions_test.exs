--- conflicted
+++ resolved
@@ -26,27 +26,22 @@
     {account3_pub_key, _account3_priv_key} = account3
     pubkey = elem(Keys.pubkey(), 1)
 
-<<<<<<< HEAD
     # account A has 100 tokens, spends 99 (+1 fee) to B should succeed
-    Miner.mine_sync_block_to_chain
-=======
-    # account A has 100 tokens, spends 90 (+10 fee) to B should succeed
-    Miner.resume()
-    Miner.suspend()
-    Pool.get_and_empty_pool()
-    Miner.resume()
-    Miner.suspend()
->>>>>>> 8e4bd54c
-    Pool.get_and_empty_pool()
-    {:ok, tx} = Keys.sign_tx(account1_pub_key, 100,
-                             Map.get(Chain.chain_state, pubkey, %{nonce: 0}).nonce + 1, 10)
-    assert :ok = Pool.add_transaction(tx)
-    Miner.mine_sync_block_to_chain
-    Pool.get_and_empty_pool()
+    :ok = Miner.mine_sync_block_to_chain
+    Pool.get_and_empty_pool()
+    :ok = Miner.mine_sync_block_to_chain
+    Pool.get_and_empty_pool()
+    {:ok, tx} = Keys.sign_tx(account1_pub_key, 100,
+                             Map.get(Chain.chain_state, pubkey, %{nonce: 0}).nonce + 1, 10)
+    assert :ok = Pool.add_transaction(tx)
+
+    :ok = Miner.mine_sync_block_to_chain
+    Pool.get_and_empty_pool()
+
     tx = create_signed_tx(account1, account2, 90,
                           Map.get(Chain.chain_state, account1_pub_key, %{nonce: 0}).nonce + 1, 10)
     assert :ok = Pool.add_transaction(tx)
-    Miner.mine_sync_block_to_chain
+    :ok =  Miner.mine_sync_block_to_chain
     Pool.get_and_empty_pool()
     assert 0 == Chain.chain_state[account1_pub_key].balance
     assert 90 == Chain.chain_state[account2_pub_key].balance
@@ -57,12 +52,12 @@
     {:ok, tx} = Keys.sign_tx(account1_pub_key, 100,
                              Map.get(Chain.chain_state, pubkey, %{nonce: 0}).nonce + 1, 10)
     assert :ok = Pool.add_transaction(tx)
-    Miner.mine_sync_block_to_chain
+    :ok = Miner.mine_sync_block_to_chain
     Pool.get_and_empty_pool()
     tx = create_signed_tx(account1, account2, 100,
                           Map.get(Chain.chain_state, account1_pub_key, %{nonce: 0}).nonce + 1, 10)
     assert :ok = Pool.add_transaction(tx)
-    Miner.mine_sync_block_to_chain
+    :ok = Miner.mine_sync_block_to_chain
     Pool.get_and_empty_pool()
     assert 100 == Chain.chain_state[account1_pub_key].balance
 
@@ -76,7 +71,7 @@
     assert :ok = Pool.add_transaction(tx)
     tx = create_signed_tx(account1, account3, 20, account1_initial_nonce + 3, 10)
     assert :ok = Pool.add_transaction(tx)
-    Miner.mine_sync_block_to_chain
+    :ok = Miner.mine_sync_block_to_chain
     Pool.get_and_empty_pool()
     assert 0 == Chain.chain_state[account1_pub_key].balance
     assert 120 == Chain.chain_state[account2_pub_key].balance
@@ -90,7 +85,7 @@
     {:ok, tx} = Keys.sign_tx(account1_pub_key, 100,
                              Map.get(Chain.chain_state, pubkey, %{nonce: 0}).nonce + 1, 10)
     assert :ok = Pool.add_transaction(tx)
-    Miner.mine_sync_block_to_chain
+    :ok = Miner.mine_sync_block_to_chain
     Pool.get_and_empty_pool()
     tx = create_signed_tx(account1, account2, 40, account1_initial_nonce + 1, 10)
     assert :ok = Pool.add_transaction(tx)
@@ -98,7 +93,7 @@
     assert :ok = Pool.add_transaction(tx)
     tx = create_signed_tx(account1, account3, 20, account1_initial_nonce + 3, 10)
     assert :ok = Pool.add_transaction(tx)
-    Miner.mine_sync_block_to_chain
+    :ok = Miner.mine_sync_block_to_chain
     Pool.get_and_empty_pool()
     assert 20 == Chain.chain_state[account1_pub_key].balance
     assert 160 == Chain.chain_state[account2_pub_key].balance
@@ -110,7 +105,7 @@
     {:ok, tx} = Keys.sign_tx(account3_pub_key, 40,
                              Map.get(Chain.chain_state, pubkey, %{nonce: 0}).nonce + 1, 10)
     assert :ok = Pool.add_transaction(tx)
-    Miner.mine_sync_block_to_chain
+    :ok = Miner.mine_sync_block_to_chain
     Pool.get_and_empty_pool()
     tx = create_signed_tx(account3, account2, 90,
                           Map.get(Chain.chain_state, account3_pub_key, %{nonce: 0}).nonce + 1, 10)
@@ -118,7 +113,7 @@
     tx = create_signed_tx(account2, account1, 90,
                           Map.get(Chain.chain_state, account2_pub_key, %{nonce: 0}).nonce + 1, 10)
     assert :ok = Pool.add_transaction(tx)
-    Miner.mine_sync_block_to_chain
+    :ok = Miner.mine_sync_block_to_chain
     Pool.get_and_empty_pool()
     assert 0 == Chain.chain_state[account3_pub_key].balance
     assert 150 == Chain.chain_state[account2_pub_key].balance
@@ -134,30 +129,23 @@
     {account3_pub_key, _account3_priv_key} = account3
     pubkey = elem(Keys.pubkey(), 1)
 
-<<<<<<< HEAD
     # account A has 100 tokens, spends 99 (+1 fee) to B should succeed
-    Miner.mine_sync_block_to_chain
-    Pool.get_and_empty_pool()
-    {:ok, tx} = Keys.sign_tx(account1_pub_key, 100,
-      Map.get(Chain.chain_state, pubkey, %{nonce: 0}).nonce + 1, 0)
-=======
-    # account A has 100 tokens, spends 90 (+10 fee) to B should succeed
-    Miner.resume()
-    Miner.suspend()
-    Pool.get_and_empty_pool()
-    Miner.resume()
-    Miner.suspend()
-    Pool.get_and_empty_pool()
-    {:ok, tx} = Keys.sign_tx(account1_pub_key, 100,
-                             Map.get(Chain.chain_state, pubkey, %{nonce: 0}).nonce + 1, 10)
->>>>>>> 8e4bd54c
-    assert :ok = Pool.add_transaction(tx)
-    Miner.mine_sync_block_to_chain
-    Pool.get_and_empty_pool()
+    :ok = Miner.mine_sync_block_to_chain
+    Pool.get_and_empty_pool()
+    :ok = Miner.mine_sync_block_to_chain
+    Pool.get_and_empty_pool()
+
+    {:ok, tx} = Keys.sign_tx(account1_pub_key, 100,
+      Map.get(Chain.chain_state, pubkey, %{nonce: 0}).nonce + 1, 10)
+
+    assert :ok = Pool.add_transaction(tx)
+    :ok = Miner.mine_sync_block_to_chain
+    Pool.get_and_empty_pool()
+
     tx = create_signed_tx(account1, account2, 90,
                           Map.get(Chain.chain_state, account1_pub_key, %{nonce: 0}).nonce + 1, 10)
     assert :ok = Pool.add_transaction(tx)
-    Miner.mine_sync_block_to_chain
+    :ok = Miner.mine_sync_block_to_chain
     Pool.get_and_empty_pool()
     assert 0 == Chain.chain_state[account1_pub_key].balance
     assert 90 == Chain.chain_state[account2_pub_key].balance
@@ -168,12 +156,12 @@
     {:ok, tx} = Keys.sign_tx(account1_pub_key, 100,
                              Map.get(Chain.chain_state, pubkey, %{nonce: 0}).nonce + 1, 10)
     assert :ok = Pool.add_transaction(tx)
-    Miner.mine_sync_block_to_chain
+    :ok = Miner.mine_sync_block_to_chain
     Pool.get_and_empty_pool()
     tx = create_signed_tx(account1, account2, 100,
                           Map.get(Chain.chain_state, account1_pub_key, %{nonce: 0}).nonce + 1, 10)
     assert :ok = Pool.add_transaction(tx)
-    Miner.mine_sync_block_to_chain
+    :ok = Miner.mine_sync_block_to_chain
     Pool.get_and_empty_pool()
     assert 100 == Chain.chain_state[account1_pub_key].balance
 
@@ -183,17 +171,17 @@
     tx = create_signed_tx(account1, account2, 30,
                           Map.get(Chain.chain_state, account1_pub_key, %{nonce: 0}).nonce + 1, 10)
     assert :ok = Pool.add_transaction(tx)
-    Miner.mine_sync_block_to_chain
+    :ok = Miner.mine_sync_block_to_chain
     Pool.get_and_empty_pool()
     tx = create_signed_tx(account1, account3, 20,
                           Map.get(Chain.chain_state, account1_pub_key, %{nonce: 0}).nonce + 1, 10)
     assert :ok = Pool.add_transaction(tx)
-    Miner.mine_sync_block_to_chain
+    :ok = Miner.mine_sync_block_to_chain
     Pool.get_and_empty_pool()
     tx = create_signed_tx(account1, account3, 20,
                           Map.get(Chain.chain_state, account1_pub_key, %{nonce: 0}).nonce + 1, 10)
     assert :ok = Pool.add_transaction(tx)
-    Miner.mine_sync_block_to_chain
+    :ok = Miner.mine_sync_block_to_chain
     Pool.get_and_empty_pool()
     assert 0 == Chain.chain_state[account1_pub_key].balance
     assert 120 == Chain.chain_state[account2_pub_key].balance
@@ -206,22 +194,22 @@
     {:ok, tx} = Keys.sign_tx(account1_pub_key, 100,
                              Map.get(Chain.chain_state, pubkey, %{nonce: 0}).nonce + 1, 10)
     assert :ok = Pool.add_transaction(tx)
-    Miner.mine_sync_block_to_chain
+    :ok = Miner.mine_sync_block_to_chain
     Pool.get_and_empty_pool()
     tx = create_signed_tx(account1, account2, 40,
                           Map.get(Chain.chain_state, account1_pub_key, %{nonce: 0}).nonce + 1, 10)
     assert :ok = Pool.add_transaction(tx)
-    Miner.mine_sync_block_to_chain
+    :ok = Miner.mine_sync_block_to_chain
     Pool.get_and_empty_pool()
     tx = create_signed_tx(account1, account3, 20,
                           Map.get(Chain.chain_state, account1_pub_key, %{nonce: 0}).nonce + 1, 10)
     assert :ok = Pool.add_transaction(tx)
-    Miner.mine_sync_block_to_chain
+    :ok = Miner.mine_sync_block_to_chain
     Pool.get_and_empty_pool()
     tx = create_signed_tx(account1, account3, 20,
                           Map.get(Chain.chain_state, account1_pub_key, %{nonce: 0}).nonce + 1, 10)
     assert :ok = Pool.add_transaction(tx)
-    Miner.mine_sync_block_to_chain
+    :ok = Miner.mine_sync_block_to_chain
     Pool.get_and_empty_pool()
     assert 20 == Chain.chain_state[account1_pub_key].balance
     assert 160 == Chain.chain_state[account2_pub_key].balance
@@ -233,17 +221,17 @@
     {:ok, tx} = Keys.sign_tx(account1_pub_key, 80,
                              Map.get(Chain.chain_state, pubkey, %{nonce: 0}).nonce + 1, 10)
     assert :ok = Pool.add_transaction(tx)
-    Miner.mine_sync_block_to_chain
+    :ok = Miner.mine_sync_block_to_chain
     Pool.get_and_empty_pool()
     tx = create_signed_tx(account1, account2, 90,
                           Map.get(Chain.chain_state, account1_pub_key, %{nonce: 0}).nonce + 1, 10)
     assert :ok = Pool.add_transaction(tx)
-    Miner.mine_sync_block_to_chain
+    :ok = Miner.mine_sync_block_to_chain
     Pool.get_and_empty_pool()
     tx = create_signed_tx(account2, account3, 90,
                           Map.get(Chain.chain_state, account2_pub_key, %{nonce: 0}).nonce + 1, 10)
     assert :ok = Pool.add_transaction(tx)
-    Miner.mine_sync_block_to_chain
+    :ok = Miner.mine_sync_block_to_chain
     Pool.get_and_empty_pool()
     assert 0 == Chain.chain_state[account1_pub_key].balance
     assert 150 == Chain.chain_state[account2_pub_key].balance
@@ -258,12 +246,9 @@
     {account2_pub_key, _account2_priv_key} = account2
     pubkey = elem(Keys.pubkey(), 1)
 
-    Miner.mine_sync_block_to_chain
-    Pool.get_and_empty_pool()
-    Miner.mine_sync_block_to_chain
-    Pool.get_and_empty_pool()
-    Miner.resume()
-    Miner.suspend()
+    :ok = Miner.mine_sync_block_to_chain
+    :ok = Miner.mine_sync_block_to_chain
+    :ok =Miner.mine_sync_block_to_chain
     Pool.get_and_empty_pool()
     {:ok, tx} = Keys.sign_tx(account1_pub_key, 100,
                              Map.get(Chain.chain_state, pubkey, %{nonce: 0}).nonce + 1, 10)
@@ -271,7 +256,7 @@
     {:ok, tx} = Keys.sign_tx(account2_pub_key, 100,
                              Map.get(Chain.chain_state, pubkey, %{nonce: 0}).nonce + 2, 10)
     assert :ok = Pool.add_transaction(tx)
-    Miner.mine_sync_block_to_chain
+    :ok = Miner.mine_sync_block_to_chain
     Pool.get_and_empty_pool()
     tx = create_signed_tx(account1, account3, 90,
                           Map.get(Chain.chain_state, account1_pub_key, %{nonce: 0}).nonce + 1, 10)
@@ -280,7 +265,7 @@
                           Map.get(Chain.chain_state, account2_pub_key, %{nonce: 0}).nonce + 1, 10)
     assert :ok = Pool.add_transaction(tx)
     miner_balance_before_mining = Map.get(Chain.chain_state, pubkey).balance
-    Miner.mine_sync_block_to_chain
+    :ok = Miner.mine_sync_block_to_chain
     Pool.get_and_empty_pool()
     miner_balance_after_mining = Map.get(Chain.chain_state, pubkey).balance
     assert miner_balance_after_mining == miner_balance_before_mining + Miner.coinbase_transaction_value() + 20
@@ -291,29 +276,24 @@
     account1 = get_account_locked_amount()
     {account1_pub_key, _account1_priv_key} = account1
 
-    Miner.resume()
-    Miner.suspend()
+    :ok = Miner.mine_sync_block_to_chain
     Pool.get_and_empty_pool()
     {:ok, tx} = Keys.sign_tx(account1_pub_key, 90,
                              Map.get(Chain.chain_state, pubkey, %{nonce: 0}).nonce + 1, 10,
                              Chain.top_block().header.height +
                               Application.get_env(:aecore, :tx_data)[:lock_time_coinbase] + 3)
     Pool.add_transaction(tx)
-    Miner.resume()
-    Miner.suspend()
+    :ok = Miner.mine_sync_block_to_chain
     tx = create_signed_tx(account1, {pubkey, <<0>>}, 50,
                           Map.get(Chain.chain_state, account1_pub_key, %{nonce: 0}).nonce + 1, 10)
     Pool.add_transaction(tx)
-    Miner.resume()
-    Miner.suspend()
+    :ok = Miner.mine_sync_block_to_chain
     assert Enum.count(Pool.get_pool()) == 1
-    Miner.resume()
-    Miner.suspend()
+    :ok = Miner.mine_sync_block_to_chain
     assert Enum.count(Pool.get_pool()) == 1
     assert Map.get(Chain.chain_state, account1_pub_key).balance == 90
     miner_balance_before_block = Map.get(Chain.chain_state, pubkey).balance
-    Miner.resume()
-    Miner.suspend()
+    :ok = Miner.mine_sync_block_to_chain
     assert Enum.empty?(Pool.get_pool())
     miner_balance_after_block = Map.get(Chain.chain_state, pubkey).balance
     assert miner_balance_after_block == miner_balance_before_block + 100 + 60
