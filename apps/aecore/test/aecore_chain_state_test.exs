--- conflicted
+++ resolved
@@ -42,7 +42,6 @@
     chain_state =
       apply_txs_on_state!(
         [signed_tx1, signed_tx2],
-<<<<<<< HEAD
         %{:accounts => %{wallet.a_pub_key => %Account{balance: 3,
                                                       nonce: 100},
                          wallet.b_pub_key => %Account{balance: 5,
@@ -58,64 +57,6 @@
                             wallet.c_pub_key => %Account{balance: 1,
                                                          nonce: 2}}} == chain_state
 
-=======
-        %{
-          :accounts => %{
-            wallet.a_pub_key => %Account{
-              balance: 3,
-              nonce: 100,
-              locked: [%{amount: 1, block: next_block_height}]
-            },
-            wallet.b_pub_key => %Account{
-              balance: 5,
-              nonce: 1,
-              locked: [%{amount: 1, block: next_block_height + 1}]
-            },
-            wallet.c_pub_key => %Account{
-              balance: 4,
-              nonce: 1,
-              locked: [%{amount: 1, block: next_block_height}]
-            }
-          }
-        },
-        1
-      )
-
-    assert %{
-             :accounts => %{
-               wallet.a_pub_key => %Account{
-                 balance: 6,
-                 nonce: 100,
-                 locked: [%{amount: 1, block: next_block_height}]
-               },
-               wallet.b_pub_key => %Account{
-                 balance: 3,
-                 nonce: 2,
-                 locked: [%{amount: 1, block: next_block_height + 1}]
-               },
-               wallet.c_pub_key => %Account{
-                 balance: 1,
-                 nonce: 2,
-                 locked: [%{amount: 1, block: next_block_height}]
-               }
-             }
-           } == chain_state
-
-    new_chain_state_locked_amounts =
-      ChainState.update_chain_state_locked(chain_state, next_block_height)
-
-    assert %{
-             :accounts => %{
-               wallet.a_pub_key => %Account{balance: 7, nonce: 100, locked: []},
-               wallet.b_pub_key => %Account{
-                 balance: 3,
-                 nonce: 2,
-                 locked: [%{amount: 1, block: next_block_height + 1}]
-               },
-               wallet.c_pub_key => %Account{balance: 2, nonce: 2, locked: []}
-             }
-           } == new_chain_state_locked_amounts
->>>>>>> 6b69e477
   end
 
   def apply_txs_on_state!(txs, chainstate, block_height) do
