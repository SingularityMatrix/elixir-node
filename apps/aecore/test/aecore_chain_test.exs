--- conflicted
+++ resolved
@@ -28,11 +28,7 @@
 
   @tag timeout: 20_000
   @tag :chain
-<<<<<<< HEAD
-  test "add block" do
-=======
   test "add block", setup do
->>>>>>> 6b69e477
     Miner.mine_sync_block_to_chain()
 
     top_block = Chain.top_block()
