defmodule AecoreChainTest do
  @moduledoc """
  Unit test for the chain module
  """

  use ExUnit.Case

  alias Aecore.Chain.ChainState
  alias Aecore.Structures.Block
  alias Aecore.Structures.Header
  alias Aecore.Chain.BlockValidation
  alias Aecore.Chain.Worker, as: Chain
  alias Aecore.Miner.Worker, as: Miner
  alias Aecore.Chain.Difficulty

  setup do
    Chain.start_link([])
    []
  end

  @tag timeout: 20_000
  @tag :chain
  test "add block" do
    Miner.mine_sync_block_to_chain

    top_block = Chain.top_block()
    top_block_hash = BlockValidation.block_header_hash(top_block.header)

    chain_state = Chain.chain_state(top_block_hash)
    new_chain_state = ChainState.calculate_and_validate_chain_state!([], chain_state, 1)
    new_chain_state_hash = ChainState.calculate_chain_state_hash(new_chain_state)

    block_unmined = %Block{header: %Header{height: top_block.header.height + 1,
                                   prev_hash: top_block_hash,
                                   txs_hash: <<0::256>>,
                                   chain_state_hash: new_chain_state_hash,
                                   difficulty_target: 1, nonce: 0,
                                   timestamp: System.system_time(:milliseconds),
                                   version: 1}, txs: []}

    {:ok, block_mined} = Miner.mine_sync_block(block_unmined)

    top_block_next = Chain.top_block()
    top_block_hash_next = BlockValidation.block_header_hash(top_block_next.header)
    blocks_for_difficulty_calculation = Chain.get_blocks(top_block_hash_next,
                                              Difficulty.get_number_of_blocks)
    top_block_hash_next_bech32 = top_block_hash_next |> Header.bech32_encode()
    [top_block_from_chain | [previous_block | []]] = Chain.get_blocks(top_block_hash_next, 2)
    previous_block_hash = BlockValidation.block_header_hash(previous_block.header)

    assert top_block_from_chain == Chain.get_block_by_bech32_hash(top_block_hash_next_bech32)
    assert previous_block.header.height + 1 == top_block_from_chain.header.height
    assert BlockValidation.calculate_and_validate_block!(top_block_from_chain, previous_block,
                                                         Chain.chain_state(previous_block_hash),
                                                         blocks_for_difficulty_calculation)
    assert :ok = Chain.add_block(block_mined)
    assert block_mined == Chain.top_block()

    length = length(Chain.longest_blocks_chain())
    assert length > 1
  end
<<<<<<< HEAD

  test "get_block_by_height" do
    Enum.each(0..9, fn (_i) -> Miner.mine_sync_block_to_chain end)
    Enum.each(1..10, fn (i) ->
      assert Chain.get_block_by_height(i).header.height == i
    end)
  end

=======
>>>>>>> 3b4d77bd
end<|MERGE_RESOLUTION|>--- conflicted
+++ resolved
@@ -59,7 +59,6 @@
     length = length(Chain.longest_blocks_chain())
     assert length > 1
   end
-<<<<<<< HEAD
 
   test "get_block_by_height" do
     Enum.each(0..9, fn (_i) -> Miner.mine_sync_block_to_chain end)
@@ -68,6 +67,4 @@
     end)
   end
 
-=======
->>>>>>> 3b4d77bd
 end