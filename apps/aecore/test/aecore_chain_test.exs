--- conflicted
+++ resolved
@@ -12,12 +12,8 @@
   alias Aecore.Chain.BlockValidation
   alias Aecore.Chain.Worker, as: Chain
   alias Aecore.Miner.Worker, as: Miner
-<<<<<<< HEAD
   alias Aecore.Chain.Target
-=======
   alias Aecore.Wallet.Worker, as: Wallet
-  alias Aecore.Chain.Difficulty
->>>>>>> bc603cdc
 
   setup do
     # Persistence.delete_all_blocks()
