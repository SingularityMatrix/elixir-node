defmodule AecoreTxTest do
  @moduledoc """
  Unit tests for the Aecore.Txs.Tx module
  """

  use ExUnit.Case

  alias Aecore.Chain.Worker, as: Chain
  alias Aecore.Structures.SignedTx
  alias Aecore.Structures.SpendTx
  alias Aecore.Wallet.Worker, as: Wallet
  alias Aewallet.Signing
  alias Aeutil.Serialization

  setup wallet do
    [
      to_acc: <<4, 3, 85, 89, 175, 35, 38, 163, 5, 16, 147, 44, 147, 215, 20, 21, 141, 92,
      253, 96, 68, 201, 43, 224, 168, 79, 39, 135, 113, 36, 201, 236, 179, 76, 186,
      91, 130, 3, 145, 215, 221, 167, 128, 23, 63, 35, 140, 174, 35, 233, 188, 120,
      63, 63, 29, 61, 179, 181, 221, 195, 61, 207, 76, 135, 26>>
    ]
  end

  setup tx do
    to_account = <<4, 3, 85, 89, 175, 35, 38, 163, 5, 16, 147, 44, 147, 215, 20, 21, 141, 92,
      253, 96, 68, 201, 43, 224, 168, 79, 39, 135, 113, 36, 201, 236, 179, 76, 186,
      91, 130, 3, 145, 215, 221, 167, 128, 23, 63, 35, 140, 174, 35, 233, 188, 120,
      63, 63, 29, 61, 179, 181, 221, 195, 61, 207, 76, 135, 26>>
    [
      nonce: Map.get(Chain.chain_state, to_account, %{nonce: 0}).nonce + 1,
      lock_time_block: Chain.top_block().header.height +
      Application.get_env(:aecore, :tx_data)[:lock_time_coinbase] + 1,
      to_acc: <<4, 3, 85, 89, 175, 35, 38, 163, 5, 16, 147, 44, 147, 215, 20, 21, 141, 92,
      253, 96, 68, 201, 43, 224, 168, 79, 39, 135, 113, 36, 201, 236, 179, 76, 186,
      91, 130, 3, 145, 215, 221, 167, 128, 23, 63, 35, 140, 174, 35, 233, 188, 120,
      63, 63, 29, 61, 179, 181, 221, 195, 61, 207, 76, 135, 26>>
    ]
  end

  @tag :tx
  test "create and verify a signed tx", tx do
    from_acc = Wallet.get_public_key()
    {:ok, tx_data} = SpendTx.create(from_acc, tx.to_acc, 5, tx.nonce, 1, tx.lock_time_block)

    priv_key = Wallet.get_private_key()
    {:ok, signed_tx} = SignedTx.sign_tx(tx_data, priv_key)

    signature = signed_tx.signature
    message = Serialization.pack_binary(signed_tx.data)
    assert :true = Signing.verify(message, signature, from_acc)
  end

  test "positive tx valid", wallet  do
    from_acc = Wallet.get_public_key()
    {:ok, tx_data} = SpendTx.create(from_acc, wallet.to_acc, 5,
      Map.get(Chain.chain_state, wallet.to_acc, %{nonce: 0}).nonce + 1, 1)

    priv_key = Wallet.get_private_key()
    {:ok, signed_tx} = SignedTx.sign_tx(tx_data, priv_key)

<<<<<<< HEAD
    assert SignedTx.validate(tx)
=======
    signature = signed_tx.signature
    message = Serialization.pack_binary(signed_tx.data)
    assert :true = Signing.verify(message, signature, from_acc)
>>>>>>> 4a0a98d9
  end

  test "negative tx invalid", wallet do
    from_acc = Wallet.get_public_key()
    {:ok, tx_data} = SpendTx.create(from_acc, wallet.to_acc, -5,
      Map.get(Chain.chain_state, wallet.to_acc, %{nonce: 0}).nonce + 1, 1)

<<<<<<< HEAD
    assert !SignedTx.validate(tx)
=======
    priv_key = Wallet.get_private_key()
    {:ok, signed_tx} = SignedTx.sign_tx(tx_data, priv_key)

    assert false == SignedTx.is_valid?(signed_tx)
>>>>>>> 4a0a98d9
  end

  test "coinbase tx invalid", wallet do
    from_acc = Wallet.get_public_key()
    {:ok, tx_data} = SpendTx.create(from_acc, wallet.to_acc, 5,
      Map.get(Chain.chain_state, wallet.to_acc, %{nonce: 0}).nonce + 1, 1)

    priv_key = Wallet.get_private_key()
    {:ok, signed_tx} = SignedTx.sign_tx(tx_data, priv_key)

    assert !SignedTx.is_coinbase?(signed_tx)
  end
end<|MERGE_RESOLUTION|>--- conflicted
+++ resolved
@@ -58,13 +58,10 @@
     priv_key = Wallet.get_private_key()
     {:ok, signed_tx} = SignedTx.sign_tx(tx_data, priv_key)
 
-<<<<<<< HEAD
-    assert SignedTx.validate(tx)
-=======
+    assert SignedTx.validate(signed_tx)
     signature = signed_tx.signature
     message = Serialization.pack_binary(signed_tx.data)
     assert :true = Signing.verify(message, signature, from_acc)
->>>>>>> 4a0a98d9
   end
 
   test "negative tx invalid", wallet do
@@ -72,14 +69,10 @@
     {:ok, tx_data} = SpendTx.create(from_acc, wallet.to_acc, -5,
       Map.get(Chain.chain_state, wallet.to_acc, %{nonce: 0}).nonce + 1, 1)
 
-<<<<<<< HEAD
-    assert !SignedTx.validate(tx)
-=======
     priv_key = Wallet.get_private_key()
     {:ok, signed_tx} = SignedTx.sign_tx(tx_data, priv_key)
 
-    assert false == SignedTx.is_valid?(signed_tx)
->>>>>>> 4a0a98d9
+    assert false == SignedTx.validate(signed_tx)
   end
 
   test "coinbase tx invalid", wallet do
