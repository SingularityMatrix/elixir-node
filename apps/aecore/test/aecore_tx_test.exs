defmodule AecoreTxTest do
  @moduledoc """
  Unit tests for the Aecore.Txs.Tx module
  """

  use ExUnit.Case

  alias Aecore.Persistence.Worker, as: Persistence
  alias Aecore.Chain.Worker, as: Chain
  alias Aecore.Structures.SignedTx
  alias Aecore.Structures.DataTx
  alias Aecore.Structures.SpendTx
  alias Aecore.Wallet.Worker, as: Wallet
  alias Aewallet.Signing
  alias Aeutil.Serialization

  setup tx do
    on_exit(fn ->
      Persistence.delete_all_blocks()
      Chain.clear_state()
      :ok
    end)

    to_account = Wallet.get_public_key("M/0")

    [
<<<<<<< HEAD
      nonce: Map.get(Chain.chain_state, to_account, %{nonce: 0}).nonce + 1,
=======
      nonce: Map.get(Chain.chain_state(), to_account, %{nonce: 0}).nonce + 1,
      lock_time_block:
        Chain.top_block().header.height +
          Application.get_env(:aecore, :tx_data)[:lock_time_coinbase] + 1,
>>>>>>> 6b69e477
      to_acc: Wallet.get_public_key("M/0")
    ]
  end

  test "positive tx valid", tx do
    from_acc = Wallet.get_public_key()
    value = 5
    fee = 1

    payload = %{to_acc: tx.to_acc, value: value}
    tx_data = DataTx.init(SpendTx, payload, from_acc, fee, tx.nonce)

    priv_key = Wallet.get_private_key()
    {:ok, signed_tx} = SignedTx.sign_tx(tx_data, priv_key)

    assert SignedTx.is_valid?(signed_tx)
    signature = signed_tx.signature
    message = Serialization.pack_binary(signed_tx.data)
    assert true = Signing.verify(message, signature, from_acc)
  end

  test "negative tx invalid", tx do
    from_acc = Wallet.get_public_key()
    value = -5
    fee = 1

    payload = %{to_acc: tx.to_acc, value: value}
    tx_data = DataTx.init(SpendTx, payload, from_acc, fee, tx.nonce)

    priv_key = Wallet.get_private_key()
    {:ok, signed_tx} = SignedTx.sign_tx(tx_data, priv_key)

    assert false == SignedTx.is_valid?(signed_tx)
  end

  test "coinbase tx invalid", tx do
    from_acc = Wallet.get_public_key()
    value = 5
    fee = 1

    payload = %{to_acc: tx.to_acc, value: value}
    tx_data = DataTx.init(SpendTx, payload, from_acc, fee, tx.nonce)

    priv_key = Wallet.get_private_key()
    {:ok, signed_tx} = SignedTx.sign_tx(tx_data, priv_key)

    assert !SignedTx.is_coinbase?(signed_tx)
  end
end<|MERGE_RESOLUTION|>--- conflicted
+++ resolved
@@ -24,14 +24,7 @@
     to_account = Wallet.get_public_key("M/0")
 
     [
-<<<<<<< HEAD
       nonce: Map.get(Chain.chain_state, to_account, %{nonce: 0}).nonce + 1,
-=======
-      nonce: Map.get(Chain.chain_state(), to_account, %{nonce: 0}).nonce + 1,
-      lock_time_block:
-        Chain.top_block().header.height +
-          Application.get_env(:aecore, :tx_data)[:lock_time_coinbase] + 1,
->>>>>>> 6b69e477
       to_acc: Wallet.get_public_key("M/0")
     ]
   end
