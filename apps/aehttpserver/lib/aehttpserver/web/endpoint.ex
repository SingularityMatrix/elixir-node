--- conflicted
+++ resolved
@@ -1,27 +1,9 @@
 defmodule Aehttpserver.Web.Endpoint do
   use Phoenix.Endpoint, otp_app: :aehttpserver
 
-<<<<<<< HEAD
   socket "/socket", Aehttpserver.Web.UserSocket
 
   plug Plug.Logger, log: :debug
-=======
-  socket("/socket", Aehttpserver.Web.UserSocket)
-  # Serve at "/" the static files from "priv/static" directory.
-  #
-  # You should set gzip to true if you are running phoenix.digest
-  # when deploying your static files in production.
-  plug(
-    Plug.Static,
-    at: "/",
-    from: :aehttpserver,
-    gzip: false,
-    only: ~w(css fonts images js favicon.ico robots.txt)
-  )
-
-  plug(Plug.RequestId)
-  plug(Plug.Logger)
->>>>>>> f40638a8
 
   plug(
     Plug.Parsers,
@@ -30,24 +12,7 @@
     json_decoder: Poison
   )
 
-<<<<<<< HEAD
   plug Aehttpserver.Web.Router
-=======
-  plug(Plug.MethodOverride)
-  plug(Plug.Head)
-
-  # The session will be stored in the cookie and signed,
-  # this means its contents can be read but not tampered with.
-  # Set :encryption_salt if you would also like to encrypt it.
-  plug(
-    Plug.Session,
-    store: :cookie,
-    key: "_aehttpserver_key",
-    signing_salt: "z4ZjBOwA"
-  )
-
-  plug(Aehttpserver.Web.Router)
->>>>>>> f40638a8
 
   @doc """
   Dynamically loads configuration from the system environment
