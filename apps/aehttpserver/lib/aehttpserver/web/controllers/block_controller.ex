defmodule Aehttpserver.Web.BlockController do
  use Aehttpserver.Web, :controller

  alias Aecore.Chain.Worker, as: Chain
  alias Aeutil.Serialization
  alias Aecore.Chain.BlockValidation
  alias Aecore.Structures.Block
  alias Aecore.Structures.Header
  alias Aecore.Peers.Sync
  alias Aeutil.Serialization
  alias Aeutil.Bits

  def show(conn, params) do
    block = Chain.get_block_by_bech32_hash(params["hash"])
<<<<<<< HEAD
=======

>>>>>>> 60bb5f8c
    case block do
      %Block{} ->
        serialized_block = Serialization.block(block, :serialize)
        json(conn, serialized_block)

      {:error, message} ->
        json(%{conn | status: 404}, %{error: message})
    end
  end

  def get_blocks(conn, params) do
    from_block_hash =
      case Map.get(params, "from_block") do
        nil ->
          Chain.top_block_hash()

        hash ->
          hash_bin = Bits.bech32_decode(hash)
          hash_bin
      end

    count =
      case Map.get(params, "count") do
        nil ->
          100

        count_string ->
          {number, _} = Integer.parse(count_string)
          number
      end

    blocks = Chain.get_blocks(from_block_hash, count)

    blocks_json =
      Enum.map(blocks, fn block ->
        hash = BlockValidation.block_header_hash(block.header)

        %{
          "hash" => Header.bech32_encode(hash),
          "header" => Serialization.block(block, :serialize).header,
          "tx_count" => Enum.count(block.txs)
        }
      end)

    json(conn, blocks_json)
  end

  def get_raw_blocks(conn, params) do
    from_block_hash =
      case Map.get(params, "from_block") do
        nil ->
          Chain.top_block_hash()

        hash ->
          hash_bin = Bits.bech32_decode(hash)
          hash_bin
      end

    to_block_hash =
      case Map.get(params, "to_block") do
        nil ->
          BlockValidation.block_header_hash(Block.genesis_block().header)

        hash ->
          hash_bin = Bits.bech32_decode(hash)
          hash_bin
      end

    count =
      case Map.get(params, "count") do
        nil ->
          1000

        count_string ->
          {number, _} = Integer.parse(count_string)
          number
      end

    blocks = Chain.get_blocks(from_block_hash, to_block_hash, count)

    blocks_json =
      Enum.map(blocks, fn block ->
        Serialization.block(block, :serialize)
      end)

    json(conn, blocks_json)
  end

  def new_block(conn, _params) do
<<<<<<< HEAD
    block = Aeutil.Serialization.block(conn.body_params, :deserialize)
=======
    map = Poison.decode!(Poison.encode!(conn.body_params), keys: :atoms)
    block = Aeutil.Serialization.block(map, :deserialize)
>>>>>>> 60bb5f8c
    block_hash = BlockValidation.block_header_hash(block.header)
    Sync.add_block_to_state(block_hash, block)
    Sync.add_valid_peer_blocks_to_chain(Sync.get_peer_blocks())
    json(conn, %{ok: "new block received"})
  end
end<|MERGE_RESOLUTION|>--- conflicted
+++ resolved
@@ -12,10 +12,7 @@
 
   def show(conn, params) do
     block = Chain.get_block_by_bech32_hash(params["hash"])
-<<<<<<< HEAD
-=======
 
->>>>>>> 60bb5f8c
     case block do
       %Block{} ->
         serialized_block = Serialization.block(block, :serialize)
@@ -105,12 +102,8 @@
   end
 
   def new_block(conn, _params) do
-<<<<<<< HEAD
-    block = Aeutil.Serialization.block(conn.body_params, :deserialize)
-=======
     map = Poison.decode!(Poison.encode!(conn.body_params), keys: :atoms)
     block = Aeutil.Serialization.block(map, :deserialize)
->>>>>>> 60bb5f8c
     block_hash = BlockValidation.block_header_hash(block.header)
     Sync.add_block_to_state(block_hash, block)
     Sync.add_valid_peer_blocks_to_chain(Sync.get_peer_blocks())
