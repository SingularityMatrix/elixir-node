--- conflicted
+++ resolved
@@ -5,15 +5,9 @@
   alias Aewallet.Encoding
 
   def show(conn, params) do
-<<<<<<< HEAD
-    case Base.decode16(params["account"]) do
-      :error ->
-        "can't be decoded"
-=======
     case Encoding.decode(params["account"]) do
       {:error, reason} ->
         reason
->>>>>>> 6b69e477
 
       {:ok, acc} ->
         case Chain.chain_state()[acc] do
