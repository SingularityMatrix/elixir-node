--- conflicted
+++ resolved
@@ -6,10 +6,7 @@
   alias Aecore.Chain.Worker, as: Chain
   alias Aecore.Chain.BlockValidation
   alias Aecore.Keys.Wallet
-<<<<<<< HEAD
-=======
   alias Aecore.Keys.Peer, as: PeerKeys
->>>>>>> 448ff09c
   alias Aecore.Account.Account
 
   require Logger
@@ -32,24 +29,17 @@
     pubkey = Wallet.get_public_key()
     pubkey_hex = Account.base58c_encode(pubkey)
 
-<<<<<<< HEAD
-=======
     {peer_pubkey, _} = PeerKeys.keypair()
     peer_pubkey_hex = PeerKeys.base58c_encode(peer_pubkey)
 
->>>>>>> 448ff09c
     json(conn, %{
       current_block_version: top_block.header.version,
       current_block_height: top_block.header.height,
       current_block_hash: top_block_header,
       genesis_block_hash: genesis_block_hash,
       target: top_block.header.target,
-<<<<<<< HEAD
-      public_key: pubkey_hex
-=======
       public_key: pubkey_hex,
       peer_pubkey: peer_pubkey_hex
->>>>>>> 448ff09c
     })
   end
 
