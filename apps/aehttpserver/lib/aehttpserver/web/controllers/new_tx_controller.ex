--- conflicted
+++ resolved
@@ -1,22 +1,12 @@
 defmodule Aehttpserver.Web.NewTxController do
   use Aehttpserver.Web, :controller
 
-<<<<<<< HEAD
-  alias Aecore.Txs.Pool.Worker, as: Pool
-  alias Aecore.Structures.SignedTx
-
-  def new_tx(conn, _params) do
-    conn.body_params
-    |> SignedTx.deserialize()
-    |> Pool.add_transaction()
-=======
-  alias Aeutil.Serialization
+  alias Aecore.Tx.SignedTx
   alias Aeutil.HTTPUtil
   alias Aecore.Tx.Pool.Worker, as: Pool
 
   def new_tx(conn, _params) do
-    deserialized_tx = Serialization.tx(conn.body_params, :deserialize)
->>>>>>> 03880f4a
+    deserialized_tx = SignedTx.deserialize(conn.body_params)
 
     case Pool.add_transaction(deserialized_tx) do
       :error ->
