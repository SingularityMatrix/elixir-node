--- conflicted
+++ resolved
@@ -1,20 +1,7 @@
 defmodule Aehttpserver.Web.Notify do
+  alias Aecore.Structures.SpendTx
+  alias Aecore.Structures.OracleQueryTxData
   alias Aeutil.Serialization
-<<<<<<< HEAD
-  alias Aecore.Structures.SignedTx
-  alias Aecore.Structures.SpendTx
-  alias Aecore.Structures.OracleRegistrationTxData
-  alias Aecore.Structures.OracleQueryTxData
-  alias Aecore.Structures.OracleResponseTxData
-  alias Aehttpserver.Web.Endpoint
-
-  def broadcast_new_transaction_in_the_pool(tx) do
-    if match?(%SpendTx{}, tx.data) do
-      broadcast_spend_tx(tx)
-    end
-
-    Endpoint.broadcast!("room:notifications", "new_transaction_in_the_pool", %{
-=======
   alias Aewallet.Encoding
 
   def broadcast_new_transaction_in_the_pool(tx) do
@@ -26,82 +13,36 @@
       )
     end
 
-    if tx.data.payload.to_acc != nil do
-      Aehttpserver.Web.Endpoint.broadcast!(
-        "room:notifications",
-        "new_tx:" <> Encoding.encode(tx.data.payload.to_acc, :ae),
-        %{"body" => Serialization.tx(tx, :serialize)}
-      )
+    case tx.data.payload do
+      %SpendTx{} ->
+        if tx.data.payload.to_acc != nil do
+          Aehttpserver.Web.Endpoint.broadcast!(
+            "room:notifications",
+            "new_tx:" <> Encoding.encode(tx.data.payload.to_acc, :ae),
+            %{"body" => Serialization.tx(tx, :serialize)}
+          )
+        end
+
+      %OracleQueryTxData{} ->
+        if tx.data.payload.to_acc != nil do
+          Aehttpserver.Web.Endpoint.broadcast!(
+            "room:notifications",
+            "new_tx:" <> Encoding.encode(tx.data.payload.oracle_address, :ae),
+            %{"body" => Serialization.tx(tx, :serialize)}
+          )
+        end
+
+      _ ->
+        :ok
     end
 
     Aehttpserver.Web.Endpoint.broadcast!("room:notifications", "new_transaction_in_the_pool", %{
->>>>>>> 6b69e477
       "body" => Serialization.tx(tx, :serialize)
     })
   end
 
   def broadcast_new_block_added_to_chain_and_new_mined_tx(block) do
     Enum.each(block.txs, fn tx ->
-<<<<<<< HEAD
-      # Endpoint.broadcast!("room:notifications", "new_mined_tx_everyone", %{
-      #   "body" => Serialization.tx(tx, :serialize)
-      # })
-
-      case tx.data do
-        %SpendTx{} ->
-          broadcast_spend_tx(tx)
-
-        _oracle_tx ->
-          # broadcast_oracle_tx(tx)
-          :ok
-      end
-    end)
-
-    Endpoint.broadcast!("room:notifications", "new_block_added_to_chain", %{
-      "body" => Serialization.block(block, :serialize)
-    })
-  end
-
-  def broadcast_spend_tx(tx) do
-    if tx.data.from_acc != nil do
-      Endpoint.broadcast!(
-        "room:notifications",
-        "new_mined_tx:" <> Base.encode16(tx.data.from_acc),
-        %{"body" => Serialization.tx(tx, :serialize)}
-      )
-    end
-
-    if tx.data.to_acc != nil do
-      Endpoint.broadcast!(
-        "room:notifications",
-        "new_mined_tx:" <> Base.encode16(tx.data.to_acc),
-        %{"body" => Serialization.tx(tx, :serialize)}
-      )
-    end
-  end
-
-  def broadcast_oracle_tx(tx) do
-    case tx.data do
-      %OracleRegistrationTxData{} ->
-        Endpoint.broadcast!("room:notifications", "new_oracle_registration", %{
-          "oracle_address" =>
-            tx
-            |> SignedTx.hash_tx()
-            |> OracleRegistrationTxData.bech32_encode(),
-          "tx" => Serialization.tx(tx, :serialize)
-        })
-
-      %OracleQueryTxData{} ->
-        Endpoint.broadcast!("room:notifications", "new_oracle_query", %{
-          "body" => Serialization.tx(tx, :serialize)
-        })
-
-      %OracleResponseTxData{} ->
-        Endpoint.broadcast!("room:notifications", "new_oracle_response", %{
-          "body" => Serialization.tx(tx, :serialize)
-        })
-    end
-=======
       Aehttpserver.Web.Endpoint.broadcast!("room:notifications", "new_mined_tx_everyone", %{
         "body" => Serialization.tx(tx, :serialize)
       })
@@ -114,18 +55,32 @@
         )
       end
 
-      if tx.data.payload.to_acc != nil do
-        Aehttpserver.Web.Endpoint.broadcast!(
-          "room:notifications",
-          "new_mined_tx:" <> Encoding.encode(tx.data.payload.to_acc, :ae),
-          %{"body" => Serialization.tx(tx, :serialize)}
-        )
+      case tx.data.payload do
+        %SpendTx{} ->
+          if tx.data.payload.to_acc != nil do
+            Aehttpserver.Web.Endpoint.broadcast!(
+              "room:notifications",
+              "new_tx:" <> Encoding.encode(tx.data.payload.to_acc, :ae),
+              %{"body" => Serialization.tx(tx, :serialize)}
+            )
+          end
+
+        %OracleQueryTxData{} ->
+          if tx.data.payload.to_acc != nil do
+            Aehttpserver.Web.Endpoint.broadcast!(
+              "room:notifications",
+              "new_tx:" <> Encoding.encode(tx.data.payload.oracle_address, :ae),
+              %{"body" => Serialization.tx(tx, :serialize)}
+            )
+          end
+
+        _ ->
+          :ok
       end
     end)
 
     Aehttpserver.Web.Endpoint.broadcast!("room:notifications", "new_block_added_to_chain", %{
       "body" => Serialization.block(block, :serialize)
     })
->>>>>>> 6b69e477
   end
 end