defmodule Aehttpserver.InfoController do
  use Aehttpserver.Web, :controller

  alias Aecore.Structures.Block
  alias Aecore.Chain.Worker, as: Chain
  alias Aecore.Chain.BlockValidation
  alias Aecore.Keys.Worker, as: Keys
  alias Aecore.Peers.Worker, as: Peers

  require Logger

  def info(conn, _params) do
    latest_block = Chain.latest_block()
    latest_block_header = latest_block.header
      |> BlockValidation.block_header_hash()
      |> Base.encode16()

    genesis_block_header = Block.genesis_block().header
    genesis_block_hash = genesis_block_header
     |> BlockValidation.block_header_hash()
     |> Base.encode16()

    own_nonce = Peers.get_peer_nonce()

    {:ok, pubkey} = Keys.pubkey()
    pubkey = Base.encode16(pubkey)

    #Add whoever's getting our info
    peer_ip = conn.peer |> elem(0) |> Tuple.to_list |> Enum.join(".")
    peer_port = Plug.Conn.get_req_header(conn, "peer_port") |> Enum.at(0) |> to_string()
    peer_port = ":" <> peer_port
    peer_nonce = Plug.Conn.get_req_header(conn, "nonce") |> Enum.at(0) |> String.to_integer()
<<<<<<< HEAD
    host_port = ":" <> to_string(conn.port)
    peer = peer_ip <> peer_port
    host = conn.host <> host_port

    if(!(peer_nonce == own_nonce || peer == host || host == "localhost:" <> host_port)) do
=======
    peer = peer_ip <> peer_port

    if(!(peer_nonce == own_nonce)) do
>>>>>>> 26e3f23d
      Peers.schedule_add_peer(peer, peer_nonce)
    end

    json(conn, %{current_block_version: latest_block.header.version,
                 current_block_height: latest_block.header.height,
                 current_block_hash: latest_block_header,
                 genesis_block_hash: genesis_block_hash,
                 difficulty_target: latest_block.header.difficulty_target,
                 public_key: pubkey,
                 peer_nonce: own_nonce})

  end
end<|MERGE_RESOLUTION|>--- conflicted
+++ resolved
@@ -30,17 +30,9 @@
     peer_port = Plug.Conn.get_req_header(conn, "peer_port") |> Enum.at(0) |> to_string()
     peer_port = ":" <> peer_port
     peer_nonce = Plug.Conn.get_req_header(conn, "nonce") |> Enum.at(0) |> String.to_integer()
-<<<<<<< HEAD
-    host_port = ":" <> to_string(conn.port)
-    peer = peer_ip <> peer_port
-    host = conn.host <> host_port
-
-    if(!(peer_nonce == own_nonce || peer == host || host == "localhost:" <> host_port)) do
-=======
     peer = peer_ip <> peer_port
 
     if(!(peer_nonce == own_nonce)) do
->>>>>>> 26e3f23d
       Peers.schedule_add_peer(peer, peer_nonce)
     end
 
