defmodule Aehttpclient.Client do
  @moduledoc """
  Client used for making requests to a node.
  """

  alias Aecore.Structures.Block
  alias Aecore.Peers.Worker, as: Peers

  @spec get_info(term()) :: {:ok, map()} | :error
  def get_info(uri) do
    get(uri <> "/info", :info)
  end

  @spec get_block({term(), term()}) :: {:ok, %Block{}} | :error
  def get_block({uri, hash}) do
    get(uri <> "/block/#{hash}", :block)
  end

  def post(peer, data, uri) do
    send_to_peer(:post, data, "#{peer}/#{uri}")
  end

  @spec get_peers(term()) :: {:ok, list()}
  def get_peers(uri) do
    get(uri <> "/peers", :peers)
  end

  @spec get_and_add_peers(term()) :: :ok
  def get_and_add_peers(uri) do
    {:ok, peers} = get_peers(uri)
    Enum.each(peers, fn{peer, _} -> Peers.add_peer(peer) end)
  end

<<<<<<< HEAD
  defp send_to_peer(:post, data, uri) do
    HTTPoison.post uri, Poison.encode!(data),
      [{"Content-Type", "application/json"}]
=======
  def get_account_balance({uri,acc}) do
    get(uri <> "/balance/#{acc}", :balance)
>>>>>>> ab8ba3f8
  end

  def get(uri, identifier) do
    case(HTTPoison.get(uri)) do
      {:ok, %{body: body, status_code: 200}} ->
        case(identifier) do
          :block ->
            response = Poison.decode!(body, as: %Block{}, keys: :atoms!)
            {:ok, response}
          :info ->
            response = Poison.decode!(body, keys: :atoms!)
            {:ok, response}
          :peers ->
            standard_response(body)
          :balance ->
            standard_response(body)
        end
      {:ok, %HTTPoison.Response{status_code: 404}} ->
        :error
      {:error, %HTTPoison.Error{}} ->
        :error
    end
  end

  @doc """
  Send newest transactions to a peer
  """
  @spec send_tx(tuple(), map()) :: {:ok, map()} | {:error, term()}
  def send_tx({uri,_}, tx) do
    HTTPoison.post uri <> "/new_tx", Poison.encode!(tx),
        [{"Content-Type", "application/json"}]
  end

  def standard_response(body) do
    response = Poison.decode!(body)
    {:ok,response}
  end
end<|MERGE_RESOLUTION|>--- conflicted
+++ resolved
@@ -31,14 +31,13 @@
     Enum.each(peers, fn{peer, _} -> Peers.add_peer(peer) end)
   end
 
-<<<<<<< HEAD
   defp send_to_peer(:post, data, uri) do
     HTTPoison.post uri, Poison.encode!(data),
       [{"Content-Type", "application/json"}]
-=======
+  end
+
   def get_account_balance({uri,acc}) do
     get(uri <> "/balance/#{acc}", :balance)
->>>>>>> ab8ba3f8
   end
 
   def get(uri, identifier) do
@@ -69,7 +68,7 @@
   @spec send_tx(tuple(), map()) :: {:ok, map()} | {:error, term()}
   def send_tx({uri,_}, tx) do
     HTTPoison.post uri <> "/new_tx", Poison.encode!(tx),
-        [{"Content-Type", "application/json"}]
+      [{"Content-Type", "application/json"}]
   end
 
   def standard_response(body) do
