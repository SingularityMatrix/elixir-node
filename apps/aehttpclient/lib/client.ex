defmodule Aehttpclient.Client do
  @moduledoc """
  Client used for making requests to a node.
  """

  alias Aecore.Structures.Block
  alias Aecore.Structures.Header
  alias Aecore.Structures.SignedTx
  alias Aecore.Structures.DataTx
  alias Aecore.Peers.Worker, as: Peers
  alias Aeutil.Serialization
  alias Aehttpserver.Web.Endpoint

  require Logger

  @typedoc "Client request identifier"
  @type req_kind :: :default | :pool_txs | :acc_txs | :info | :block | :raw_blocks

  @spec handle_response(req_kind(), map(), list(map())) :: {:ok, map()}

  @spec get_info(term()) :: {:ok, map()} | :error
  def get_info(uri) do
    get(uri <> "/info", :info)
  end

  @spec get_block({term(), binary()}) :: {:ok, Block} | {:error, binary()}
  def get_block({uri, hash}) do
    hash = Header.bech32_encode(hash)

    case get(uri <> "/block/#{hash}", :block) do
      {:ok, serialized_block} ->
        {:ok, Serialization.block(serialized_block, :deserialize)}

<<<<<<< HEAD
=======
      # TODO handle deserialization errors
>>>>>>> b54b1342
      {:error, reason} ->
        {:error, reason}
    end
  end

  @spec get_raw_blocks({term(), binary(), binary()}) :: {:ok, term()} | {:error, binary()}
  def get_raw_blocks({uri, from_block_hash, to_block_hash}) do
    from_block_hash = Header.bech32_encode(from_block_hash)
    to_block_hash = Header.bech32_encode(to_block_hash)

    uri =
      uri <> "/raw_blocks?" <> "from_block=" <> from_block_hash <> "&to_block=" <> to_block_hash

    get(uri, :raw_blocks)
  end

  def get_pool_txs(uri) do
    get(uri <> "/pool_txs", :pool_txs)
  end

  @spec send_block(Block.t(), list(binary())) :: :ok
  def send_block(block, peers) do
    data = Serialization.block(block, :serialize)
    post_to_peers("new_block", data, peers)
  end

  @spec send_tx(SignedTx.t(), list(binary())) :: :ok
  def send_tx(tx, peers) do
    data = Serialization.tx(tx, :serialize)
    post_to_peers("new_tx", data, peers)
  end

  @spec post_to_peers(String.t(), binary(), list(String.t())) :: :ok
  defp post_to_peers(uri, data, peers) do
    Enum.each(peers, fn peer ->
      post(peer, data, uri)
    end)
  end

  defp post(peer, data, uri) do
    send_to_peer(data, "#{peer}/#{uri}")
  end

  @spec get_peers(term()) :: {:ok, list()}
  def get_peers(uri) do
    get(uri <> "/peers")
  end

  @spec get_and_add_peers(term()) :: :ok
  def get_and_add_peers(uri) do
    {:ok, peers} = get_peers(uri)
    Enum.each(peers, fn {peer, _} -> Peers.add_peer(peer) end)
  end

  @spec get_account_balance({binary(), binary()}) :: {:ok, binary()} | :error
  def get_account_balance({uri, acc}) do
    get(uri <> "/balance/#{acc}")
  end

  @spec get_account_txs({term(), term()}) :: {:ok, list()} | :error
  def get_account_txs({uri, acc}) do
    get(uri <> "/tx_pool/#{acc}", :acc_txs)
  end

  defp handle_response(:block, body, _headers) do
    response = Poison.decode!(body)
    {:ok, response}
  end

  defp handle_response(:raw_blocks, body, _headers) do
    response = Poison.decode!(body)

    deserialized_blocks =
      Enum.map(response, fn block ->
        Serialization.block(block, :deserialize)
      end)

    {:ok, deserialized_blocks}
  end

  defp handle_response(:info, body, headers) do
    response = Poison.decode!(body, keys: :atoms!)

    {_, server} =
      Enum.find(headers, fn header ->
        header == {"server", "aehttpserver"}
      end)

    response_with_server_header = Map.put(response, :server, server)
    {:ok, response_with_server_header}
  end

  defp handle_response(:acc_txs, body, _headers) do
    response = Poison.decode!(body, as: [%SignedTx{data: %DataTx{}}], keys: :atoms!)
    {:ok, response}
  end

  defp handle_response(:pool_txs, body, _headers) do
    response =
      body
      |> Poison.decode!()
      |> Enum.map(fn tx -> Serialization.tx(tx, :deserialize) end)

    {:ok, response}
  end

  defp handle_response(:default, body, _headers) do
    response = Poison.decode!(body)
    {:ok, response}
  end

  @spec get(binary(), req_kind) :: {:ok, map()} | {:error, binary()}
  defp get(uri, identifier \\ :default) do
    case(
      HTTPoison.get(uri, [{"peer_port", get_local_port()}, {"nonce", Peers.get_peer_nonce()}])
    ) do
      {:ok, %{body: body, headers: headers, status_code: 200}} ->
        handle_response(identifier, body, headers)

      {:ok, %HTTPoison.Response{status_code: 404}} ->
        {:error, "Response 404"}

      {:ok, %HTTPoison.Response{status_code: 400}} ->
        {:error, "Response 400"}

      {:error, %HTTPoison.Error{}} ->
        {:error, "HTTPPoison Error"}

      unexpected ->
        Logger.error(fn -> "unexpected client result " <> Kernel.inspect(unexpected) end)
        {:error, "Unexpected error"}
    end
  end

  defp send_to_peer(data, uri) do
    HTTPoison.post(uri, Poison.encode!(data), [{"Content-Type", "application/json"}])
  end

<<<<<<< HEAD
  defp get_local_port do
    Endpoint
=======
  # TODO: what is this function even doing?
  defp get_local_port() do
    Aehttpserver.Web.Endpoint
>>>>>>> b54b1342
    |> :sys.get_state()
    |> elem(3)
    |> Enum.at(2)
    |> elem(3)
    |> elem(2)
    |> Enum.at(1)
    |> List.keyfind(:http, 0)
    |> elem(1)
    |> Enum.at(0)
    |> elem(1)
  end
end<|MERGE_RESOLUTION|>--- conflicted
+++ resolved
@@ -31,10 +31,6 @@
       {:ok, serialized_block} ->
         {:ok, Serialization.block(serialized_block, :deserialize)}
 
-<<<<<<< HEAD
-=======
-      # TODO handle deserialization errors
->>>>>>> b54b1342
       {:error, reason} ->
         {:error, reason}
     end
@@ -173,14 +169,8 @@
     HTTPoison.post(uri, Poison.encode!(data), [{"Content-Type", "application/json"}])
   end
 
-<<<<<<< HEAD
   defp get_local_port do
     Endpoint
-=======
-  # TODO: what is this function even doing?
-  defp get_local_port() do
-    Aehttpserver.Web.Endpoint
->>>>>>> b54b1342
     |> :sys.get_state()
     |> elem(3)
     |> Enum.at(2)
