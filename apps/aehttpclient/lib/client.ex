defmodule Aehttpclient.Client do
  @moduledoc """
  Client used for making requests to a node.
  """

  alias Aecore.Structures.Block
  alias Aecore.Structures.SignedTx
  alias Aecore.Structures.SpendTx
  alias Aecore.Peers.Worker, as: Peers
  alias Aeutil.Serialization

  require Logger

  @typedoc "Client request identifier"
  @type req_kind :: :default | :pool_txs | :acc_txs | :info | :block | :raw_blocks

  @spec handle_response(req_kind(), map(), list(map())) :: {:ok, map()}

  @spec get_info(term()) :: {:ok, map()} | :error
  def get_info(uri) do
    get(uri <> "/info", :info)
  end

  @spec get_block({term(), binary()}) :: {:ok, Block.t()} | {:error, binary()}
  def get_block({uri, hash}) do
    hash = Base.encode16(hash)
    case get(uri <> "/block/#{hash}", :block) do
      {:ok, serialized_block} ->
        {:ok, Serialization.block(serialized_block, :deserialize)}
        #TODO handle deserialization errors
      {:error, reason} ->
        {:error, reason}
    end
  end

  @spec get_raw_blocks({term(), binary(), binary()}) :: {:ok, term()} | {:error, binary()}
  def get_raw_blocks({uri, from_block_hash, to_block_hash}) do
    from_block_hash = Base.encode16(from_block_hash)
    to_block_hash = Base.encode16(to_block_hash)
    uri = uri <> "/raw_blocks?" <>
            "from_block=" <> from_block_hash <>
            "&to_block=" <> to_block_hash
    get(uri, :raw_blocks)
  end

  def get_pool_txs(uri) do
    get(uri <> "/pool_txs", :pool_txs)
  end

  @spec send_block(Block.t(), list(binary())) :: :ok
  def send_block(block, peers) do
    data = Serialization.block(block, :serialize)
    post_to_peers("new_block", data, peers)
  end

  @spec send_tx(SignedTx.t(), list(binary())) :: :ok
  def send_tx(tx, peers) do
    data = Serialization.tx(tx, :serialize)
    post_to_peers("new_tx", data, peers)
  end

  @spec post_to_peers(String.t(), binary(), list(String.t())) :: :ok
  defp post_to_peers(uri, data, peers) do
    Enum.each(peers, fn(peer) ->
      post(peer, data, uri)
    end)
  end

  defp post(peer, data, uri) do
    send_to_peer(data, "#{peer}/#{uri}")
  end

  @spec get_peers(term()) :: {:ok, list()}
  def get_peers(uri) do
    get(uri <> "/peers")
  end

  @spec get_and_add_peers(term()) :: :ok
  def get_and_add_peers(uri) do
    {:ok, peers} = get_peers(uri)
    Enum.each(peers, fn{peer, _} -> Peers.add_peer(peer) end)
  end

  @spec get_account_balance({binary(), binary()}) :: {:ok, binary()} | :error
  def get_account_balance({uri, acc}) do
    get(uri <> "/balance/#{acc}")
  end

  @spec get_account_txs({term(), term()}) :: {:ok, list()} | :error
  def get_account_txs({uri, acc}) do
    get(uri <> "/tx_pool/#{acc}", :acc_txs)
  end

  def post_query_to_oracle(tx, uri) do
    encoded_serialized_tx =
      tx
      |> Serialization.tx(:serialize)
      |> Poison.encode!()
    HTTPoison.post(uri,
                   encoded_serialized_tx,
                   [{"Content-Type", "application/json"}],
                   [stream_to: self()])
  end

  defp handle_response(:block, body, _headers) do
    response = Poison.decode!(body)
    {:ok, response}
  end

  defp handle_response(:raw_blocks, body, _headers) do
    response = Poison.decode!(body)
    deserialized_blocks = Enum.map(
      response,
      fn(block) ->
        Serialization.block(block, :deserialize)
      end
    )

    {:ok, deserialized_blocks}
  end

  defp handle_response(:info, body, headers) do
    response = Poison.decode!(body, keys: :atoms!)
    {_, server} = Enum.find(headers, fn(header) ->
      header == {"server", "aehttpserver"}
    end)
    response_with_server_header = Map.put(response, :server, server)
    {:ok, response_with_server_header}
  end

  defp handle_response(:acc_txs, body, _headers) do
    response = Poison.decode!(body, as: [%SignedTx{data: %SpendTx{}}], keys: :atoms!)
    {:ok, response}
  end

  defp handle_response(:pool_txs, body, _headers) do
    response = body
<<<<<<< HEAD
      |> Poison.decode!()
=======
      |> Poison.decode!(as: [%SignedTx{data: %SpendTx{}}], keys: :atoms!)
>>>>>>> 2c6e6c71
      |> Enum.map(fn(tx) -> Serialization.tx(tx, :deserialize) end)
    {:ok, response}
  end

  defp handle_response(:default, body, _headers) do
    response = Poison.decode!(body)
    {:ok, response}
  end

  @spec get(binary(), req_kind) :: {:ok, map()} | {:error, binary()}
  defp get(uri, identifier \\ :default) do
    case(HTTPoison.get(uri, [{"peer_port", get_local_port()}, {"nonce", Peers.get_peer_nonce()}])) do
      {:ok, %{body: body, headers: headers, status_code: 200}} ->
        handle_response(identifier, body, headers)
      {:ok, %HTTPoison.Response{status_code: 404}} ->
        {:error, "Response 404"}
      {:ok, %HTTPoison.Response{status_code: 400}} ->
        {:error, "Response 400"}
      {:error, %HTTPoison.Error{}} ->
        {:error, "HTTPPoison Error"}
      unexpected ->
        Logger.error(fn -> "unexpected client result " <> Kernel.inspect(unexpected) end)
        {:error, "Unexpected error"}
    end
  end

  defp send_to_peer(data, uri) do
    HTTPoison.post(uri, Poison.encode!(data), [{"Content-Type", "application/json"}])
  end

  # TODO: what is this function even doing?
  defp get_local_port() do
    Aehttpserver.Web.Endpoint |> :sys.get_state() |> elem(3) |> Enum.at(2)
    |> elem(3) |> elem(2) |> Enum.at(1) |> List.keyfind(:http, 0)
    |> elem(1) |> Enum.at(0) |> elem(1)
  end
end<|MERGE_RESOLUTION|>--- conflicted
+++ resolved
@@ -135,11 +135,7 @@
 
   defp handle_response(:pool_txs, body, _headers) do
     response = body
-<<<<<<< HEAD
       |> Poison.decode!()
-=======
-      |> Poison.decode!(as: [%SignedTx{data: %SpendTx{}}], keys: :atoms!)
->>>>>>> 2c6e6c71
       |> Enum.map(fn(tx) -> Serialization.tx(tx, :deserialize) end)
     {:ok, response}
   end
