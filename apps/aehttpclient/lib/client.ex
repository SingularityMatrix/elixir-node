defmodule Aehttpclient.Client do
  @moduledoc """
  Client used for making requests to a node.
  """

  alias Aecore.Structures.Block
  alias Aecore.Structures.Header
  alias Aecore.Structures.SignedTx
  alias Aecore.Structures.SpendTx
  alias Aecore.Peers.Worker, as: Peers
  alias Aeutil.Serialization

  require Logger

  @typedoc "Client request identifier"
  @type req_kind :: :default | :pool_txs | :acc_txs | :info | :block | :raw_blocks

  @spec handle_response(req_kind(), map(), list(map())) :: {:ok, map()}

  @spec get_info(term()) :: {:ok, map()} | :error
  def get_info(uri) do
    get(uri <> "/info", :info)
  end

  @spec get_block({term(), binary()}) :: {:ok, Block} | {:error, binary()}
  def get_block({uri, hash}) do
    hash = Header.bech32_encode(hash)
    case get(uri <> "/block/#{hash}", :block) do
      {:ok, serialized_block} ->
        {:ok, Serialization.block(serialized_block, :deserialize)}
        #TODO handle deserialization errors
      {:error, reason} ->
        {:error, reason}
    end
  end

  @spec get_raw_blocks({term(), binary(), binary()}) :: {:ok, term()} | {:error, binary()}
  def get_raw_blocks({uri, from_block_hash, to_block_hash}) do
    from_block_hash = Header.bech32_encode(from_block_hash)
    to_block_hash = Header.bech32_encode(to_block_hash)
    uri = uri <> "/raw_blocks?" <>
            "from_block=" <> from_block_hash <>
            "&to_block=" <> to_block_hash
    get(uri, :raw_blocks)
  end

  def get_pool_txs(uri) do
    get(uri <> "/pool_txs", :pool_txs)
  end

  @spec send_block(Block.t(), list(binary())) :: :ok
  def send_block(block, peers) do
    data = Serialization.block(block, :serialize)
    post_to_peers("new_block", data, peers)
  end

  @spec send_tx(SignedTx.t(), list(binary())) :: :ok
  def send_tx(tx, peers) do
    data =
      case tx do
        %Aecore.Structures.SignedTx{data: %Aecore.Structures.VotingTx{}} ->
          Serialization.tx(tx, :voting_tx, :serialize)
        %Aecore.Structures.SignedTx{data: %Aecore.Structures.TxData{}} ->
          Serialization.tx(tx, :spend_tx, :serialize)
      end

    post_to_peers("new_tx", data, peers)
  end

  @spec post_to_peers(String.t(), binary(), list(String.t())) :: :ok
  defp post_to_peers(uri, data, peers) do
    Enum.each(peers, fn(peer) ->
      post(peer, data, uri)
    end)
  end

  defp post(peer, data, uri) do
    send_to_peer(data, "#{peer}/#{uri}")
  end

  @spec get_peers(term()) :: {:ok, list()}
  def get_peers(uri) do
    get(uri <> "/peers")
  end

  @spec get_and_add_peers(term()) :: :ok
  def get_and_add_peers(uri) do
    {:ok, peers} = get_peers(uri)
    Enum.each(peers, fn{peer, _} -> Peers.add_peer(peer) end)
  end

  @spec get_account_balance({binary(), binary()}) :: {:ok, binary()} | :error
  def get_account_balance({uri, acc}) do
    get(uri <> "/balance/#{acc}")
  end

  @spec get_account_txs({term(), term()}) :: {:ok, list()} | :error
  def get_account_txs({uri, acc}) do
    get(uri <> "/tx_pool/#{acc}", :acc_txs)
  end

  defp handle_response(:block, body, _headers) do
    response = Poison.decode!(body, as: %Block{}, keys: :atoms!)
    {:ok, response}
  end

  defp handle_response(:raw_blocks, body, _headers) do
    response = Poison.decode!(body, as: [%Block{}], keys: :atoms!)
    deserialized_blocks = Enum.map(
      response,
      fn(block) ->
        Serialization.block(block, :deserialize)
      end
    )

    {:ok, deserialized_blocks}
  end

  defp handle_response(:info, body, headers) do
    response = Poison.decode!(body, keys: :atoms!)
    {_, server} = Enum.find(headers, fn(header) ->
      header == {"server", "aehttpserver"}
    end)
    response_with_server_header = Map.put(response, :server, server)
    {:ok, response_with_server_header}
  end

  defp handle_response(:acc_txs, body, _headers) do
    response = Poison.decode!(body, as: [%SignedTx{data: %SpendTx{}}], keys: :atoms!)
    {:ok, response}
  end

  defp handle_response(:pool_txs, body, _headers) do
    response = body
<<<<<<< HEAD
      |> Poison.decode!(as: [%SignedTx{data: %TxData{}}], keys: :atoms!)
      |> Enum.map(fn(tx) ->
        case tx do
          %Aecore.Structures.SignedTx{data: %Aecore.Structures.VotingTx{}} ->
            Serialization.tx(tx, :voting_tx, :deserialize)
          %Aecore.Structures.SignedTx{data: %Aecore.Structures.TxData{}} ->
            Serialization.tx(tx, :spend_tx, :deserialize)
        end end)
=======
      |> Poison.decode!(as: [%SignedTx{data: %SpendTx{}}], keys: :atoms!)
      |> Enum.map(fn(tx) -> Serialization.tx(tx, :deserialize) end)
>>>>>>> d2be94ae
    {:ok, response}
  end

  defp handle_response(:default, body, _headers) do
    response = Poison.decode!(body)
    {:ok, response}
  end

  @spec get(binary(), req_kind) :: {:ok, map()} | {:error, binary()}
  defp get(uri, identifier \\ :default) do
    case(HTTPoison.get(uri, [{"peer_port", get_local_port()}, {"nonce", Peers.get_peer_nonce()}])) do
      {:ok, %{body: body, headers: headers, status_code: 200}} ->
        handle_response(identifier, body, headers)
      {:ok, %HTTPoison.Response{status_code: 404}} ->
        {:error, "Response 404"}
      {:ok, %HTTPoison.Response{status_code: 400}} ->
        {:error, "Response 400"}
      {:error, %HTTPoison.Error{}} ->
        {:error, "HTTPPoison Error"}
      unexpected ->
        Logger.error(fn -> "unexpected client result " <> Kernel.inspect(unexpected) end)
        {:error, "Unexpected error"}
    end
  end

  defp send_to_peer(data, uri) do
    HTTPoison.post(uri, Poison.encode!(data), [{"Content-Type", "application/json"}])
  end

  # TODO: what is this function even doing?
  defp get_local_port() do
    Aehttpserver.Web.Endpoint |> :sys.get_state() |> elem(3) |> Enum.at(2)
    |> elem(3) |> elem(2) |> Enum.at(1) |> List.keyfind(:http, 0)
    |> elem(1) |> Enum.at(0) |> elem(1)
  end
end<|MERGE_RESOLUTION|>--- conflicted
+++ resolved
@@ -60,7 +60,7 @@
       case tx do
         %Aecore.Structures.SignedTx{data: %Aecore.Structures.VotingTx{}} ->
           Serialization.tx(tx, :voting_tx, :serialize)
-        %Aecore.Structures.SignedTx{data: %Aecore.Structures.TxData{}} ->
+        %Aecore.Structures.SignedTx{data: %Aecore.Structures.SpendTx{}} ->
           Serialization.tx(tx, :spend_tx, :serialize)
       end
 
@@ -132,19 +132,15 @@
 
   defp handle_response(:pool_txs, body, _headers) do
     response = body
-<<<<<<< HEAD
-      |> Poison.decode!(as: [%SignedTx{data: %TxData{}}], keys: :atoms!)
+      |> Poison.decode!(as: [%SignedTx{data: %SpendTx{}}], keys: :atoms!)
       |> Enum.map(fn(tx) ->
         case tx do
           %Aecore.Structures.SignedTx{data: %Aecore.Structures.VotingTx{}} ->
             Serialization.tx(tx, :voting_tx, :deserialize)
-          %Aecore.Structures.SignedTx{data: %Aecore.Structures.TxData{}} ->
+          %Aecore.Structures.SignedTx{data: %Aecore.Structures.SpendTx{}} ->
             Serialization.tx(tx, :spend_tx, :deserialize)
         end end)
-=======
-      |> Poison.decode!(as: [%SignedTx{data: %SpendTx{}}], keys: :atoms!)
-      |> Enum.map(fn(tx) -> Serialization.tx(tx, :deserialize) end)
->>>>>>> d2be94ae
+
     {:ok, response}
   end
 
