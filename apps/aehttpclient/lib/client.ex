defmodule Aehttpclient.Client do
  @moduledoc """
  Client used for making requests to a node.
  """

  alias Aecore.Structures.Block
  alias Aecore.Structures.SignedTx
  alias Aecore.Structures.TxData
  alias Aecore.Peers.Worker, as: Peers
  alias Aeutil.Serialization

  require Logger

  @spec get_info(term()) :: {:ok, map()} | :error
  def get_info(uri) do
    get(uri <> "/info", :info)
  end

  @spec get_block({term(), term()}) :: {:ok, %Block{}} | :error
  def get_block({uri, hash}) do
    case get(uri <> "/block/#{hash}", :block) do
      {:ok, serialized_block} -> 
        {:ok, Serialization.block(serialized_block, :deserialize)}
        #TODO handle deserialization errors
      {:error, reason} ->
        {:error, reason}
    end
  end

  @spec send_block(%Block{}, list(binary())) :: :ok
  def send_block(block, peers) do
    data = Serialization.block(block, :serialize)
    post_to_peers("new_block", data, peers)
  end

  @spec send_tx(%SignedTx{}, list(binary())) :: :ok
  def send_tx(tx, peers) do
    data = Serialization.tx(tx, :serialize)
    post_to_peers("new_tx", data, peers)
  end 

  @spec post_to_peers(binary(), binary(), list(binary())) :: :ok
  defp post_to_peers(uri, data, peers) do
    for peer <- peers do
      post(peer, data, uri)
    end
    :ok
  end

  defp post(peer, data, uri) do
    send_to_peer(data, "#{peer}/#{uri}")
  end

  @spec get_peers(term()) :: {:ok, list()}
  def get_peers(uri) do
    get(uri <> "/peers", :peers)
  end

  @spec get_and_add_peers(term()) :: :ok
  def get_and_add_peers(uri) do
    {:ok, peers} = get_peers(uri)
    Enum.each(peers, fn{peer, _} -> Peers.add_peer(peer) end)
  end

  def get_account_balance({uri, acc}) do
    get(uri <> "/balance/#{acc}", :balance)
  end

  @spec get_account_txs({term(), term()}) :: {:ok, list()} | :error
  def get_account_txs({uri, acc}) do
    get(uri <> "/tx_pool/#{acc}", :acc_txs)
  end

<<<<<<< HEAD
  def get(uri, identifier) do
    case(HTTPoison.get(uri, [{"peer_port", get_local_port()}, {"nonce", Peers.get_peer_nonce()}])) do
=======
  defp get(uri, identifier) do
    case(HTTPoison.get(uri, [{"peer_port", get_local_port()}])) do
>>>>>>> dcfb1b4d
      {:ok, %{body: body, headers: headers, status_code: 200}} ->
        case(identifier) do
          :block ->
            response = Poison.decode!(body, as: %Block{}, keys: :atoms!)
            {:ok, response}
          :info ->
            response = Poison.decode!(body, keys: :atoms!)
            {_, server} = Enum.find(headers, fn(header) ->
              header == {"server", "aehttpserver"} end)
            response_with_server_header = Map.put(response, :server, server)
            {:ok, response_with_server_header}
          :acc_txs ->
            response = Poison.decode!(body,
              as: [%SignedTx{data: %TxData{}}], keys: :atoms!)
            {:ok, response}
          _ ->
            json_response(body)
        end
      {:ok, %HTTPoison.Response{status_code: 404}} ->
        :error
      {:ok, %HTTPoison.Response{status_code: 400}} ->
        :error
      {:error, %HTTPoison.Error{}} ->
        :error
      unexpected ->
        Logger.error(fn -> "unexpected client result " <> Kernel.inspect(unexpected) end)
        :error
    end
  end

  def json_response(body) do
    response = Poison.decode!(body)
    {:ok, response}
  end

  defp send_to_peer(data, uri) do
    HTTPoison.post uri, Poison.encode!(data),
      [{"Content-Type", "application/json"}]
  end

  defp get_local_port() do
    Aehttpserver.Endpoint |> :sys.get_state() |> elem(3) |> Enum.at(2)
    |> elem(3) |> elem(2) |> Enum.at(1) |> List.keyfind(:http, 0)
    |> elem(1) |> Enum.at(0) |> elem(1)
  end
end<|MERGE_RESOLUTION|>--- conflicted
+++ resolved
@@ -19,7 +19,7 @@
   @spec get_block({term(), term()}) :: {:ok, %Block{}} | :error
   def get_block({uri, hash}) do
     case get(uri <> "/block/#{hash}", :block) do
-      {:ok, serialized_block} -> 
+      {:ok, serialized_block} ->
         {:ok, Serialization.block(serialized_block, :deserialize)}
         #TODO handle deserialization errors
       {:error, reason} ->
@@ -37,7 +37,7 @@
   def send_tx(tx, peers) do
     data = Serialization.tx(tx, :serialize)
     post_to_peers("new_tx", data, peers)
-  end 
+  end
 
   @spec post_to_peers(binary(), binary(), list(binary())) :: :ok
   defp post_to_peers(uri, data, peers) do
@@ -71,13 +71,8 @@
     get(uri <> "/tx_pool/#{acc}", :acc_txs)
   end
 
-<<<<<<< HEAD
-  def get(uri, identifier) do
+  defp get(uri, identifier) do
     case(HTTPoison.get(uri, [{"peer_port", get_local_port()}, {"nonce", Peers.get_peer_nonce()}])) do
-=======
-  defp get(uri, identifier) do
-    case(HTTPoison.get(uri, [{"peer_port", get_local_port()}])) do
->>>>>>> dcfb1b4d
       {:ok, %{body: body, headers: headers, status_code: 200}} ->
         case(identifier) do
           :block ->
