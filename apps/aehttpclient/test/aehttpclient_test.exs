--- conflicted
+++ resolved
@@ -41,13 +41,8 @@
     receiver = Wallet.get_public_key()
     sender = receiver
 
-<<<<<<< HEAD
     init_nonce = Map.get(Chain.chain_state(), sender, %{nonce: 0}).nonce
-    payload1 = %{receiver: sender, amount: 5, lock_time_block: 0}
-=======
-    init_nonce = Map.get(Chain.chain_state(), from_acc, %{nonce: 0}).nonce
-    payload1 = %{to_acc: from_acc, value: 5}
->>>>>>> 46912a34
+    payload1 = %{receiver: sender, amount: 5}
 
     tx1 = DataTx.init(SpendTx, payload1, receiver, 10, init_nonce + 1)
     tx2 = DataTx.init(SpendTx, payload1, receiver, 10, init_nonce + 2)
