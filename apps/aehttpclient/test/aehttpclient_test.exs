defmodule AehttpclientTest do

  use ExUnit.Case

  alias Aecore.Chain.Worker, as: Chain
  alias Aecore.Txs.Pool.Worker, as: Pool
  alias Aehttpclient.Client
  alias Aecore.Structures.SignedTx
  alias Aecore.Structures.SpendTx
  alias Aecore.Miner.Worker, as: Miner
  alias Aecore.Wallet.Worker, as: Wallet
  alias Aeutil.Bits

  @tag :http_client
  test "Client functions" do
    account = Wallet.get_public_key()
    hex_acc = Base.encode16(account)

    AehttpclientTest.add_txs_to_pool()
    assert {:ok, _} = Client.get_info("localhost:4000")
    assert {:ok, _} = Client.get_block({"localhost:4000",
                                        Bits.bech32_decode("bl1qpqwc2g9w0c06u2yxmgrffr50r508z9zww3jhca9x6xx57kfg2pcsrhq9dp")})
    assert {:ok, _} = Client.get_peers("localhost:4000")
<<<<<<< HEAD
    assert Enum.count(Client.get_account_txs({"localhost:4000", hex_acc})
    |> elem(1)) == 2
=======
    assert Enum.count(Client.get_account_txs({"localhost:4000", account})
    |> elem(1)) == 3
>>>>>>> 876dd197
  end

  def add_txs_to_pool() do
    Miner.mine_sync_block_to_chain
    to_acc = Wallet.get_public_key()

    from_acc = to_acc
    init_nonce = Map.get(Chain.chain_state, from_acc, %{nonce: 0}).nonce
    {:ok, tx1} = SpendTx.create(from_acc, to_acc, 5, init_nonce + 1, 10)
    {:ok, tx2} = SpendTx.create(from_acc, to_acc, 5, init_nonce + 2, 10)

    priv_key = Wallet.get_private_key()
    {:ok, signed_tx1} = SignedTx.sign_tx(tx1, priv_key)
    {:ok, signed_tx2} = SignedTx.sign_tx(tx2, priv_key)

    Pool.add_transaction(signed_tx1)
    Pool.add_transaction(signed_tx2)
  end
end<|MERGE_RESOLUTION|>--- conflicted
+++ resolved
@@ -21,13 +21,8 @@
     assert {:ok, _} = Client.get_block({"localhost:4000",
                                         Bits.bech32_decode("bl1qpqwc2g9w0c06u2yxmgrffr50r508z9zww3jhca9x6xx57kfg2pcsrhq9dp")})
     assert {:ok, _} = Client.get_peers("localhost:4000")
-<<<<<<< HEAD
-    assert Enum.count(Client.get_account_txs({"localhost:4000", hex_acc})
-    |> elem(1)) == 2
-=======
     assert Enum.count(Client.get_account_txs({"localhost:4000", account})
     |> elem(1)) == 3
->>>>>>> 876dd197
   end
 
   def add_txs_to_pool() do
