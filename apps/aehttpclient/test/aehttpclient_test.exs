defmodule AehttpclientTest do

  use ExUnit.Case

  alias Aecore.Chain.Worker, as: Chain
  alias Aecore.Txs.Pool.Worker, as: Pool
  alias Aehttpclient.Client
  alias Aecore.Structures.SignedTx
  alias Aecore.Structures.SpendTx
  alias Aecore.Miner.Worker, as: Miner
<<<<<<< HEAD
  alias Aecore.Wallet.Worker, as: Wallet

  setup wallet do
    [
      pass: " "
    ]
  end
=======
  alias Aeutil.Bits
>>>>>>> d2be94ae

  @tag :http_client
  test "Client functions", wallet do
    account = Wallet.get_public_key(wallet.pass)
    hex_acc = Base.encode16(account)

    AehttpclientTest.add_txs_to_pool(wallet.pass)
    assert {:ok, _} = Client.get_info("localhost:4000")
    assert {:ok, _} = Client.get_block({"localhost:4000",
                                        Bits.bech32_decode("bl1qpqwc2g9w0c06u2yxmgrffr50r508z9zww3jhca9x6xx57kfg2pcsrhq9dp")})
    assert {:ok, _} = Client.get_peers("localhost:4000")
    assert Enum.count(Client.get_account_txs({"localhost:4000", hex_acc})
    |> elem(1)) == 2
  end

  def add_txs_to_pool(pass) do
    Miner.mine_sync_block_to_chain
    to_acc = Wallet.get_public_key(pass)

    from_acc = to_acc
    init_nonce = Map.get(Chain.chain_state, from_acc, %{nonce: 0}).nonce
    {:ok, tx1} = SpendTx.create(from_acc, to_acc, 5, init_nonce + 1, 10)
    {:ok, tx2} = SpendTx.create(from_acc, to_acc, 5, init_nonce + 2, 10)

    priv_key = Wallet.get_private_key(pass)
    {:ok, signed_tx1} = SignedTx.sign_tx(tx1, priv_key)
    {:ok, signed_tx2} = SignedTx.sign_tx(tx2, priv_key)

    Pool.add_transaction(signed_tx1)
    Pool.add_transaction(signed_tx2)
  end
end<|MERGE_RESOLUTION|>--- conflicted
+++ resolved
@@ -8,24 +8,15 @@
   alias Aecore.Structures.SignedTx
   alias Aecore.Structures.SpendTx
   alias Aecore.Miner.Worker, as: Miner
-<<<<<<< HEAD
   alias Aecore.Wallet.Worker, as: Wallet
-
-  setup wallet do
-    [
-      pass: " "
-    ]
-  end
-=======
   alias Aeutil.Bits
->>>>>>> d2be94ae
 
   @tag :http_client
-  test "Client functions", wallet do
-    account = Wallet.get_public_key(wallet.pass)
+  test "Client functions" do
+    account = Wallet.get_public_key(Wallet.get_aewallet_pass())
     hex_acc = Base.encode16(account)
 
-    AehttpclientTest.add_txs_to_pool(wallet.pass)
+    AehttpclientTest.add_txs_to_pool(Wallet.get_aewallet_pass())
     assert {:ok, _} = Client.get_info("localhost:4000")
     assert {:ok, _} = Client.get_block({"localhost:4000",
                                         Bits.bech32_decode("bl1qpqwc2g9w0c06u2yxmgrffr50r508z9zww3jhca9x6xx57kfg2pcsrhq9dp")})
