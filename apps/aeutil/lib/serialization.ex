--- conflicted
+++ resolved
@@ -51,22 +51,6 @@
     Block.new(header: built_header, txs: txs)
   end
 
-<<<<<<< HEAD
-=======
-  @spec tx(map(), :serialize | :deserialize) :: SignedTx.t()
-  def tx(tx, :serialize) do
-    serialize_value(tx)
-  end
-
-  def tx(tx, :deserialize) do
-    tx_data = tx["data"]
-
-    data = DataTx.deserialize(tx_data)
-
-    signature = base64_binary(tx["signature"], :deserialize)
-    %SignedTx{data: data, signature: signature}
-  end
-
   @spec account_state(Account.t() | :none | binary(), :serialize | :deserialize) ::
           binary() | :none | Account.t()
   def account_state(account_state, :serialize) do
@@ -86,7 +70,6 @@
      |> Account.new()}
   end
 
->>>>>>> 03880f4a
   @spec hex_binary(binary(), :serialize | :deserialize) :: binary()
   def hex_binary(data, :serialize) when data != nil, do: Base.encode16(data)
   def hex_binary(data, :deserialize) when data != nil, do: Base.decode16!(data)
