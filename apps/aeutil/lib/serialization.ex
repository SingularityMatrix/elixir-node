defmodule Aeutil.Serialization do
  @moduledoc """
  Utility module for serialization
  """

  alias Aecore.Chain.Block
  alias Aecore.Chain.Header
  alias Aecore.Account.Tx.SpendTx
  alias Aecore.Oracle.Tx.OracleExtendTx
  alias Aecore.Oracle.Tx.OracleQueryTx
  alias Aecore.Oracle.Tx.OracleRegistrationTx
  alias Aecore.Oracle.Tx.OracleResponseTx
  alias Aecore.Tx.SignedTx
  alias Aecore.Naming.Naming
  alias Aecore.Chain.Chainstate
  alias Aeutil.Parser
  alias Aecore.Account.Account
  alias Aecore.Tx.DataTx
  alias Aecore.Oracle.Oracle
  alias Aecore.Naming.Tx.NamePreClaimTx
  alias Aecore.Naming.Tx.NameClaimTx
  alias Aecore.Naming.Tx.NameUpdateTx
  alias Aecore.Naming.Tx.NameTransferTx
  alias Aecore.Naming.Tx.NameRevokeTx

  require Logger

  @type transaction_types :: SpendTx.t() | DataTx.t()

  @type hash_types :: :chainstate | :header | :txs

  @type value :: list() | map() | atom() | binary()

  @type raw_data :: %{
          block_hash: binary(),
          block_height: non_neg_integer(),
          fee: non_neg_integer(),
          nonce: non_neg_integer(),
          payload: SpendTx.t(),
          sender: binary() | nil,
          signature: binary() | nil,
          txs_hash: binary(),
          type: atom()
        }

  @spec block(Block.t(), :serialize) :: map()
  def block(%Block{} = block, :serialize) do
    serialized_header = serialize_value(block.header)
    serialized_txs = Enum.map(block.txs, fn tx -> SignedTx.serialize(tx) end)

    Map.put(serialized_header, "transactions", serialized_txs)
  end

  @spec block(map(), :deserialize) :: Block.t()
  def block(%{} = block, :deserialize) do
    txs = Enum.map(block["transactions"], fn tx -> SignedTx.deserialize(tx) end)

    built_header =
      block
      |> Map.delete("transactions")
      |> deserialize_value()
      |> Header.new()

    Block.new(header: built_header, txs: txs)
  end

  @spec account_state(Account.t() | :none | binary(), :serialize | :deserialize) ::
          binary() | :none | Account.t()
  def account_state(account_state, :serialize) do
    account_state
    |> serialize_value()
    |> Msgpax.pack!()
  end

  def account_state(:none, :deserialize), do: :none

  def account_state(encoded_account_state, :deserialize) do
    {:ok, account_state} = Msgpax.unpack(encoded_account_state)

    {:ok,
     account_state
     |> deserialize_value()
     |> Account.new()}
  end

  @spec hex_binary(binary(), :serialize | :deserialize) :: binary()
  def hex_binary(data, :serialize) when data != nil, do: Base.encode16(data)
  def hex_binary(data, :deserialize) when data != nil, do: Base.decode16!(data)
  def hex_binary(_, _), do: nil

  @spec base64_binary(binary(), :serialize | :deserialize) :: String.t() | binary()
  def base64_binary(data, :serialize) when data != nil, do: Base.encode64(data)
  def base64_binary(data, :deserialize) when data != nil, do: Base.decode64!(data)
  def base64_binary(_, _), do: nil

  def merkle_proof(proof, acc) when is_tuple(proof) do
    proof
    |> Tuple.to_list()
    |> merkle_proof(acc)
  end

  def merkle_proof([], acc), do: acc

  def merkle_proof([head | tail], acc) do
    if is_tuple(head) do
      merkle_proof(Tuple.to_list(head), acc)
    else
      acc = [serialize_value(head, :proof) | acc]
      merkle_proof(tail, acc)
    end
  end

  @spec pack_binary(term()) :: binary()
  def pack_binary(term) do
    term
    |> remove_struct()
    |> Msgpax.pack!(iodata: false)
  end

  @doc """
  Loops through a structure are simplifies it. Removes all the strucutured maps
  """
  @spec remove_struct(list()) :: list()
  def remove_struct(term) when is_list(term) do
    for elem <- term, do: remove_struct(elem)
  end

  @spec remove_struct(map()) :: map()
  def remove_struct(term) when is_map(term) do
    if Map.has_key?(term, :__struct__) do
      term
      |> Map.from_struct()
      |> Enum.reduce(%{}, fn {key, value}, term_acc ->
        Map.put(term_acc, key, remove_struct(value))
      end)
    else
      term
    end
  end

  def remove_struct(term), do: term

  @doc """
  Initializing function to the recursive functionality of serializing a strucure
  """
  @spec serialize_value(value()) :: value()
  def serialize_value(value), do: serialize_value(value, "")

  @doc """
  Loops recursively through a given structure. If it goes into a map
  the keys are converted to string and each binary value
  is encoded if necessary. (depends on the key)
  """
  @spec serialize_value(list(), atom()) :: list()
  @spec serialize_value(map(), atom()) :: map()
  @spec serialize_value(binary(), atom() | String.t()) :: binary()
  def serialize_value(nil, _), do: nil

  def serialize_value(value, type) when is_list(value) do
    for elem <- value, do: serialize_value(elem, type)
  end

  def serialize_value(value, _type) when is_map(value) do
    value
    |> remove_struct()
    |> Enum.reduce(%{}, fn {key, val}, new_val ->
      Map.put(new_val, serialize_value(key), serialize_value(val, key))
    end)
  end

  def serialize_value(value, type) when is_binary(value) do
    case type do
      :root_hash ->
        Chainstate.base58c_encode(value)

      :prev_hash ->
        Header.base58c_encode(value)

      :txs_hash ->
        SignedTx.base58c_encode_root(value)

      :miner ->
        Account.base58c_encode(value)

      :sender ->
        Account.base58c_encode(value)

      :senders ->
        Account.base58c_encode(value)

      :receiver ->
        Account.base58c_encode(value)

      :target ->
        Account.base58c_encode(value)

      :oracle_address ->
        Account.base58c_encode(value)

      :query_id ->
        OracleQueryTx.base58c_encode(value)

      :signature ->
        base64_binary(value, :serialize)

      :signatures ->
        base64_binary(value, :deserialize)

      :proof ->
        base64_binary(value, :serialize)

      :commitment ->
        Naming.base58c_encode_commitment(value)

      :name_salt ->
        base64_binary(value, :serialize)

      :hash ->
        Naming.base58c_encode_hash(value)

      _ ->
        value
    end
  end

  def serialize_value(value, _) when is_atom(value) do
    case value do
      :pow_evidence -> "pow"
      :root_hash -> "state_hash"
      _ -> Atom.to_string(value)
    end
  end

  def serialize_value(value, _), do: value

  @doc """
  Initializing function to the recursive functionality of deserializing a strucure
  """
  @spec deserialize_value(value()) :: value()
  def deserialize_value(value), do: deserialize_value(value, :other)

  @doc """
  Loops recursively through a given serialized structure, converts the keys to atoms
  and decodes the encoded binary values
  """
  @spec deserialize_value(nil, atom()) :: nil
  def deserialize_value(nil, _), do: nil

  @spec deserialize_value(list(), atom()) :: list()
  def deserialize_value(value, type) when is_list(value) do
    for elem <- value, do: deserialize_value(elem, type)
  end

  @spec deserialize_value(map(), atom()) :: map()
  def deserialize_value(value, _) when is_map(value) do
    Enum.reduce(value, %{}, fn {key, val}, new_value ->
      case key do
        "pow" ->
          Map.put(new_value, :pow_evidence, deserialize_value(val, :pow_evidence))

        "state_hash" ->
          Map.put(new_value, :root_hash, deserialize_value(val, :root_hash))

        _ ->
          Map.put(new_value, Parser.to_atom(key), deserialize_value(val, Parser.to_atom(key)))
      end
    end)
  end

  @spec deserialize_value(binary(), atom()) :: binary() | atom()
  def deserialize_value(value, type) when is_binary(value) do
    case type do
      :root_hash ->
        Chainstate.base58c_decode(value)

      :prev_hash ->
        Header.base58c_decode(value)

      :txs_hash ->
        SignedTx.base58c_decode_root(value)

      :senders ->
        Account.base58c_decode(value)

      :sender ->
        Account.base58c_decode(value)

      :miner ->
        Account.base58c_decode(value)

      :receiver ->
        Account.base58c_decode(value)

      :oracle_address ->
        Account.base58c_decode(value)

      :query_id ->
        OracleQueryTx.base58c_decode(value)

      :target ->
        Account.base58c_decode(value)

      :signature ->
        base64_binary(value, :deserialize)

      :signatures ->
        base64_binary(value, :deserialize)

      :proof ->
        base64_binary(value, :deserialize)

      :commitment ->
        Naming.base58c_decode_commitment(value)

      :name_salt ->
        base64_binary(value, :deserialize)

      :hash ->
        Naming.base58c_decode_hash(value)

      :name ->
        value

      :payload ->
        value

      _ ->
        Parser.to_atom(value)
    end
  end

  def deserialize_value(value, _), do: value

  @spec serialize_txs_info_to_json(list(raw_data())) :: list(map())
  def serialize_txs_info_to_json(txs_info) when is_list(txs_info) do
    serialize_txs_info_to_json(txs_info, [])
  end

  def serialize_term(term), do: :erlang.term_to_binary(term)
  def deserialize_term(:none), do: :none
  def deserialize_term({:ok, binary}), do: deserialize_term(binary)
  def deserialize_term(binary), do: {:ok, :erlang.binary_to_term(binary)}

  defp serialize_txs_info_to_json([h | t], acc) do
    tx = DataTx.init(h.type, h.payload, h.senders, h.fee, h.nonce)
    tx_hash = SignedTx.hash_tx(%SignedTx{data: tx, signatures: []})

    senders_list =
      for sender <- h.senders do
        Account.base58c_encode(sender)
      end

    json_response_struct = %{
      tx: %{
        sender: senders_list,
        recipient: Account.base58c_encode(h.payload.receiver),
        amount: h.payload.amount,
        fee: h.fee,
        nonce: h.nonce,
        vsn: h.payload.version
      },
      block_height: h.block_height,
      block_hash: Header.base58c_encode(h.block_hash),
      hash: DataTx.base58c_encode(tx_hash),
      signatures:
        for sig <- h.signatures do
          SignedTx.base58c_encode_signature(sig)
        end
    }

    acc = [json_response_struct | acc]
    serialize_txs_info_to_json(t, acc)
  end

  defp serialize_txs_info_to_json([], acc) do
    Enum.reverse(acc)
  end

  @spec rlp_encode(
          Account.t() | DataTx.t() | map(),
          :tx
          | :account_state
          | :registered_oracle
          | :interaction_object
          | :naming_state
          | :name_commitment
          | :block
          | :signedtx
        ) :: binary | {:error, String.t()}
  def rlp_encode(%DataTx{} = term, :tx) do
    with {:ok, tag} <- type_to_tag(term.type),
         {:ok, version} <- get_version(term.type),
         data <- term.__struct__.rlp_encode(tag, version, term) do
      data
    else
      error -> {:error, "#{__MODULE__} : Invalid DataTx serialization: #{inspect(error)}"}
    end
  end

  def rlp_encode(%Account{} = term, :account_state) when is_map(term) do
    with {:ok, tag} <- type_to_tag(term.__struct__),
         {:ok, version} <- get_version(term.__struct__),
         data <- term.__struct__.rlp_encode(tag, version, term) do
      data
    else
      error ->
        {:error, "#{__MODULE__} : Invalid Account state serialization: #{inspect(error)}"}
    end
  end

  def rlp_encode(%{} = term, :oracle_query) do
    with {:ok, tag} <- type_to_tag(OracleQuery),
         {:ok, version} <- get_version(OracleQuery),
         data <- Oracle.rlp_encode(tag, version, term, :oracle_query) do
      data
    else
      error ->
        {:error,
         "#{__MODULE__} : Invalid Interaction Object state serialization: #{inspect(error)}"}
    end
  end

  def rlp_encode(%{} = term, :oracle) when is_map(term) do
    with {:ok, tag} <- type_to_tag(Oracle),
         {:ok, version} <- get_version(Oracle),
         data <- Oracle.rlp_encode(tag, version, term, :oracle) do
      data
    else
      error ->
        {:error,
         "#{__MODULE__} : Invalid Registered Oracle state serialization: #{inspect(error)}"}
    end
  end

  def rlp_encode(%{} = term, :naming_state) when is_map(term) do
    with {:ok, tag} <- type_to_tag(Name),
         {:ok, version} <- get_version(Name),
         data <- Naming.rlp_encode(tag, version, term, :naming_state) do
      data
    else
      error -> {:error, "#{__MODULE__} : Invalid Naming State serialization: #{inspect(error)}"}
    end
  end

  def rlp_encode(%{} = term, :name_commitment) when is_map(term) do
    with {:ok, tag} <- type_to_tag(NameCommitment),
         {:ok, version} <- get_version(NameCommitment),
         data <- Naming.rlp_encode(tag, version, term, :name_commitment) do
      data
    else
      error ->
        {:error, "#{__MODULE__} : Invalid Name Commitment State serialization: #{inspect(error)}"}
    end
  end

  def rlp_encode(%Block{} = term, :block) do
    with {:ok, tag} <- type_to_tag(term.__struct__),
         data <- term.__struct__.rlp_encode(tag, 1, term) do
      data
    else
      error ->
        {:error, "#{__MODULE__} : Invalid Block structure serialization : #{inspect(error)}"}
    end
  end

  def rlp_encode(%SignedTx{} = term, :signedtx) do
    with {:ok, tag} <- type_to_tag(term.__struct__),
         {:ok, version} <- get_version(term.__struct__),
         data <- term.__struct__.rlp_encode(tag, version, term) do
      data
    else
      error -> {:error, "#{__MODULE__} : Invalid Tx serialization: #{inspect(error)}"}
    end
  end

  def rlp_encode(error) do
    {:error, "#{__MODULE__} : Illegal serialization attempt: #{inspect(error)}"}
  end

  def rlp_decode(binary) when is_binary(binary) do
    result =
      try do
        ExRLP.decode(binary)
      rescue
        e -> {:error, Exception.message(e)}
      end

    case result do
      [tag_bin, ver_bin | rest_data] ->
        tag = transform_item(tag_bin, :int)
        ver = transform_item(ver_bin, :int)
        rlp_decode(tag_to_type(tag), ver, rest_data)

      {:error, reason} ->
        {:error, "#{__MODULE__}: Illegal deserialization, reason : #{reason}"}
    end
  end

  def rlp_decode(data) do
    {:error, "#{__MODULE__}: Illegal deserialization: #{inspect(data)}"}
  end

  defp rlp_decode(Block, _version, block_data) do
    Block.rlp_decode(block_data)
  end

  defp rlp_decode(Name, _version, name_data) do
    Naming.rlp_decode(name_data, :name)
  end

  defp rlp_decode(NameCommitment, _version, name_commitment) do
    Naming.rlp_decode(name_commitment, :name_commitment)
  end

  defp rlp_decode(Oracle, _version, oracle) do
    Oracle.rlp_decode(oracle, :oracle)
  end

  defp rlp_decode(OracleQuery, _version, oracle_query) do
    Oracle.rlp_decode(oracle_query, :oracle_query)
  end

  defp rlp_decode(Account, _version, account_state) do
    Account.rlp_decode(account_state)
  end

  defp rlp_decode(SignedTx, _version, signedtx) do
    SignedTx.rlp_decode(signedtx)
  end

  defp rlp_decode(payload, _version, datatx) do
    DataTx.rlp_decode(payload, datatx)
  end

  # Should be changed after some adjustments in oracle structures
  def transform_item(item) do
    Poison.encode!(item)
  end

  def transform_item(item, type) do
    case type do
      :int -> :binary.decode_unsigned(item)
      :binary -> Poison.decode!(item)
    end
  end

  def encode_ttl_type(%{ttl: _ttl, type: :absolute}), do: 1
  def encode_ttl_type(%{ttl: _ttl, type: :relative}), do: 0
  def decode_ttl_type(1), do: :absolute
  def decode_ttl_type(0), do: :relative
  @spec header_to_binary(Header.t()) :: binary
  def header_to_binary(%Header{} = header) do
    header_prev_hash_size = Application.get_env(:aecore, :bytes_size)[:header_hash]
    header_txs_hash_size = Application.get_env(:aecore, :bytes_size)[:txs_hash]
    header_root_hash_size = Application.get_env(:aecore, :bytes_size)[:root_hash]
    pow_evidence_size = Application.get_env(:aecore, :bytes_size)[:pow_total_size]
<<<<<<< HEAD
    pow_to_binary = pow_to_binary(header.pow_evidence)
=======

    pow_to_binary =
      if header.pow_evidence != :no_value do
        pow_to_binary(header.pow_evidence)
      else
        pow_to_binary(List.duplicate(0, 42))
      end

    # Application.get_env(:aecore, :aewallet)[:pub_key_size] should be used instead of hardcoded value
    miner_pubkey_size = 32
>>>>>>> 2a697b61

    # Application.get_env(:aecore, :aewallet)[:pub_key_size] should be used instead of hardcoded value
    miner_pubkey_size = 32

    <<
      header.version::64,
      header.height::64,
      header.prev_hash::binary-size(header_prev_hash_size),
      header.txs_hash::binary-size(header_txs_hash_size),
      header.root_hash::binary-size(header_root_hash_size),
      header.target::64,
      pow_to_binary::binary-size(pow_evidence_size),
      header.nonce::64,
      header.time::64,
      # pubkey should be adjusted to 32 bytes.
      header.miner::binary-size(miner_pubkey_size)
    >>
  end

  def header_to_binary(_) do
    {:error, "#{__MODULE__} : Illegal header structure serialization"}
  end

  @spec binary_to_header(binary()) :: Header.t() | {:error, String.t()}
  def binary_to_header(binary) when is_binary(binary) do
    # Application.get_env(:aecore, :aewallet)[:pub_key_size]
    miner_pubkey_size = 32
    header_prev_hash_size = Application.get_env(:aecore, :bytes_size)[:header_hash]
    header_txs_hash_size = Application.get_env(:aecore, :bytes_size)[:txs_hash]
    header_root_hash_size = Application.get_env(:aecore, :bytes_size)[:root_hash]
    pow_evidence_size = Application.get_env(:aecore, :bytes_size)[:pow_total_size]

    <<
      version::64,
      height::64,
      prev_hash::binary-size(header_prev_hash_size),
      txs_hash::binary-size(header_txs_hash_size),
      root_hash::binary-size(header_root_hash_size),
      target::64,
      pow_evidence_bin::binary-size(pow_evidence_size),
      nonce::64,
      # pubkey should be adjusted to 32 bytes.
      time::64,
      miner::binary-size(miner_pubkey_size)
    >> = binary

    pow_evidence = binary_to_pow(pow_evidence_bin)

    %Header{
      height: height,
      nonce: nonce,
      pow_evidence: pow_evidence,
      prev_hash: prev_hash,
      root_hash: root_hash,
      target: target,
      time: time,
      txs_hash: txs_hash,
      version: version,
      miner: miner
    }
  end

  def binary_to_header(_) do
    {:error, "#{__MODULE__} : Illegal header to binary serialization"}
  end

  @spec pow_to_binary(list()) :: binary() | list() | {:error, String.t()}
  def pow_to_binary(pow) do
    if is_list(pow) and Enum.count(pow) == 42 do
      list_of_pows =
        for evidence <- pow, into: <<>> do
          <<evidence::32>>
        end

      serialize_pow(list_of_pows, <<>>)
    else
      List.duplicate(0, 42)
    end
  end

  @spec serialize_pow(binary(), binary()) :: binary() | {:error, String.t()}
  defp serialize_pow(pow, acc) when pow != <<>> do
    <<elem::binary-size(4), rest::binary>> = pow
<<<<<<< HEAD
    acc = elem <> acc
    serialize_pow(rest, acc)
=======
    serialize_pow(rest, acc <> elem)
>>>>>>> 2a697b61
  end

  defp serialize_pow(<<>>, acc) do
    acc
  end

  @spec binary_to_pow(binary()) :: list() | {:error, atom()}
  def binary_to_pow(<<pow_bin_list::binary-size(168)>>) do
    deserialize_pow(pow_bin_list, [])
  end

  def binary_to_pow(_) do
    {:error, "#{__MODULE__} : Illegal PoW serialization"}
  end

  defp deserialize_pow(<<pow::32, rest::binary>>, acc) do
    deserialize_pow(rest, List.insert_at(acc, -1, pow))
  end

  defp deserialize_pow(<<>>, acc) do
    if Enum.count(Enum.filter(acc, fn x -> is_integer(x) and x >= 0 end)) == 42 do
      acc
    else
      {:error, "#{__MODULE__} : Illegal PoW serialization"}
    end
  end

  @spec type_to_tag(atom()) :: non_neg_integer() | {:error, String.t()}
  def type_to_tag(Account), do: {:ok, Application.get_env(:aecore, :rlp_tags)[:account_state]}
  def type_to_tag(SignedTx), do: {:ok, Application.get_env(:aecore, :rlp_tags)[:signed_tx]}
  def type_to_tag(SpendTx), do: {:ok, Application.get_env(:aecore, :rlp_tags)[:spend_tx]}

  def type_to_tag(OracleRegistrationTx),
    do: {:ok, Application.get_env(:aecore, :rlp_tags)[:oracle_reg_tx]}

  def type_to_tag(OracleQueryTx),
    do: {:ok, Application.get_env(:aecore, :rlp_tags)[:oracle_query_tx]}

  def type_to_tag(OracleResponseTx),
    do: {:ok, Application.get_env(:aecore, :rlp_tags)[:oracle_response_tx]}

  def type_to_tag(OracleExtendTx),
    do: {:ok, Application.get_env(:aecore, :rlp_tags)[:oracle_extend_tx]}

  def type_to_tag(Name), do: {:ok, Application.get_env(:aecore, :rlp_tags)[:naming_state]}

  def type_to_tag(NameCommitment),
    do: {:ok, Application.get_env(:aecore, :rlp_tags)[:name_commitment_state]}

  def type_to_tag(NameClaimTx), do: {:ok, Application.get_env(:aecore, :rlp_tags)[:name_claim_tx]}

  def type_to_tag(NamePreClaimTx),
    do: {:ok, Application.get_env(:aecore, :rlp_tags)[:name_pre_claim_tx]}

  def type_to_tag(NameUpdateTx),
    do: {:ok, Application.get_env(:aecore, :rlp_tags)[:name_update_tx]}

  def type_to_tag(NameRevokeTx),
    do: {:ok, Application.get_env(:aecore, :rlp_tags)[:name_revoke_tx]}

  def type_to_tag(NameTransferTx),
    do: {:ok, Application.get_env(:aecore, :rlp_tags)[:name_transfer_tx]}

  def type_to_tag(Oracle), do: {:ok, Application.get_env(:aecore, :rlp_tags)[:oracle_state]}

  def type_to_tag(OracleQuery),
    do: {:ok, Application.get_env(:aecore, :rlp_tags)[:oracle_query_state]}

  def type_to_tag(Block), do: {:ok, Application.get_env(:aecore, :rlp_tags)[:block]}
  def type_to_tag(type), do: {:error, "#{__MODULE__} : Unknown TX Type: #{type}"}

  @spec tag_to_type(non_neg_integer()) :: atom() | {:error, String.t()}
  def tag_to_type(10), do: Account
  def tag_to_type(12), do: SpendTx
  def tag_to_type(22), do: OracleRegistrationTx
  def tag_to_type(23), do: OracleQueryTx
  def tag_to_type(24), do: OracleResponseTx
  def tag_to_type(25), do: OracleExtendTx
  def tag_to_type(30), do: Name
  def tag_to_type(31), do: NameCommitment
  def tag_to_type(32), do: NameClaimTx
  def tag_to_type(33), do: NamePreClaimTx
  def tag_to_type(34), do: NameUpdateTx
  def tag_to_type(35), do: NameRevokeTx
  def tag_to_type(36), do: NameTransferTx
  def tag_to_type(20), do: Oracle
  def tag_to_type(21), do: OracleQuery
  def tag_to_type(11), do: SignedTx
  def tag_to_type(100), do: Block
  def tag_to_type(tag), do: {:error, "#{__MODULE__} : Unknown TX Tag: #{inspect(tag)}"}

  @spec get_version(atom()) :: non_neg_integer() | {:error, String.t()}
  def get_version(SpendTx), do: {:ok, 1}
  def get_version(OracleRegistrationTx), do: {:ok, 1}
  def get_version(OracleQueryTx), do: {:ok, 1}
  def get_version(OracleResponseTx), do: {:ok, 1}
  def get_version(OracleExtendTx), do: {:ok, 1}
  def get_version(Name), do: {:ok, 1}
  def get_version(NameCommitment), do: {:ok, 1}
  def get_version(NameClaimTx), do: {:ok, 1}
  def get_version(NamePreClaimTx), do: {:ok, 1}
  def get_version(NameUpdateTx), do: {:ok, 1}
  def get_version(NameRevokeTx), do: {:ok, 1}
  def get_version(NameTransferTx), do: {:ok, 1}
  def get_version(Account), do: {:ok, 1}
  def get_version(Oracle), do: {:ok, 1}
  def get_version(OracleQuery), do: {:ok, 1}
  def get_version(SignedTx), do: {:ok, 1}
  def get_version(ver), do: {:error, "#{__MODULE__} : Unknown Struct version: #{inspect(ver)}"}
end<|MERGE_RESOLUTION|>--- conflicted
+++ resolved
@@ -554,9 +554,6 @@
     header_txs_hash_size = Application.get_env(:aecore, :bytes_size)[:txs_hash]
     header_root_hash_size = Application.get_env(:aecore, :bytes_size)[:root_hash]
     pow_evidence_size = Application.get_env(:aecore, :bytes_size)[:pow_total_size]
-<<<<<<< HEAD
-    pow_to_binary = pow_to_binary(header.pow_evidence)
-=======
 
     pow_to_binary =
       if header.pow_evidence != :no_value do
@@ -567,7 +564,6 @@
 
     # Application.get_env(:aecore, :aewallet)[:pub_key_size] should be used instead of hardcoded value
     miner_pubkey_size = 32
->>>>>>> 2a697b61
 
     # Application.get_env(:aecore, :aewallet)[:pub_key_size] should be used instead of hardcoded value
     miner_pubkey_size = 32
@@ -651,12 +647,7 @@
   @spec serialize_pow(binary(), binary()) :: binary() | {:error, String.t()}
   defp serialize_pow(pow, acc) when pow != <<>> do
     <<elem::binary-size(4), rest::binary>> = pow
-<<<<<<< HEAD
-    acc = elem <> acc
-    serialize_pow(rest, acc)
-=======
     serialize_pow(rest, acc <> elem)
->>>>>>> 2a697b61
   end
 
   defp serialize_pow(<<>>, acc) do
