--- conflicted
+++ resolved
@@ -15,164 +15,6 @@
   alias Aeutil.Parser
   alias Aeutil.Bits
 
-<<<<<<< HEAD
-  @type transaction_types ::
-          SpendTx.t()
-          | OracleQueryTxData.t()
-          | OracleRegistrationTxData.t()
-          | OracleResponseTxData.t()
-
-  @type hash_types :: :chainstate | :header | :oracle_reg_tx | :txs
-
-  @spec block(Block.t(), :serialize | :deserialize) :: Block.t()
-  def block(block, direction) do
-    {new_header, new_txs} =
-      case direction do
-        :deserialize ->
-          built_header = Header.new(block["header"])
-          header = header(built_header, direction)
-
-          txs =
-            Enum.map(block["txs"], fn tx ->
-              tx(tx, direction)
-            end)
-
-          {header, txs}
-
-        :serialize ->
-          header = header(block.header, direction)
-
-          txs =
-            Enum.map(block.txs, fn tx ->
-              tx(tx, direction)
-            end)
-
-          {header, txs}
-      end
-
-    Block.new(header: new_header, txs: new_txs)
-  end
-
-  @spec header(Header.t(), :serialize | :deserialize) :: Header.t()
-  def header(header, direction) do
-    %{
-      header
-      | chain_state_hash: bech32_binary(header.chain_state_hash, :chainstate, direction),
-        prev_hash: bech32_binary(header.prev_hash, :header, direction),
-        txs_hash: bech32_binary(header.txs_hash, :txs, direction)
-    }
-  end
-
-  @spec tx(SignedTx.t() | map(), :serialize | :deserialize) :: SignedTx.t()
-  def tx(tx, direction) do
-    {new_data, new_signature} =
-      case direction do
-        :deserialize ->
-          built_tx_data = build_tx_data(tx["data"])
-          data = serialize_tx_data(built_tx_data, direction)
-          signature = base64_binary(tx["signature"], direction)
-          {data, signature}
-
-        :serialize ->
-          data = serialize_tx_data(tx.data, direction)
-          signature = base64_binary(tx.signature, direction)
-          {data, signature}
-      end
-
-    %SignedTx{data: new_data, signature: new_signature}
-  end
-
-  @spec build_tx_data(map()) :: transaction_types()
-  def build_tx_data(tx_data) do
-    cond do
-      SignedTx.is_spend_tx(tx_data) ->
-        SpendTx.new(tx_data)
-
-      SignedTx.is_oracle_query_tx(tx_data) ->
-        OracleQueryTxData.new(tx_data)
-
-      SignedTx.is_oracle_registration_tx(tx_data) ->
-        OracleRegistrationTxData.new(tx_data)
-
-      SignedTx.is_oracle_response_tx(tx_data) ->
-        OracleResponseTxData.new(tx_data)
-    end
-  end
-
-  @spec serialize_tx_data(transaction_types(), :serialize | :deserialize) ::
-          Serialization.transaction_types()
-  def serialize_tx_data(tx_data, direction) do
-    case tx_data do
-      %SpendTx{} ->
-        %{
-          tx_data
-          | from_acc: hex_binary(tx_data.from_acc, direction),
-            to_acc: hex_binary(tx_data.to_acc, direction)
-        }
-
-      %OracleRegistrationTxData{} ->
-        %{tx_data | operator: hex_binary(tx_data.operator, direction)}
-
-      %OracleResponseTxData{} ->
-        %{
-          tx_data
-          | operator: hex_binary(tx_data.operator, direction),
-            query_id: bech32_binary(tx_data.query_id, :oracle_query_tx, direction)
-        }
-
-      %OracleQueryTxData{} ->
-        %{
-          tx_data
-          | sender: hex_binary(tx_data.sender, direction),
-            oracle_address: bech32_binary(tx_data.oracle_address, :oracle_reg_tx, direction)
-        }
-    end
-  end
-
-  @spec hex_binary(binary(), :serialize | :deserialize) :: String.t() | binary()
-  def hex_binary(data, direction) do
-    if data != nil do
-      case direction do
-        :serialize ->
-          Base.encode16(data)
-
-        :deserialize ->
-          Base.decode16!(data)
-      end
-    else
-      nil
-    end
-  end
-
-  @spec bech32_binary(
-          binary() | String.t(),
-          Serialization.hash_types(),
-          :serialize | :deserialize
-        ) :: String.t() | binary()
-  def bech32_binary(data, hash_type, direction) do
-    case direction do
-      :serialize ->
-        case hash_type do
-          :header ->
-            Header.bech32_encode(data)
-
-          :oracle_query_tx ->
-            OracleQueryTxData.bech32_encode(data)
-
-          :oracle_reg_tx ->
-            OracleRegistrationTxData.bech32_encode(data)
-
-          :txs ->
-            SignedTx.bech32_encode_root(data)
-
-          :chainstate ->
-            ChainState.bech32_encode(data)
-        end
-
-      :deserialize ->
-        Bits.bech32_decode(data)
-    end
-=======
   @type transaction_types :: SpendTx.t() | DataTx.t()
 
   @type hash_types :: :chainstate | :header | :txs
@@ -198,7 +40,6 @@
     data = DataTx.deserialize(tx_data)
     signature = base64_binary(tx["signature"], :deserialize)
     %SignedTx{data: data, signature: signature}
->>>>>>> 6b69e477
   end
 
   @spec hex_binary(binary(), :serialize | :deserialize) :: binary()
@@ -207,25 +48,9 @@
   def hex_binary(_, _), do: nil
 
   @spec base64_binary(binary(), :serialize | :deserialize) :: String.t() | binary()
-<<<<<<< HEAD
-  def base64_binary(data, direction) do
-    if data != nil do
-      case direction do
-        :serialize ->
-          Base.encode64(data)
-
-        :deserialize ->
-          Base.decode64!(data)
-      end
-    else
-      nil
-    end
-  end
-=======
   def base64_binary(data, :serialize) when data != nil, do: Base.encode64(data)
   def base64_binary(data, :deserialize) when data != nil, do: Base.decode64!(data)
   def base64_binary(_, _), do: nil
->>>>>>> 6b69e477
 
   def merkle_proof(proof, acc) when is_tuple(proof) do
     proof
@@ -239,28 +64,13 @@
     if is_tuple(head) do
       merkle_proof(Tuple.to_list(head), acc)
     else
-<<<<<<< HEAD
-      acc = [hex_binary(head, :serialize) | acc]
-=======
       acc = [serialize_value(head, :account) | acc]
->>>>>>> 6b69e477
       merkle_proof(tail, acc)
     end
   end
 
   @spec pack_binary(term()) :: map()
   def pack_binary(term) do
-<<<<<<< HEAD
-    case term do
-      %Block{} ->
-        Map.from_struct(%{term | header: Map.from_struct(term.header)})
-
-      %SignedTx{} ->
-        Map.from_struct(%{term | data: Map.from_struct(term.data)})
-
-      %{__struct__: _} ->
-        Map.from_struct(term)
-=======
     term
     |> remove_struct()
     |> Msgpax.pack!(iodata: false)
@@ -341,7 +151,6 @@
 
       :proof ->
         Aewallet.Encoding.encode(value, :ae)
->>>>>>> 6b69e477
 
       _ ->
         value
