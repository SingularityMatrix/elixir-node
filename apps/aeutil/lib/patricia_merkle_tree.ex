defmodule Aeutil.PatriciaMerkleTree do
  @moduledoc """

  This module provides apis for creating, updating, deleting
  patricia merkle tries, The actual handler is https://github.com/exthereum/merkle_patricia_tree

  """

  alias MerklePatriciaTree.Trie
  alias MerklePatriciaTree.Proof
  alias MerklePatriciaTree.DB.ExternalDB
  alias MerklePatriciaTree.Trie.Inspector

  alias Aecore.Persistence.Worker, as: Persistence

  @typedoc """
  Depending on the name, different data base ref will
  be used for the trie creaton.
  """
  @type trie_name :: :txs | :proof | :naming | :accounts

  @spec root_hash(Trie.t()) :: binary
  def root_hash(%{root_hash: root_hash}), do: root_hash

  @doc """
  Creating new trie.
  """
  @spec new(trie_name()) :: Trie.t()
  def new(trie_name), do: Trie.new(ExternalDB.init(get_db_handlers(trie_name)))

  @doc """
  Create new trie with specific hash root
  """
  @spec new(trie_name(), binary) :: Trie.t()
  def new(trie_name, root_hash) do
    Trie.new(ExternalDB.init(get_db_handlers(trie_name)), root_hash)
  end

  @spec new(trie_name()) :: Trie.t()
  defp get_db_handlers(trie_name) do
    %{put: Persistence.db_handler_put(trie_name), get: Persistence.db_handler_get(trie_name)}
  end

  @doc """
  Retrieve value from trie.
  """
  @spec lookup(Trie.t(), Trie.key()) :: {:ok, Trie.value()} | :none
  def lookup(trie, key) do
    case Trie.get(trie, key) do
      nil -> :none
      val -> {:ok, val}
    end
  end

  @doc """
  Retrieve value from trie and construct proof.
  """
  @spec lookup_with_proof(Trie.trie(), Trie.key()) :: :none | {:ok, Trie.value(), Trie.t()}
  def lookup_with_proof(trie, key) do
    case Proof.construct_proof({trie, key, new(:proof)}) do
      {nil, _proof} -> :none
      {val, proof} -> {:ok, val, proof}
    end
  end

  @doc """
  Check if the value already exists for this key before add it.
  If so return error message.
  """
  @spec insert(Trie.t(), Trie.key(), Trie.value()) :: Trie.t() | {:error, term}
  def insert(trie, key, value) do
    case lookup(trie, key) do
      {:ok, ^value} ->
        {:error, :already_present}

      :none ->
        Trie.update(trie, key, value)
    end
  end

  @spec enter(Trie.t(), Trie.key(), Trie.value()) :: Trie.t()
  def enter(trie, key, value), do: Trie.update(trie, key, value)

  @doc """
  Verify if value is present in the proof trie for the provided key.
  The key represents the path in the proof trie.
  """
  @spec verify_proof(Trie.t(), Trie.key(), Trie.value(), Trie.t()) :: boolean
  def verify_proof(trie, key, value, proof) do
    Proof.verify_proof(key, value, trie.root_hash, proof)
  end

  @doc """
  Deleting a value for given key and reorganizing the trie
  """
  @spec delete(Trie.t(), Trie.key()) :: Trie.t()
  def delete(trie, key), do: Trie.delete(trie, key)

  @doc """
<<<<<<< HEAD
  Providing pretty print of a given trie in the shell.
  Depending on the atom it can print structure or key value pairs

  ## Examples

  If we want to print as pair
      iex> Aeutil.PatriciaMerkleTree.new(:test_trie) |> Aeutil.PatriciaMerkleTree.enter("111", "val1") |> Aeutil.PatriciaMerkleTree.enter("112", "val2") |> Aeutil.PatriciaMerkleTree.print_trie(:as_pair)
      [{"111", "v1"}, {"112", "v2"}]

  If we want to print the whole struct. Returns the trie as well
      iex> Aeutil.PatriciaMerkleTree.new(:test_trie) |> Aeutil.PatriciaMerkleTree.enter("111", "val1") |> Aeutil.PatriciaMerkleTree.enter("112", "val2") |> Aeutil.PatriciaMerkleTree.print_trie(:as_struct)
      ~~~~~~Trie~~~
      Node: ext (prefix: [3, 1, 3, 1, 3])
        Node: branch (value: "")
          [0] Node: <empty>
          [1] Node: leaf ([]="val1")
          [2] Node: leaf ([]="val2")
          [3] Node: <empty>
          [4] Node: <empty>
          [5] Node: <empty>
          [6] Node: <empty>
          [7] Node: <empty>
          [8] Node: <empty>
          [9] Node: <empty>
          [10] Node: <empty>
          [11] Node: <empty>
          [12] Node: <empty>
          [13] Node: <empty>
          [14] Node: <empty>
          [15] Node: <empty>
      ~~~/Trie/~~~

  If the given type is incorrect
      iex> Aeutil.PatriciaMerkleTree.new(:test_trie) |> Aeutil.PatriciaMerkleTree.enter("111", "val1") |> Aeutil.PatriciaMerkleTree.enter("112", "val2") |> Aeutil.PatriciaMerkleTree.print_trie(:wrong_type)
      {:error, "Unknown print type"}
  """
  @spec print_trie(Trie.t(), :as_struct | :as_pair) :: Trie.t() | {:error, term()}
  def print_trie(trie, :as_struct), do: Inspector.inspect_trie(trie)
  def print_trie(trie, :as_pair), do: Inspector.all_values(trie)
  def print_trie(_, _), do: {:error, "Unknown print type"}
=======
  Retrieving all keys of a given trie
  """
  @spec all_keys(Trie.t()) :: list(Trie.key())
  def all_keys(trie), do: Inspector.all_keys(trie)

  @doc """
  Count all keys of a given trie
  """
  @spec trie_size(Trie.t()) :: integer()
  def trie_size(trie), do: length(all_keys(trie))
>>>>>>> 2a697b61
end<|MERGE_RESOLUTION|>--- conflicted
+++ resolved
@@ -97,7 +97,6 @@
   def delete(trie, key), do: Trie.delete(trie, key)
 
   @doc """
-<<<<<<< HEAD
   Providing pretty print of a given trie in the shell.
   Depending on the atom it can print structure or key value pairs
 
@@ -138,7 +137,8 @@
   def print_trie(trie, :as_struct), do: Inspector.inspect_trie(trie)
   def print_trie(trie, :as_pair), do: Inspector.all_values(trie)
   def print_trie(_, _), do: {:error, "Unknown print type"}
-=======
+
+  @doc """
   Retrieving all keys of a given trie
   """
   @spec all_keys(Trie.t()) :: list(Trie.key())
@@ -149,5 +149,4 @@
   """
   @spec trie_size(Trie.t()) :: integer()
   def trie_size(trie), do: length(all_keys(trie))
->>>>>>> 2a697b61
 end