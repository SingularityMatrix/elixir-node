defmodule AeutilSerializationTest do
  use ExUnit.Case

  alias Aeutil.Serialization
  alias Aecore.Structures.DataTx
  alias Aecore.Structures.SignedTx
  alias Aecore.Structures.SpendTx

  @tag :serialization
  test "serialize a block" do
    block = get_block()

    serialized_block = Serialization.block(block, :serialize)

    #assert check_header_values(serialized_block)
    #assert check_transactions(serialized_block)

    assert serialized_block == get_block_map()
    assert Serialization.block(serialized_block, :deserialize) == block
  end

  def check_header_values(block) do
    [_head | values] = Map.values(block["header"])
    for value <- values do
      if is_binary(value) do
<<<<<<< HEAD
      case(Base.decode16(value)) do
=======
        case(SegwitAddr.decode(value)) do
>>>>>>> 74783299
          {:ok, _} ->
            true
          {:error, _} ->
            false
        end
      else
        true
      end
    end |> Enum.all?()
  end

  def check_transactions(block) do
    for tx <- block["txs"] do
      %{data: %{payload: %{to_acc: to_acc}, from_acc: from_acc}, signature: signature} = tx
      for value <- [from_acc, to_acc, signature] do
        if is_binary(value) do
          case(Base.decode16(value)) do
            {:ok, _} ->
              true
            :error ->
              false
          end
        else
          true
        end
      end |> Enum.all?()
    end |> Enum.all?()
  end

  def get_block() do

    to_acc = <<4, 121, 111, 28, 192, 67, 96, 59, 129, 233, 58, 160, 23, 170, 149, 224, 16, 95, 203, 138, 175, 20, 173, 236, 11, 119, 247, 239, 229, 214, 249, 62, 214, 1, 164, 99, 95, 167, 141, 75, 205, 154, 199, 247, 141, 240, 152, 235, 1, 17, 44, 69, 181, 36, 123, 180, 170, 125, 93, 238, 185, 212, 11, 212, 44>>

    %Aecore.Structures.Block{header: %Aecore.Structures.Header{chain_state_hash: <<30,
    218, 194, 119, 38, 40, 34, 174, 222, 84, 181, 202, 247, 196, 94, 64, 9, 109,
    222, 28, 113, 175, 206, 113, 23, 161, 56, 109, 50, 163, 62, 34>>,
    difficulty_target: 11, height: 105, nonce: 707,
    prev_hash: <<0, 122, 160, 14, 73, 61, 172, 124, 241, 233, 182, 91, 53, 238,
    233, 208, 138, 26, 59, 211, 87, 245, 149, 71, 169, 84, 121, 95, 179, 150, 8,
    203>>, timestamp: 1_508_834_903_252,
    txs_hash: <<1, 101, 93, 209, 124, 22, 197, 172, 222, 246, 210, 28, 228, 244,
    155, 248, 3, 179, 250, 105, 208, 85, 217, 215, 244, 150, 87, 214, 225, 71,
    160, 240>>, version: 1},
    txs: [%SignedTx{data: %DataTx{type: SpendTx,
                                  payload: %SpendTx{to_acc: to_acc,
                                                    value: 100,
                                                    lock_time_block: [%{amount: 5,
                                                                        block: 10},
                                                                      %{amount: 6,
                                                                        block: 10}]},
                                  from_acc: <<1, 2, 3>>,
                                  nonce: 743_183_534_114,
                                  fee: 40},
                    signature: <<1, 2, 3>>}]}
  end

  def get_block_map() do
    to_acc =  "04796F1CC043603B81E93AA017AA95E0105FCB8AAF14ADEC0B77F7EFE5D6F93ED601A4635FA78D4BCD9AC7F78DF098EB01112C45B5247BB4AA7D5DEEB9D40BD42C"

    %{"header" => %{"chain_state_hash" => "1EDAC277262822AEDE54B5CAF7C45E40096DDE1C71AFCE7117A1386D32A33E22",
                    "difficulty_target" => 11,
                    "height" => 105,
                    "nonce" => 707,
                    "pow_evidence" => nil,
                    "prev_hash" => "007AA00E493DAC7CF1E9B65B35EEE9D08A1A3BD357F59547A954795FB39608CB",
                    "timestamp" => 1_508_834_903_252,
                    "txs_hash" => "01655DD17C16C5ACDEF6D21CE4F49BF803B3FA69D055D9D7F49657D6E147A0F0",
                    "version" => 1},
      "txs" => [%{"data" => %{"type" => "Elixir.Aecore.Structures.SpendTx",
                              "payload" => %{"to_acc" => to_acc,
                                             "value" => 100,
                                             "lock_time_block" => [%{"amount" => 5,
                                                                     "block" => 10},
                                                                   %{"amount" => 6,
                                                                     "block" => 10}]
                                            },
                              "from_acc" => "010203",
                              "fee" => 40,
                              "nonce" => 743_183_534_114},
                  "signature" => "010203"}]
    }
  end
end<|MERGE_RESOLUTION|>--- conflicted
+++ resolved
@@ -23,11 +23,7 @@
     [_head | values] = Map.values(block["header"])
     for value <- values do
       if is_binary(value) do
-<<<<<<< HEAD
-      case(Base.decode16(value)) do
-=======
         case(SegwitAddr.decode(value)) do
->>>>>>> 74783299
           {:ok, _} ->
             true
           {:error, _} ->
@@ -72,7 +68,7 @@
     155, 248, 3, 179, 250, 105, 208, 85, 217, 215, 244, 150, 87, 214, 225, 71,
     160, 240>>, version: 1},
     txs: [%SignedTx{data: %DataTx{type: SpendTx,
-                                  payload: %SpendTx{to_acc: to_acc,
+                                  payload: %SpendTx{to_acc: Aewallet.KeyPair.compress(to_acc),
                                                     value: 100,
                                                     lock_time_block: [%{amount: 5,
                                                                         block: 10},
