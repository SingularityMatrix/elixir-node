defmodule AeutilSerializationTest do
  use ExUnit.Case

  alias Aeutil.Serialization
  alias Aecore.Structures.DataTx
  alias Aecore.Structures.SignedTx
  alias Aecore.Structures.SpendTx
  alias Aecore.Structures.Block
  alias Aecore.Structures.Header
  alias Aewallet.Encoding
  alias Aecore.Wallet.Worker, as: Wallet

  @tag :serialization
  test "serialize a block" do
    block = get_block()

    serialized_block = Serialization.block(block, :serialize)

    assert serialized_block == get_block_map()
    assert Serialization.block(serialized_block, :deserialize) == block
  end

<<<<<<< HEAD
  def get_block do
    to_acc = <<2, 121, 111, 28, 192, 67, 96, 59, 129, 233, 58, 160, 23, 170, 149, 224, 16,
      95, 203, 138, 175, 20, 173, 236, 11, 119, 247, 239, 229, 214, 249, 62, 214>>
=======
  def get_block() do
    to_acc =
      <<2, 121, 111, 28, 192, 67, 96, 59, 129, 233, 58, 160, 23, 170, 149, 224, 16, 95, 203, 138,
        175, 20, 173, 236, 11, 119, 247, 239, 229, 214, 249, 62, 214>>
>>>>>>> b54b1342

    from_acc =
      <<2, 121, 111, 28, 192, 67, 96, 59, 129, 233, 58, 160, 23, 170, 149, 224, 16, 95, 203, 138,
        175, 20, 173, 236, 11, 119, 247, 239, 229, 214, 249, 62, 213>>

<<<<<<< HEAD
    chain_state_hash = <<30, 218, 194, 119, 38, 40, 34, 174, 222, 84, 181, 202, 247, 196, 94,
      64, 9, 109, 222, 28, 113, 175, 206, 113, 23, 161, 56, 109, 50, 163, 62, 34>>

    prev_hash = <<0, 122, 160, 14, 73, 61, 172, 124, 241, 233, 182, 91, 53, 238, 233, 208,
      138, 26, 59, 211, 87, 245, 149, 71, 169, 84, 121, 95, 179, 150, 8, 203>>

    txs_hash = <<1, 101, 93, 209, 124, 22, 197, 172, 222, 246, 210, 28, 228, 244, 155, 248,
      3, 179, 250, 105, 208, 85, 217, 215, 244, 150, 87, 214, 225, 71, 160, 240>>

    %Block{header: %Header{chain_state_hash: chain_state_hash,
                           difficulty_target: 11,
                           height: 105,
                           nonce: 707,
                           prev_hash: prev_hash,
                           timestamp: 1_508_834_903_252,
                           txs_hash: txs_hash,
                           version: 1},
           txs: [%SignedTx{data: %DataTx{type: SpendTx,
                                         payload: %SpendTx{to_acc: to_acc,
                                                           value: 100,
                                                           lock_time_block: [%{amount: 5,
                                                                               block: 10},
                                                                             %{amount: 6,
                                                                               block: 10}]},
                                         from_acc: from_acc,
                                         nonce: 743_183_534_114,
                                         fee: 40},
                           signature: <<1, 2, 3>>}]}
  end

  def get_block_map do
    %{"header" =>
      %{"chain_state_hash" => "cs1qrmdvyaex9q32ahj5kh9003z7gqykmhsuwxhuuugh5yux6v4r8c3qr0a5xn",
=======
    %Block{
      header: %Header{
        chain_state_hash:
          <<30, 218, 194, 119, 38, 40, 34, 174, 222, 84, 181, 202, 247, 196, 94, 64, 9, 109, 222,
            28, 113, 175, 206, 113, 23, 161, 56, 109, 50, 163, 62, 34>>,
        difficulty_target: 11,
        height: 105,
        nonce: 707,
        prev_hash:
          <<0, 122, 160, 14, 73, 61, 172, 124, 241, 233, 182, 91, 53, 238, 233, 208, 138, 26, 59,
            211, 87, 245, 149, 71, 169, 84, 121, 95, 179, 150, 8, 203>>,
        timestamp: 1_508_834_903_252,
        txs_hash:
          <<1, 101, 93, 209, 124, 22, 197, 172, 222, 246, 210, 28, 228, 244, 155, 248, 3, 179,
            250, 105, 208, 85, 217, 215, 244, 150, 87, 214, 225, 71, 160, 240>>,
        version: 1
      },
      txs: [
        %SignedTx{
          data: %DataTx{
            type: SpendTx,
            payload: %SpendTx{
              to_acc: to_acc,
              value: 100
            },
            from_acc: from_acc,
            nonce: 743_183_534_114,
            fee: 40
          },
          signature: <<1, 2, 3>>
        }
      ]
    }
  end

  def get_block_map() do
    %{
      "header" => %{
        "chain_state_hash" => "cs1qrmdvyaex9q32ahj5kh9003z7gqykmhsuwxhuuugh5yux6v4r8c3qr0a5xn",
>>>>>>> b54b1342
        "difficulty_target" => 11,
        "height" => 105,
        "nonce" => 707,
        "pow_evidence" => nil,
        "prev_hash" => "bl1qqpa2qrjf8kk8eu0fkedntmhf6z9p5w7n2l6e23af23u4lvukpr9sx0k0su",
        "timestamp" => 1_508_834_903_252,
        "txs_hash" => "tr1qq9j4m5tuzmz6ehhk6gwwfaymlqpm87nf6p2an4l5jetadc285rcqc8xlyf",
<<<<<<< HEAD
        "version" => 1},
      "txs" => [
        %{"data" =>
           %{"type" => "Elixir.Aecore.Structures.SpendTx",
             "payload" =>
               %{"to_acc" => "ae1qqfuk78xqgdsrhq0f82sp0254uqg9lju24u22mmqtwlm7lewklyldv5nwq9g",
                 "value" => 100,
                 "lock_time_block" => [%{"amount" => 5,
                                         "block" => 10},
                                                                   %{"amount" => 6,
                                                                     "block" => 10}]
                },
             "from_acc" => "ae1qqfuk78xqgdsrhq0f82sp0254uqg9lju24u22mmqtwlm7lewklyld2gud9el",
             "fee" => 40,
             "nonce" => 743_183_534_114},
          "signature" => "AQID"}]
=======
        "version" => 1
      },
      "txs" => [
        %{
          "data" => %{
            "type" => "Elixir.Aecore.Structures.SpendTx",
            "payload" => %{
              "to_acc" => "ae1qqfuk78xqgdsrhq0f82sp0254uqg9lju24u22mmqtwlm7lewklyldv5nwq9g",
              "value" => 100
            },
            "from_acc" => "ae1qqfuk78xqgdsrhq0f82sp0254uqg9lju24u22mmqtwlm7lewklyld2gud9el",
            "fee" => 40,
            "nonce" => 743_183_534_114
          },
          "signature" => "AQID"
        }
      ]
>>>>>>> b54b1342
    }
  end
end<|MERGE_RESOLUTION|>--- conflicted
+++ resolved
@@ -20,56 +20,15 @@
     assert Serialization.block(serialized_block, :deserialize) == block
   end
 
-<<<<<<< HEAD
-  def get_block do
-    to_acc = <<2, 121, 111, 28, 192, 67, 96, 59, 129, 233, 58, 160, 23, 170, 149, 224, 16,
-      95, 203, 138, 175, 20, 173, 236, 11, 119, 247, 239, 229, 214, 249, 62, 214>>
-=======
   def get_block() do
     to_acc =
       <<2, 121, 111, 28, 192, 67, 96, 59, 129, 233, 58, 160, 23, 170, 149, 224, 16, 95, 203, 138,
         175, 20, 173, 236, 11, 119, 247, 239, 229, 214, 249, 62, 214>>
->>>>>>> b54b1342
 
     from_acc =
       <<2, 121, 111, 28, 192, 67, 96, 59, 129, 233, 58, 160, 23, 170, 149, 224, 16, 95, 203, 138,
         175, 20, 173, 236, 11, 119, 247, 239, 229, 214, 249, 62, 213>>
 
-<<<<<<< HEAD
-    chain_state_hash = <<30, 218, 194, 119, 38, 40, 34, 174, 222, 84, 181, 202, 247, 196, 94,
-      64, 9, 109, 222, 28, 113, 175, 206, 113, 23, 161, 56, 109, 50, 163, 62, 34>>
-
-    prev_hash = <<0, 122, 160, 14, 73, 61, 172, 124, 241, 233, 182, 91, 53, 238, 233, 208,
-      138, 26, 59, 211, 87, 245, 149, 71, 169, 84, 121, 95, 179, 150, 8, 203>>
-
-    txs_hash = <<1, 101, 93, 209, 124, 22, 197, 172, 222, 246, 210, 28, 228, 244, 155, 248,
-      3, 179, 250, 105, 208, 85, 217, 215, 244, 150, 87, 214, 225, 71, 160, 240>>
-
-    %Block{header: %Header{chain_state_hash: chain_state_hash,
-                           difficulty_target: 11,
-                           height: 105,
-                           nonce: 707,
-                           prev_hash: prev_hash,
-                           timestamp: 1_508_834_903_252,
-                           txs_hash: txs_hash,
-                           version: 1},
-           txs: [%SignedTx{data: %DataTx{type: SpendTx,
-                                         payload: %SpendTx{to_acc: to_acc,
-                                                           value: 100,
-                                                           lock_time_block: [%{amount: 5,
-                                                                               block: 10},
-                                                                             %{amount: 6,
-                                                                               block: 10}]},
-                                         from_acc: from_acc,
-                                         nonce: 743_183_534_114,
-                                         fee: 40},
-                           signature: <<1, 2, 3>>}]}
-  end
-
-  def get_block_map do
-    %{"header" =>
-      %{"chain_state_hash" => "cs1qrmdvyaex9q32ahj5kh9003z7gqykmhsuwxhuuugh5yux6v4r8c3qr0a5xn",
-=======
     %Block{
       header: %Header{
         chain_state_hash:
@@ -109,7 +68,6 @@
     %{
       "header" => %{
         "chain_state_hash" => "cs1qrmdvyaex9q32ahj5kh9003z7gqykmhsuwxhuuugh5yux6v4r8c3qr0a5xn",
->>>>>>> b54b1342
         "difficulty_target" => 11,
         "height" => 105,
         "nonce" => 707,
@@ -117,24 +75,6 @@
         "prev_hash" => "bl1qqpa2qrjf8kk8eu0fkedntmhf6z9p5w7n2l6e23af23u4lvukpr9sx0k0su",
         "timestamp" => 1_508_834_903_252,
         "txs_hash" => "tr1qq9j4m5tuzmz6ehhk6gwwfaymlqpm87nf6p2an4l5jetadc285rcqc8xlyf",
-<<<<<<< HEAD
-        "version" => 1},
-      "txs" => [
-        %{"data" =>
-           %{"type" => "Elixir.Aecore.Structures.SpendTx",
-             "payload" =>
-               %{"to_acc" => "ae1qqfuk78xqgdsrhq0f82sp0254uqg9lju24u22mmqtwlm7lewklyldv5nwq9g",
-                 "value" => 100,
-                 "lock_time_block" => [%{"amount" => 5,
-                                         "block" => 10},
-                                                                   %{"amount" => 6,
-                                                                     "block" => 10}]
-                },
-             "from_acc" => "ae1qqfuk78xqgdsrhq0f82sp0254uqg9lju24u22mmqtwlm7lewklyld2gud9el",
-             "fee" => 40,
-             "nonce" => 743_183_534_114},
-          "signature" => "AQID"}]
-=======
         "version" => 1
       },
       "txs" => [
@@ -152,7 +92,6 @@
           "signature" => "AQID"
         }
       ]
->>>>>>> b54b1342
     }
   end
 end