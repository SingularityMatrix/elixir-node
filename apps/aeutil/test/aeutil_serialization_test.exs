--- conflicted
+++ resolved
@@ -29,48 +29,6 @@
       <<2, 121, 111, 28, 192, 67, 96, 59, 129, 233, 58, 160, 23, 170, 149, 224, 16, 95, 203, 138,
         175, 20, 173, 236, 11, 119, 247, 239, 229, 214, 249, 62, 213>>
 
-<<<<<<< HEAD
-  %Block{header: %Header{chain_state_hash: <<30, 218, 194, 119, 38, 40, 34, 174, 222, 84, 181,
-                         202, 247, 196, 94, 64, 9, 109, 222, 28, 113, 175, 206, 113, 23, 161, 56, 109, 50, 163, 62, 34>>,
-                         difficulty_target: 11,
-                         height: 105,
-                         nonce: 707,
-                         prev_hash: <<0, 122, 160, 14, 73, 61, 172, 124, 241, 233, 182, 91, 53, 238,
-                         233, 208, 138, 26, 59, 211, 87, 245, 149, 71, 169, 84, 121, 95, 179, 150, 8,
-                         203>>,
-                         timestamp: 1_508_834_903_252,
-                         txs_hash: <<1, 101, 93, 209, 124, 22, 197, 172, 222, 246, 210, 28, 228, 244,
-                         155, 248, 3, 179, 250, 105, 208, 85, 217, 215, 244, 150, 87, 214, 225, 71,
-                         160, 240>>,
-                         version: 1},
-         txs: [%SignedTx{data: %DataTx{type: SpendTx,
-                                       payload: %SpendTx{to_acc: to_acc,
-                                                         value: 100},
-                                       from_acc: from_acc,
-                                       nonce: 743_183_534_114,
-                                       fee: 40},
-                         signature: <<1, 2, 3>>}]}
-  end
-
-  def get_block_map() do
-    %{"header" => %{"chain_state_hash" => "cs1qrmdvyaex9q32ahj5kh9003z7gqykmhsuwxhuuugh5yux6v4r8c3qr0a5xn",
-                    "difficulty_target" => 11,
-                    "height" => 105,
-                    "nonce" => 707,
-                    "pow_evidence" => nil,
-                    "prev_hash" => "bl1qqpa2qrjf8kk8eu0fkedntmhf6z9p5w7n2l6e23af23u4lvukpr9sx0k0su",
-                    "timestamp" => 1_508_834_903_252,
-                    "txs_hash" => "tr1qq9j4m5tuzmz6ehhk6gwwfaymlqpm87nf6p2an4l5jetadc285rcqc8xlyf",
-                    "version" => 1},
-      "txs" => [%{"data" => %{"type" => "Elixir.Aecore.Structures.SpendTx",
-                              "payload" => %{"to_acc" => "ae1qqfuk78xqgdsrhq0f82sp0254uqg9lju24u22mmqtwlm7lewklyldv5nwq9g",
-                                             "value" => 100
-                                            },
-                              "from_acc" => "ae1qqfuk78xqgdsrhq0f82sp0254uqg9lju24u22mmqtwlm7lewklyld2gud9el",
-                              "fee" => 40,
-                              "nonce" => 743_183_534_114},
-                  "signature" => "AQID"}]
-=======
     %Block{
       header: %Header{
         chain_state_hash:
@@ -94,8 +52,7 @@
             type: SpendTx,
             payload: %SpendTx{
               to_acc: to_acc,
-              value: 100,
-              lock_time_block: [%{amount: 5, block: 10}, %{amount: 6, block: 10}]
+              value: 100
             },
             from_acc: from_acc,
             nonce: 743_183_534_114,
@@ -126,11 +83,7 @@
             "type" => "Elixir.Aecore.Structures.SpendTx",
             "payload" => %{
               "to_acc" => "ae1qqfuk78xqgdsrhq0f82sp0254uqg9lju24u22mmqtwlm7lewklyldv5nwq9g",
-              "value" => 100,
-              "lock_time_block" => [
-                %{"amount" => 5, "block" => 10},
-                %{"amount" => 6, "block" => 10}
-              ]
+              "value" => 100
             },
             "from_acc" => "ae1qqfuk78xqgdsrhq0f82sp0254uqg9lju24u22mmqtwlm7lewklyld2gud9el",
             "fee" => 40,
@@ -139,7 +92,6 @@
           "signature" => "AQID"
         }
       ]
->>>>>>> 6b69e477
     }
   end
 end